/*
* Licensed to the Apache Software Foundation (ASF) under one
* or more contributor license agreements.  See the NOTICE file
* distributed with this work for additional information
* regarding copyright ownership.  The ASF licenses this file
* to you under the Apache License, Version 2.0 (the
* "License"); you may not use this file except in compliance
* with the License.  You may obtain a copy of the License at
*
*    http://www.apache.org/licenses/LICENSE-2.0
*
* Unless required by applicable law or agreed to in writing,
* software distributed under the License is distributed on an
* "AS IS" BASIS, WITHOUT WARRANTIES OR CONDITIONS OF ANY
* KIND, either express or implied.  See the License for the
* specific language governing permissions and limitations
* under the License.
*/
package org.apache.cassandra.db.compaction;

import java.io.File;
import java.io.IOException;
import java.nio.ByteBuffer;
import java.util.*;
import java.util.concurrent.ExecutionException;
import java.util.concurrent.TimeUnit;

import org.apache.cassandra.OrderedJUnit4ClassRunner;
import org.apache.cassandra.SchemaLoader;
import org.apache.cassandra.Util;
import org.apache.cassandra.config.KSMetaData;
import org.apache.cassandra.config.CFMetaData;
import org.apache.cassandra.db.*;
import org.apache.cassandra.db.columniterator.OnDiskAtomIterator;
import org.apache.cassandra.db.filter.QueryFilter;
import org.apache.cassandra.db.marshal.BytesType;
import org.apache.cassandra.db.marshal.LongType;
import org.apache.cassandra.dht.ByteOrderedPartitioner.BytesToken;
import org.apache.cassandra.dht.Range;
import org.apache.cassandra.dht.Token;
<<<<<<< HEAD
import org.apache.cassandra.exceptions.ConfigurationException;
import org.apache.cassandra.io.sstable.*;
import org.apache.cassandra.io.sstable.format.SSTableReader;
import org.apache.cassandra.io.sstable.format.SSTableWriter;
=======
import org.apache.cassandra.io.sstable.*;
import org.apache.cassandra.io.sstable.metadata.MetadataCollector;
>>>>>>> 1fec4a42
import org.apache.cassandra.io.sstable.metadata.StatsMetadata;
import org.apache.cassandra.locator.SimpleStrategy;
import org.apache.cassandra.utils.ByteBufferUtil;
import org.apache.cassandra.utils.FBUtilities;
import org.apache.cassandra.utils.Pair;
import org.junit.BeforeClass;
import org.junit.Ignore;
import org.junit.Test;
import org.junit.runner.RunWith;

import com.google.common.base.Function;
import com.google.common.collect.Iterables;
import com.google.common.collect.Sets;

import static org.junit.Assert.*;

@RunWith(OrderedJUnit4ClassRunner.class)
public class CompactionsTest
{
    private static final String KEYSPACE1 = "Keyspace1";
    private static final String CF_STANDARD1 = "CF_STANDARD1";
    private static final String CF_STANDARD2 = "Standard2";
    private static final String CF_STANDARD3 = "Standard3";
    private static final String CF_STANDARD4 = "Standard4";
    private static final String CF_SUPER1 = "Super1";
    private static final String CF_SUPER5 = "Super5";
    private static final String CF_SUPERGC = "SuperDirectGC";

    @BeforeClass
    public static void defineSchema() throws ConfigurationException
    {
        Map<String, String> compactionOptions = new HashMap<>();
        compactionOptions.put("tombstone_compaction_interval", "1");
        SchemaLoader.prepareServer();
        SchemaLoader.createKeyspace(KEYSPACE1,
                                    SimpleStrategy.class,
                                    KSMetaData.optsWithRF(1),
                                    SchemaLoader.standardCFMD(KEYSPACE1, CF_STANDARD1).compactionStrategyOptions(compactionOptions),
                                    SchemaLoader.standardCFMD(KEYSPACE1, CF_STANDARD2),
                                    SchemaLoader.standardCFMD(KEYSPACE1, CF_STANDARD3),
                                    SchemaLoader.standardCFMD(KEYSPACE1, CF_STANDARD4),
                                    SchemaLoader.superCFMD(KEYSPACE1, CF_SUPER1, LongType.instance),
                                    SchemaLoader.superCFMD(KEYSPACE1, CF_SUPER5, BytesType.instance),
                                    SchemaLoader.superCFMD(KEYSPACE1, CF_SUPERGC, BytesType.instance).gcGraceSeconds(0));
    }

    public ColumnFamilyStore testSingleSSTableCompaction(String strategyClassName) throws Exception
    {
        Keyspace keyspace = Keyspace.open(KEYSPACE1);
        ColumnFamilyStore store = keyspace.getColumnFamilyStore(CF_STANDARD1);
        store.clearUnsafe();
        store.metadata.gcGraceSeconds(1);
        store.setCompactionStrategyClass(strategyClassName);

        // disable compaction while flushing
        store.disableAutoCompaction();

        long timestamp = populate(KEYSPACE1, CF_STANDARD1, 0, 9, 3); //ttl=3s

        store.forceBlockingFlush();
        assertEquals(1, store.getSSTables().size());
        long originalSize = store.getSSTables().iterator().next().uncompressedLength();

        // wait enough to force single compaction
        TimeUnit.SECONDS.sleep(5);

        // enable compaction, submit background and wait for it to complete
        store.enableAutoCompaction();
        FBUtilities.waitOnFutures(CompactionManager.instance.submitBackground(store));
        while (CompactionManager.instance.getPendingTasks() > 0 || CompactionManager.instance.getActiveCompactions() > 0)
            TimeUnit.SECONDS.sleep(1);

        // and sstable with ttl should be compacted
        assertEquals(1, store.getSSTables().size());
        long size = store.getSSTables().iterator().next().uncompressedLength();
        assertTrue("should be less than " + originalSize + ", but was " + size, size < originalSize);

        // make sure max timestamp of compacted sstables is recorded properly after compaction.
        assertMaxTimestamp(store, timestamp);

        return store;
    }

    private long populate(String ks, String cf, int startRowKey, int endRowKey, int ttl) {
        long timestamp = System.currentTimeMillis();
        for (int i = startRowKey; i <= endRowKey; i++)
        {
            DecoratedKey key = Util.dk(Integer.toString(i));
            Mutation rm = new Mutation(ks, key.getKey());
            for (int j = 0; j < 10; j++)
                rm.add(cf,  Util.cellname(Integer.toString(j)),
                       ByteBufferUtil.EMPTY_BYTE_BUFFER,
                       timestamp,
                       j > 0 ? ttl : 0); // let first column never expire, since deleting all columns does not produce sstable
            rm.applyUnsafe();
        }
        return timestamp;
    }

    /**
     * Test to see if sstable has enough expired columns, it is compacted itself.
     */
    @Test
    public void testSingleSSTableCompactionWithSizeTieredCompaction() throws Exception
    {
        testSingleSSTableCompaction(SizeTieredCompactionStrategy.class.getCanonicalName());
    }

    @Test
    public void testSingleSSTableCompactionWithLeveledCompaction() throws Exception
    {
        ColumnFamilyStore store = testSingleSSTableCompaction(LeveledCompactionStrategy.class.getCanonicalName());
        WrappingCompactionStrategy strategy = (WrappingCompactionStrategy) store.getCompactionStrategy();
        // tombstone removal compaction should not promote level
        assert strategy.getSSTableCountPerLevel()[0] == 1;
    }

    @Test
    public void testSuperColumnTombstones() throws ExecutionException, InterruptedException
    {
        Keyspace keyspace = Keyspace.open(KEYSPACE1);
        ColumnFamilyStore cfs = keyspace.getColumnFamilyStore("Super1");
        cfs.disableAutoCompaction();

        DecoratedKey key = Util.dk("tskey");
        ByteBuffer scName = ByteBufferUtil.bytes("TestSuperColumn");

        // a subcolumn
        Mutation rm = new Mutation(KEYSPACE1, key.getKey());
        rm.add("Super1", Util.cellname(scName, ByteBufferUtil.bytes(0)),
               ByteBufferUtil.EMPTY_BYTE_BUFFER,
               FBUtilities.timestampMicros());
        rm.applyUnsafe();
        cfs.forceBlockingFlush();

        // shadow the subcolumn with a supercolumn tombstone
        rm = new Mutation(KEYSPACE1, key.getKey());
        rm.deleteRange("Super1", SuperColumns.startOf(scName), SuperColumns.endOf(scName), FBUtilities.timestampMicros());
        rm.applyUnsafe();
        cfs.forceBlockingFlush();

        CompactionManager.instance.performMaximal(cfs);
        assertEquals(1, cfs.getSSTables().size());

        // check that the shadowed column is gone
        SSTableReader sstable = cfs.getSSTables().iterator().next();
        Range keyRange = new Range<RowPosition>(key, sstable.partitioner.getMinimumToken().maxKeyBound());
<<<<<<< HEAD
        ICompactionScanner scanner = sstable.getScanner(DataRange.forKeyRange(keyRange));
=======
        ISSTableScanner scanner = sstable.getScanner(DataRange.forKeyRange(keyRange));
>>>>>>> 1fec4a42
        OnDiskAtomIterator iter = scanner.next();
        assertEquals(key, iter.getKey());
        assertTrue(iter.next() instanceof RangeTombstone);
        assertFalse(iter.hasNext());
    }

    @Test
    public void testUncheckedTombstoneSizeTieredCompaction() throws Exception
    {
        Keyspace keyspace = Keyspace.open(KEYSPACE1);
        ColumnFamilyStore store = keyspace.getColumnFamilyStore(CF_STANDARD1);
        store.clearUnsafe();
        store.metadata.gcGraceSeconds(1);
        store.metadata.compactionStrategyOptions.put("tombstone_compaction_interval", "1");
        store.metadata.compactionStrategyOptions.put("unchecked_tombstone_compaction", "false");
        store.reload();
        store.setCompactionStrategyClass(SizeTieredCompactionStrategy.class.getName());

        // disable compaction while flushing
        store.disableAutoCompaction();

        //Populate sstable1 with with keys [0..9]
        populate(KEYSPACE1, CF_STANDARD1, 0, 9, 3); //ttl=3s
        store.forceBlockingFlush();

        //Populate sstable2 with with keys [10..19] (keys do not overlap with SSTable1)
        long timestamp2 = populate(KEYSPACE1, CF_STANDARD1, 10, 19, 3); //ttl=3s
        store.forceBlockingFlush();

        assertEquals(2, store.getSSTables().size());

        Iterator<SSTableReader> it = store.getSSTables().iterator();
        long originalSize1 = it.next().uncompressedLength();
        long originalSize2 = it.next().uncompressedLength();

        // wait enough to force single compaction
        TimeUnit.SECONDS.sleep(5);

        // enable compaction, submit background and wait for it to complete
        store.enableAutoCompaction();
        FBUtilities.waitOnFutures(CompactionManager.instance.submitBackground(store));
        while (CompactionManager.instance.getPendingTasks() > 0 || CompactionManager.instance.getActiveCompactions() > 0)
            TimeUnit.SECONDS.sleep(1);

        // even though both sstables were candidate for tombstone compaction
        // it was not executed because they have an overlapping token range
        assertEquals(2, store.getSSTables().size());
        it = store.getSSTables().iterator();
        long newSize1 = it.next().uncompressedLength();
        long newSize2 = it.next().uncompressedLength();
        assertEquals("candidate sstable should not be tombstone-compacted because its key range overlap with other sstable",
                      originalSize1, newSize1);
        assertEquals("candidate sstable should not be tombstone-compacted because its key range overlap with other sstable",
                      originalSize2, newSize2);

        // now let's enable the magic property
        store.metadata.compactionStrategyOptions.put("unchecked_tombstone_compaction", "true");
        store.reload();

        //submit background task again and wait for it to complete
        FBUtilities.waitOnFutures(CompactionManager.instance.submitBackground(store));
        while (CompactionManager.instance.getPendingTasks() > 0 || CompactionManager.instance.getActiveCompactions() > 0)
            TimeUnit.SECONDS.sleep(1);

        //we still have 2 sstables, since they were not compacted against each other
        assertEquals(2, store.getSSTables().size());
        it = store.getSSTables().iterator();
        newSize1 = it.next().uncompressedLength();
        newSize2 = it.next().uncompressedLength();
        assertTrue("should be less than " + originalSize1 + ", but was " + newSize1, newSize1 < originalSize1);
        assertTrue("should be less than " + originalSize2 + ", but was " + newSize2, newSize2 < originalSize2);

        // make sure max timestamp of compacted sstables is recorded properly after compaction.
        assertMaxTimestamp(store, timestamp2);
    }

    public static void assertMaxTimestamp(ColumnFamilyStore cfs, long maxTimestampExpected)
    {
        long maxTimestampObserved = Long.MIN_VALUE;
        for (SSTableReader sstable : cfs.getSSTables())
            maxTimestampObserved = Math.max(sstable.getMaxTimestamp(), maxTimestampObserved);
        assertEquals(maxTimestampExpected, maxTimestampObserved);
    }

    @Test
    public void testEchoedRow()
    {
        // This test check that EchoedRow doesn't skipp rows: see CASSANDRA-2653

        Keyspace keyspace = Keyspace.open(KEYSPACE1);
        ColumnFamilyStore cfs = keyspace.getColumnFamilyStore("Standard2");

        // disable compaction while flushing
        cfs.disableAutoCompaction();

        // Insert 4 keys in two sstables. We need the sstables to have 2 rows
        // at least to trigger what was causing CASSANDRA-2653
        for (int i=1; i < 5; i++)
        {
            DecoratedKey key = Util.dk(String.valueOf(i));
            Mutation rm = new Mutation(KEYSPACE1, key.getKey());
            rm.add("Standard2", Util.cellname(String.valueOf(i)), ByteBufferUtil.EMPTY_BYTE_BUFFER, i);
            rm.applyUnsafe();

            if (i % 2 == 0)
                cfs.forceBlockingFlush();
        }
        Collection<SSTableReader> toCompact = cfs.getSSTables();
        assertEquals(2, toCompact.size());

        // Reinserting the same keys. We will compact only the previous sstable, but we need those new ones
        // to make sure we use EchoedRow, otherwise it won't be used because purge can be done.
        for (int i=1; i < 5; i++)
        {
            DecoratedKey key = Util.dk(String.valueOf(i));
            Mutation rm = new Mutation(KEYSPACE1, key.getKey());
            rm.add("Standard2", Util.cellname(String.valueOf(i)), ByteBufferUtil.EMPTY_BYTE_BUFFER, i);
            rm.applyUnsafe();
        }
        cfs.forceBlockingFlush();
        SSTableReader tmpSSTable = null;
        for (SSTableReader sstable : cfs.getSSTables())
            if (!toCompact.contains(sstable))
                tmpSSTable = sstable;
        assertNotNull(tmpSSTable);

        // Force compaction on first sstables. Since each row is in only one sstable, we will be using EchoedRow.
        Util.compact(cfs, toCompact);
        assertEquals(2, cfs.getSSTables().size());

        // Now, we remove the sstable that was just created to force the use of EchoedRow (so that it doesn't hide the problem)
        cfs.markObsolete(Collections.singleton(tmpSSTable), OperationType.UNKNOWN);
        assertEquals(1, cfs.getSSTables().size());

        // Now assert we do have the 4 keys
        assertEquals(4, Util.getRangeSlice(cfs).size());
    }

    @Test
    public void testDontPurgeAccidentaly() throws InterruptedException
    {
        testDontPurgeAccidentaly("test1", "Super5");

        // Use CF with gc_grace=0, see last bug of CASSANDRA-2786
        testDontPurgeAccidentaly("test1", "SuperDirectGC");
    }

    @Test
    public void testUserDefinedCompaction() throws Exception
    {
        Keyspace keyspace = Keyspace.open(KEYSPACE1);
        final String cfname = "Standard3"; // use clean(no sstable) CF
        ColumnFamilyStore cfs = keyspace.getColumnFamilyStore(cfname);

        // disable compaction while flushing
        cfs.disableAutoCompaction();

        final int ROWS_PER_SSTABLE = 10;
        for (int i = 0; i < ROWS_PER_SSTABLE; i++) {
            DecoratedKey key = Util.dk(String.valueOf(i));
            Mutation rm = new Mutation(KEYSPACE1, key.getKey());
            rm.add(cfname, Util.cellname("col"),
                   ByteBufferUtil.EMPTY_BYTE_BUFFER,
                   System.currentTimeMillis());
            rm.applyUnsafe();
        }
        cfs.forceBlockingFlush();
        Collection<SSTableReader> sstables = cfs.getSSTables();

        assertEquals(1, sstables.size());
        SSTableReader sstable = sstables.iterator().next();

        int prevGeneration = sstable.descriptor.generation;
        String file = new File(sstable.descriptor.filenameFor(Component.DATA)).getAbsolutePath();
        // submit user defined compaction on flushed sstable
        CompactionManager.instance.forceUserDefinedCompaction(file);
        // wait until user defined compaction finishes
        do
        {
            Thread.sleep(100);
        } while (CompactionManager.instance.getPendingTasks() > 0 || CompactionManager.instance.getActiveCompactions() > 0);
        // CF should have only one sstable with generation number advanced
        sstables = cfs.getSSTables();
        assertEquals(1, sstables.size());
        assertEquals( prevGeneration + 1, sstables.iterator().next().descriptor.generation);
    }

    @Test
    public void testRangeTombstones() throws IOException, ExecutionException, InterruptedException
    {
        Keyspace keyspace = Keyspace.open(KEYSPACE1);
        ColumnFamilyStore cfs = keyspace.getColumnFamilyStore("Standard2");
        cfs.clearUnsafe();

        // disable compaction while flushing
        cfs.disableAutoCompaction();

        final CFMetaData cfmeta = cfs.metadata;
        Directories dir = cfs.directories;

        ArrayList<DecoratedKey> keys = new ArrayList<DecoratedKey>();

        for (int i=0; i < 4; i++)
        {
            keys.add(Util.dk(""+i));
        }

        ArrayBackedSortedColumns cf = ArrayBackedSortedColumns.factory.create(cfmeta);
        cf.addColumn(Util.column("01", "a", 1)); // this must not resurrect
        cf.addColumn(Util.column("a", "a", 3));
        cf.deletionInfo().add(new RangeTombstone(Util.cellname("0"), Util.cellname("b"), 2, (int) (System.currentTimeMillis()/1000)),cfmeta.comparator);

        SSTableWriter writer = SSTableWriter.create(Descriptor.fromFilename(cfs.getTempSSTablePath(dir.getDirectoryForNewSSTables())), 0, 0, 0);


        writer.append(Util.dk("0"), cf);
        writer.append(Util.dk("1"), cf);
        writer.append(Util.dk("3"), cf);

        cfs.addSSTable(writer.closeAndOpenReader());
        writer = SSTableWriter.create(Descriptor.fromFilename(cfs.getTempSSTablePath(dir.getDirectoryForNewSSTables())), 0, 0, 0);

        writer.append(Util.dk("0"), cf);
        writer.append(Util.dk("1"), cf);
        writer.append(Util.dk("2"), cf);
        writer.append(Util.dk("3"), cf);
        cfs.addSSTable(writer.closeAndOpenReader());

        Collection<SSTableReader> toCompact = cfs.getSSTables();
        assert toCompact.size() == 2;

        // Force compaction on first sstables. Since each row is in only one sstable, we will be using EchoedRow.
        Util.compact(cfs, toCompact);
        assertEquals(1, cfs.getSSTables().size());

        // Now assert we do have the 4 keys
        assertEquals(4, Util.getRangeSlice(cfs).size());

        ArrayList<DecoratedKey> k = new ArrayList<DecoratedKey>();
        for (Row r : Util.getRangeSlice(cfs))
        {
            k.add(r.key);
            assertEquals(ByteBufferUtil.bytes("a"),r.cf.getColumn(Util.cellname("a")).value());
            assertNull(r.cf.getColumn(Util.cellname("01")));
            assertEquals(3,r.cf.getColumn(Util.cellname("a")).timestamp());
        }

        for (SSTableReader sstable : cfs.getSSTables())
        {
            StatsMetadata stats = sstable.getSSTableMetadata();
            assertEquals(ByteBufferUtil.bytes("0"), stats.minColumnNames.get(0));
            assertEquals(ByteBufferUtil.bytes("b"), stats.maxColumnNames.get(0));
        }

        assertEquals(keys, k);
    }

    @Test
    public void testCompactionLog() throws Exception
    {
        SystemKeyspace.discardCompactionsInProgress();

        String cf = "Standard4";
        ColumnFamilyStore cfs = Keyspace.open(KEYSPACE1).getColumnFamilyStore(cf);
        SchemaLoader.insertData(KEYSPACE1, cf, 0, 1);
        cfs.forceBlockingFlush();

        Collection<SSTableReader> sstables = cfs.getSSTables();
        assertFalse(sstables.isEmpty());
        Set<Integer> generations = Sets.newHashSet(Iterables.transform(sstables, new Function<SSTableReader, Integer>()
        {
            public Integer apply(SSTableReader sstable)
            {
                return sstable.descriptor.generation;
            }
        }));
        UUID taskId = SystemKeyspace.startCompaction(cfs, sstables);
        Map<Pair<String, String>, Map<Integer, UUID>> compactionLogs = SystemKeyspace.getUnfinishedCompactions();
        Set<Integer> unfinishedCompactions = compactionLogs.get(Pair.create(KEYSPACE1, cf)).keySet();
        assertTrue(unfinishedCompactions.containsAll(generations));

        SystemKeyspace.finishCompaction(taskId);
        compactionLogs = SystemKeyspace.getUnfinishedCompactions();
        assertFalse(compactionLogs.containsKey(Pair.create(KEYSPACE1, cf)));
    }

    private void testDontPurgeAccidentaly(String k, String cfname) throws InterruptedException
    {
        // This test catches the regression of CASSANDRA-2786
        Keyspace keyspace = Keyspace.open(KEYSPACE1);
        ColumnFamilyStore cfs = keyspace.getColumnFamilyStore(cfname);

        // disable compaction while flushing
        cfs.clearUnsafe();
        cfs.disableAutoCompaction();

        // Add test row
        DecoratedKey key = Util.dk(k);
        Mutation rm = new Mutation(KEYSPACE1, key.getKey());
        rm.add(cfname, Util.cellname(ByteBufferUtil.bytes("sc"), ByteBufferUtil.bytes("c")), ByteBufferUtil.EMPTY_BYTE_BUFFER, 0);
        rm.applyUnsafe();

        cfs.forceBlockingFlush();

        Collection<SSTableReader> sstablesBefore = cfs.getSSTables();

        QueryFilter filter = QueryFilter.getIdentityFilter(key, cfname, System.currentTimeMillis());
        assertTrue(cfs.getColumnFamily(filter).hasColumns());

        // Remove key
        rm = new Mutation(KEYSPACE1, key.getKey());
        rm.delete(cfname, 2);
        rm.applyUnsafe();

        ColumnFamily cf = cfs.getColumnFamily(filter);
        assertTrue("should be empty: " + cf, cf == null || !cf.hasColumns());

        // Sleep one second so that the removal is indeed purgeable even with gcgrace == 0
        Thread.sleep(1000);

        cfs.forceBlockingFlush();

        Collection<SSTableReader> sstablesAfter = cfs.getSSTables();
        Collection<SSTableReader> toCompact = new ArrayList<SSTableReader>();
        for (SSTableReader sstable : sstablesAfter)
            if (!sstablesBefore.contains(sstable))
                toCompact.add(sstable);

        Util.compact(cfs, toCompact);

        cf = cfs.getColumnFamily(filter);
        assertTrue("should be empty: " + cf, cf == null || !cf.hasColumns());
    }

    private static Range<Token> rangeFor(int start, int end)
    {
        return new Range<Token>(new BytesToken(String.format("%03d", start).getBytes()),
                                new BytesToken(String.format("%03d", end).getBytes()));
    }

    private static Collection<Range<Token>> makeRanges(int ... keys)
    {
        Collection<Range<Token>> ranges = new ArrayList<Range<Token>>(keys.length / 2);
        for (int i = 0; i < keys.length; i += 2)
            ranges.add(rangeFor(keys[i], keys[i + 1]));
        return ranges;
    }

    private static void insertRowWithKey(int key)
    {
        long timestamp = System.currentTimeMillis();
        DecoratedKey decoratedKey = Util.dk(String.format("%03d", key));
        Mutation rm = new Mutation(KEYSPACE1, decoratedKey.getKey());
        rm.add("CF_STANDARD1", Util.cellname("col"), ByteBufferUtil.EMPTY_BYTE_BUFFER, timestamp, 1000);
        rm.applyUnsafe();
    }

    @Test
    @Ignore("making ranges based on the keys, not on the tokens")
    public void testNeedsCleanup()
    {
        Keyspace keyspace = Keyspace.open(KEYSPACE1);
        ColumnFamilyStore store = keyspace.getColumnFamilyStore("CF_STANDARD1");
        store.clearUnsafe();

        // disable compaction while flushing
        store.disableAutoCompaction();

        // write three groups of 9 keys: 001, 002, ... 008, 009
        //                               101, 102, ... 108, 109
        //                               201, 202, ... 208, 209
        for (int i = 1; i < 10; i++)
        {
            insertRowWithKey(i);
            insertRowWithKey(i + 100);
            insertRowWithKey(i + 200);
        }
        store.forceBlockingFlush();

        assertEquals(1, store.getSSTables().size());
        SSTableReader sstable = store.getSSTables().iterator().next();


        // contiguous range spans all data
        assertFalse(CompactionManager.needsCleanup(sstable, makeRanges(0, 209)));
        assertFalse(CompactionManager.needsCleanup(sstable, makeRanges(0, 210)));

        // separate ranges span all data
        assertFalse(CompactionManager.needsCleanup(sstable, makeRanges(0, 9,
                                                                       100, 109,
                                                                       200, 209)));
        assertFalse(CompactionManager.needsCleanup(sstable, makeRanges(0, 109,
                                                                       200, 210)));
        assertFalse(CompactionManager.needsCleanup(sstable, makeRanges(0, 9,
                                                                       100, 210)));

        // one range is missing completely
        assertTrue(CompactionManager.needsCleanup(sstable, makeRanges(100, 109,
                                                                      200, 209)));
        assertTrue(CompactionManager.needsCleanup(sstable, makeRanges(0, 9,
                                                                      200, 209)));
        assertTrue(CompactionManager.needsCleanup(sstable, makeRanges(0, 9,
                                                                      100, 109)));


        // the beginning of one range is missing
        assertTrue(CompactionManager.needsCleanup(sstable, makeRanges(1, 9,
                                                                      100, 109,
                                                                      200, 209)));
        assertTrue(CompactionManager.needsCleanup(sstable, makeRanges(0, 9,
                                                                      101, 109,
                                                                      200, 209)));
        assertTrue(CompactionManager.needsCleanup(sstable, makeRanges(0, 9,
                                                                      100, 109,
                                                                      201, 209)));

        // the end of one range is missing
        assertTrue(CompactionManager.needsCleanup(sstable, makeRanges(0, 8,
                                                                      100, 109,
                                                                      200, 209)));
        assertTrue(CompactionManager.needsCleanup(sstable, makeRanges(0, 9,
                                                                      100, 108,
                                                                      200, 209)));
        assertTrue(CompactionManager.needsCleanup(sstable, makeRanges(0, 9,
                                                                      100, 109,
                                                                      200, 208)));

        // some ranges don't contain any data
        assertFalse(CompactionManager.needsCleanup(sstable, makeRanges(0, 0,
                                                                       0, 9,
                                                                       50, 51,
                                                                       100, 109,
                                                                       150, 199,
                                                                       200, 209,
                                                                       300, 301)));
        // same case, but with a middle range not covering some of the existing data
        assertFalse(CompactionManager.needsCleanup(sstable, makeRanges(0, 0,
                                                                       0, 9,
                                                                       50, 51,
                                                                       100, 103,
                                                                       150, 199,
                                                                       200, 209,
                                                                       300, 301)));
    }
}<|MERGE_RESOLUTION|>--- conflicted
+++ resolved
@@ -38,15 +38,10 @@
 import org.apache.cassandra.dht.ByteOrderedPartitioner.BytesToken;
 import org.apache.cassandra.dht.Range;
 import org.apache.cassandra.dht.Token;
-<<<<<<< HEAD
 import org.apache.cassandra.exceptions.ConfigurationException;
 import org.apache.cassandra.io.sstable.*;
 import org.apache.cassandra.io.sstable.format.SSTableReader;
 import org.apache.cassandra.io.sstable.format.SSTableWriter;
-=======
-import org.apache.cassandra.io.sstable.*;
-import org.apache.cassandra.io.sstable.metadata.MetadataCollector;
->>>>>>> 1fec4a42
 import org.apache.cassandra.io.sstable.metadata.StatsMetadata;
 import org.apache.cassandra.locator.SimpleStrategy;
 import org.apache.cassandra.utils.ByteBufferUtil;
@@ -194,11 +189,7 @@
         // check that the shadowed column is gone
         SSTableReader sstable = cfs.getSSTables().iterator().next();
         Range keyRange = new Range<RowPosition>(key, sstable.partitioner.getMinimumToken().maxKeyBound());
-<<<<<<< HEAD
-        ICompactionScanner scanner = sstable.getScanner(DataRange.forKeyRange(keyRange));
-=======
         ISSTableScanner scanner = sstable.getScanner(DataRange.forKeyRange(keyRange));
->>>>>>> 1fec4a42
         OnDiskAtomIterator iter = scanner.next();
         assertEquals(key, iter.getKey());
         assertTrue(iter.next() instanceof RangeTombstone);
