/*
 * Licensed to the Apache Software Foundation (ASF) under one
 * or more contributor license agreements.  See the NOTICE file
 * distributed with this work for additional information
 * regarding copyright ownership.  The ASF licenses this file
 * to you under the Apache License, Version 2.0 (the
 * "License"); you may not use this file except in compliance
 * with the License.  You may obtain a copy of the License at
 *
 *     http://www.apache.org/licenses/LICENSE-2.0
 *
 * Unless required by applicable law or agreed to in writing, software
 * distributed under the License is distributed on an "AS IS" BASIS,
 * WITHOUT WARRANTIES OR CONDITIONS OF ANY KIND, either express or implied.
 * See the License for the specific language governing permissions and
 * limitations under the License.
 */
package org.apache.cassandra.cql3.validation.operations;

import org.junit.Test;

import org.apache.cassandra.cql3.CQLTester;

import static org.junit.Assert.assertEquals;

public class SelectMultiColumnRelationTest extends CQLTester
{
    @Test
    public void testSingleClusteringInvalidQueries() throws Throwable
    {
        for (String compactOption : new String[] { "", " WITH COMPACT STORAGE" })
        {
            createTable("CREATE TABLE %s (a int, b int, c int, PRIMARY KEY (a, b))" + compactOption);

            assertInvalidSyntax("SELECT * FROM %s WHERE () = (?, ?)", 1, 2);
            assertInvalidMessage("b cannot be restricted by more than one relation if it includes an Equal",
                                 "SELECT * FROM %s WHERE a = 0 AND (b) = (?) AND (b) > (?)", 0, 0);
            assertInvalidMessage("More than one restriction was found for the start bound on b",
                                 "SELECT * FROM %s WHERE a = 0 AND (b) > (?) AND (b) > (?)", 0, 1);
            assertInvalidMessage("Multi-column relations can only be applied to clustering columns but was applied to: a",
                                 "SELECT * FROM %s WHERE (a, b) = (?, ?)", 0, 0);
        }
    }

    @Test
    public void testMultiClusteringInvalidQueries() throws Throwable
    {
        for (String compactOption : new String[] { "", " WITH COMPACT STORAGE" })
        {
            createTable("CREATE TABLE %s (a int, b int, c int, d int, PRIMARY KEY (a, b, c, d))" + compactOption);

            assertInvalidSyntax("SELECT * FROM %s WHERE a = 0 AND (b, c) > ()");
            assertInvalidMessage("Expected 2 elements in value tuple, but got 3: (?, ?, ?)",
                                 "SELECT * FROM %s WHERE a = 0 AND (b, c) > (?, ?, ?)", 1, 2, 3);
            assertInvalidMessage("Invalid null value in condition for column c",
                                 "SELECT * FROM %s WHERE a = 0 AND (b, c) > (?, ?)", 1, null);

            // Wrong order of columns
            assertInvalidMessage("Clustering columns must appear in the PRIMARY KEY order in multi-column relations: (d, c, b) = (?, ?, ?)",
                                 "SELECT * FROM %s WHERE a = 0 AND (d, c, b) = (?, ?, ?)", 0, 0, 0);
            assertInvalidMessage("Clustering columns must appear in the PRIMARY KEY order in multi-column relations: (d, c, b) > (?, ?, ?)",
                                 "SELECT * FROM %s WHERE a = 0 AND (d, c, b) > (?, ?, ?)", 0, 0, 0);

            // Wrong number of values
            assertInvalidMessage("Expected 3 elements in value tuple, but got 2: (?, ?)",
                                 "SELECT * FROM %s WHERE a=0 AND (b, c, d) IN ((?, ?))", 0, 1);
            assertInvalidMessage("Expected 3 elements in value tuple, but got 5: (?, ?, ?, ?, ?)",
                                 "SELECT * FROM %s WHERE a=0 AND (b, c, d) IN ((?, ?, ?, ?, ?))", 0, 1, 2, 3, 4);

            // Missing first clustering column
            assertInvalidMessage("PRIMARY KEY column \"c\" cannot be restricted as preceding column \"b\" is not restricted",
                                 "SELECT * FROM %s WHERE a = 0 AND (c, d) = (?, ?)", 0, 0);
            assertInvalidMessage("PRIMARY KEY column \"c\" cannot be restricted as preceding column \"b\" is not restricted",
                                 "SELECT * FROM %s WHERE a = 0 AND (c, d) > (?, ?)", 0, 0);

            // Nulls
            assertInvalidMessage("Invalid null value in condition for columns: [b, c, d]",
                                 "SELECT * FROM %s WHERE a = 0 AND (b, c, d) IN ((?, ?, ?))", 1, 2, null);

            // Wrong type for 'd'
            assertInvalid("SELECT * FROM %s WHERE a = 0 AND (b, c, d) = (?, ?, ?)", 1, 2, "foobar");
            assertInvalid("SELECT * FROM %s WHERE a = 0 AND b = (?, ?, ?)", 1, 2, 3);

            // Mix single and tuple inequalities
            assertInvalidMessage("Mixing single column relations and multi column relations on clustering columns is not allowed",
                                 "SELECT * FROM %s WHERE a = 0 AND (b, c, d) > (?, ?, ?) AND b < ?", 0, 1, 0, 1);
            assertInvalidMessage("Mixing single column relations and multi column relations on clustering columns is not allowed",
                                 "SELECT * FROM %s WHERE a = 0 AND (b, c, d) > (?, ?, ?) AND c < ?", 0, 1, 0, 1);
            assertInvalidMessage("Mixing single column relations and multi column relations on clustering columns is not allowed",
                                 "SELECT * FROM %s WHERE a = 0 AND b > ? AND (b, c, d) < (?, ?, ?)", 1, 1, 1, 0);
            assertInvalidMessage("Mixing single column relations and multi column relations on clustering columns is not allowed",
                                 "SELECT * FROM %s WHERE a = 0 AND c > ? AND (b, c, d) < (?, ?, ?)", 1, 1, 1, 0);

            assertInvalidMessage("Multi-column relations can only be applied to clustering columns but was applied to: a",
                                 "SELECT * FROM %s WHERE (a, b, c, d) IN ((?, ?, ?, ?))", 0, 1, 2, 3);
            assertInvalidMessage("PRIMARY KEY column \"c\" cannot be restricted as preceding column \"b\" is not restricted",
                                 "SELECT * FROM %s WHERE (c, d) IN ((?, ?))", 0, 1);

            assertInvalidMessage("Clustering column \"c\" cannot be restricted (preceding column \"b\" is restricted by a non-EQ relation)",
                                 "SELECT * FROM %s WHERE a = ? AND b > ?  AND (c, d) IN ((?, ?))", 0, 0, 0, 0);

            assertInvalidMessage("Clustering column \"c\" cannot be restricted (preceding column \"b\" is restricted by a non-EQ relation)",
                                 "SELECT * FROM %s WHERE a = ? AND b > ?  AND (c, d) > (?, ?)", 0, 0, 0, 0);
            assertInvalidMessage("PRIMARY KEY column \"c\" cannot be restricted (preceding column \"b\" is restricted by a non-EQ relation)",
                                 "SELECT * FROM %s WHERE a = ? AND (c, d) > (?, ?) AND b > ?  ", 0, 0, 0, 0);
            assertInvalidMessage("Column \"c\" cannot be restricted by two tuple-notation inequalities not starting with the same column",
                                 "SELECT * FROM %s WHERE a = ? AND (b, c) > (?, ?) AND (b) < (?) AND (c) < (?)", 0, 0, 0, 0, 0);
            assertInvalidMessage("Column \"c\" cannot be restricted by two tuple-notation inequalities not starting with the same column",
                                 "SELECT * FROM %s WHERE a = ? AND (c) < (?) AND (b, c) > (?, ?) AND (b) < (?)", 0, 0, 0, 0, 0);
            assertInvalidMessage("Clustering column \"c\" cannot be restricted (preceding column \"b\" is restricted by a non-EQ relation)",
                                 "SELECT * FROM %s WHERE a = ? AND (b) < (?) AND (c) < (?) AND (b, c) > (?, ?)", 0, 0, 0, 0, 0);

            assertInvalidMessage("Column \"c\" cannot be restricted by two tuple-notation inequalities not starting with the same column",
                                 "SELECT * FROM %s WHERE a = ? AND (b, c) > (?, ?) AND (c) < (?)", 0, 0, 0, 0);
        }
    }

    @Test
    public void testMultiAndSingleColumnRelationMix() throws Throwable
    {
        for (String compactOption : new String[]{"", " WITH COMPACT STORAGE"})
        {
            createTable("CREATE TABLE %s (a int, b int, c int, d int, PRIMARY KEY (a, b, c, d))" + compactOption);

            execute("INSERT INTO %s (a, b, c, d) VALUES (?, ?, ?, ?)", 0, 0, 0, 0);
            execute("INSERT INTO %s (a, b, c, d) VALUES (?, ?, ?, ?)", 0, 0, 1, 0);
            execute("INSERT INTO %s (a, b, c, d) VALUES (?, ?, ?, ?)", 0, 0, 1, 1);

            execute("INSERT INTO %s (a, b, c, d) VALUES (?, ?, ?, ?)", 0, 1, 0, 0);
            execute("INSERT INTO %s (a, b, c, d) VALUES (?, ?, ?, ?)", 0, 1, 1, 0);
            execute("INSERT INTO %s (a, b, c, d) VALUES (?, ?, ?, ?)", 0, 1, 1, 1);

            assertRows(execute("SELECT * FROM %s WHERE a = ? and b = ? and (c, d) = (?, ?)", 0, 1, 0, 0),
                       row(0, 1, 0, 0));

            assertRows(execute("SELECT * FROM %s WHERE a = ? and b IN (?, ?) and (c, d) = (?, ?)", 0, 0, 1, 0, 0),
                       row(0, 0, 0, 0),
                       row(0, 1, 0, 0));

            assertRows(execute("SELECT * FROM %s WHERE a = ? and b = ? and (c) IN ((?))", 0, 1, 0),
                       row(0, 1, 0, 0));

            assertRows(execute("SELECT * FROM %s WHERE a = ? and b IN (?, ?) and (c) IN ((?))", 0, 0, 1, 0),
                       row(0, 0, 0, 0),
                       row(0, 1, 0, 0));

            assertRows(execute("SELECT * FROM %s WHERE a = ? and b = ? and (c) IN ((?), (?))", 0, 1, 0, 1),
                       row(0, 1, 0, 0),
                       row(0, 1, 1, 0),
                       row(0, 1, 1, 1));

            assertRows(execute("SELECT * FROM %s WHERE a = ? and b = ? and (c, d) IN ((?, ?))", 0, 1, 0, 0),
                       row(0, 1, 0, 0));

            assertRows(execute("SELECT * FROM %s WHERE a = ? and b = ? and (c, d) IN ((?, ?), (?, ?))", 0, 1, 0, 0, 1, 1),
                       row(0, 1, 0, 0),
                       row(0, 1, 1, 1));

            assertRows(execute("SELECT * FROM %s WHERE a = ? and b IN (?, ?) and (c, d) IN ((?, ?), (?, ?))", 0, 0, 1, 0, 0, 1, 1),
                       row(0, 0, 0, 0),
                       row(0, 0, 1, 1),
                       row(0, 1, 0, 0),
                       row(0, 1, 1, 1));

            assertRows(execute("SELECT * FROM %s WHERE a = ? and b = ? and (c, d) > (?, ?)", 0, 1, 0, 0),
                       row(0, 1, 1, 0),
                       row(0, 1, 1, 1));

            assertRows(execute("SELECT * FROM %s WHERE a = ? and b IN (?, ?) and (c, d) > (?, ?)", 0, 0, 1, 0, 0),
                       row(0, 0, 1, 0),
                       row(0, 0, 1, 1),
                       row(0, 1, 1, 0),
                       row(0, 1, 1, 1));

            assertRows(execute("SELECT * FROM %s WHERE a = ? and b = ? and (c, d) > (?, ?) and (c) <= (?) ", 0, 1, 0, 0, 1),
                       row(0, 1, 1, 0),
                       row(0, 1, 1, 1));

            assertRows(execute("SELECT * FROM %s WHERE a = ? and b = ? and (c, d) >= (?, ?) and (c, d) < (?, ?)", 0, 1, 0, 0, 1, 1),
                       row(0, 1, 0, 0),
                       row(0, 1, 1, 0));

            assertRows(execute("SELECT * FROM %s WHERE a = ? and (b, c) = (?, ?) and d = ?", 0, 0, 1, 0),
                       row(0, 0, 1, 0));

            assertRows(execute("SELECT * FROM %s WHERE a = ? and (b, c) IN ((?, ?), (?, ?)) and d = ?", 0, 0, 1, 0, 0, 0),
                       row(0, 0, 0, 0),
                       row(0, 0, 1, 0));

            assertRows(execute("SELECT * FROM %s WHERE a = ? and b = ? and (c) = (?) and d = ?", 0, 0, 1, 0),
                       row(0, 0, 1, 0));

            assertRows(execute("SELECT * FROM %s WHERE a = ? and (b, c) = (?, ?) and d IN (?, ?)", 0, 0, 1, 0, 2),
                       row(0, 0, 1, 0));

            assertRows(execute("SELECT * FROM %s WHERE a = ? and b = ? and (c) = (?) and d IN (?, ?)", 0, 0, 1, 0, 2),
                       row(0, 0, 1, 0));

            assertRows(execute("SELECT * FROM %s WHERE a = ? and (b, c) = (?, ?) and d >= ?", 0, 0, 1, 0),
                       row(0, 0, 1, 0),
                       row(0, 0, 1, 1));

            assertRows(execute("SELECT * FROM %s WHERE a = ? and d < 1 and (b, c) = (?, ?) and d >= ?", 0, 0, 1, 0),
                       row(0, 0, 1, 0));

            assertRows(execute("SELECT * FROM %s WHERE a = ? and d < 1 and (b, c) IN ((?, ?), (?, ?)) and d >= ?", 0, 0, 1, 0, 0, 0),
                       row(0, 0, 0, 0),
                       row(0, 0, 1, 0));
        }
    }

    @Test
    public void testSeveralMultiColumnRelation() throws Throwable
    {
        for (String compactOption : new String[]{"", " WITH COMPACT STORAGE"})
        {
            createTable("CREATE TABLE %s (a int, b int, c int, d int, PRIMARY KEY (a, b, c, d))" + compactOption);

            execute("INSERT INTO %s (a, b, c, d) VALUES (?, ?, ?, ?)", 0, 0, 0, 0);
            execute("INSERT INTO %s (a, b, c, d) VALUES (?, ?, ?, ?)", 0, 0, 1, 0);
            execute("INSERT INTO %s (a, b, c, d) VALUES (?, ?, ?, ?)", 0, 0, 1, 1);

            execute("INSERT INTO %s (a, b, c, d) VALUES (?, ?, ?, ?)", 0, 1, 0, 0);
            execute("INSERT INTO %s (a, b, c, d) VALUES (?, ?, ?, ?)", 0, 1, 1, 0);
            execute("INSERT INTO %s (a, b, c, d) VALUES (?, ?, ?, ?)", 0, 1, 1, 1);

            assertRows(execute("SELECT * FROM %s WHERE a = ? and (b) = (?) and (c, d) = (?, ?)", 0, 1, 0, 0),
                       row(0, 1, 0, 0));

            assertRows(execute("SELECT * FROM %s WHERE a = ? and (b) IN ((?), (?)) and (c, d) = (?, ?)", 0, 0, 1, 0, 0),
                       row(0, 0, 0, 0),
                       row(0, 1, 0, 0));

            assertRows(execute("SELECT * FROM %s WHERE a = ? and (b) = (?) and (c) IN ((?))", 0, 1, 0),
                       row(0, 1, 0, 0));

            assertRows(execute("SELECT * FROM %s WHERE a = ? and (b) IN ((?),(?)) and (c) IN ((?))", 0, 0, 1, 0),
                       row(0, 0, 0, 0),
                       row(0, 1, 0, 0));

            assertRows(execute("SELECT * FROM %s WHERE a = ? and (b) = (?) and (c) IN ((?), (?))", 0, 1, 0, 1),
                       row(0, 1, 0, 0),
                       row(0, 1, 1, 0),
                       row(0, 1, 1, 1));

            assertRows(execute("SELECT * FROM %s WHERE a = ? and (b) = (?) and (c, d) IN ((?, ?))", 0, 1, 0, 0),
                       row(0, 1, 0, 0));

            assertRows(execute("SELECT * FROM %s WHERE a = ? and (b) = (?) and (c, d) IN ((?, ?), (?, ?))", 0, 1, 0, 0, 1, 1),
                       row(0, 1, 0, 0),
                       row(0, 1, 1, 1));

            assertRows(execute("SELECT * FROM %s WHERE a = ? and (b) IN ((?), (?)) and (c, d) IN ((?, ?), (?, ?))", 0, 0, 1, 0, 0, 1, 1),
                       row(0, 0, 0, 0),
                       row(0, 0, 1, 1),
                       row(0, 1, 0, 0),
                       row(0, 1, 1, 1));

            assertRows(execute("SELECT * FROM %s WHERE a = ? and (b) = (?) and (c, d) > (?, ?)", 0, 1, 0, 0),
                       row(0, 1, 1, 0),
                       row(0, 1, 1, 1));

            assertRows(execute("SELECT * FROM %s WHERE a = ? and (b) IN ((?),(?)) and (c, d) > (?, ?)", 0, 0, 1, 0, 0),
                       row(0, 0, 1, 0),
                       row(0, 0, 1, 1),
                       row(0, 1, 1, 0),
                       row(0, 1, 1, 1));

            assertRows(execute("SELECT * FROM %s WHERE a = ? and (b) = (?) and (c, d) > (?, ?) and (c) <= (?) ", 0, 1, 0, 0, 1),
                       row(0, 1, 1, 0),
                       row(0, 1, 1, 1));

            assertRows(execute("SELECT * FROM %s WHERE a = ? and (b) = (?) and (c, d) >= (?, ?) and (c, d) < (?, ?)", 0, 1, 0, 0, 1, 1),
                       row(0, 1, 0, 0),
                       row(0, 1, 1, 0));

            assertRows(execute("SELECT * FROM %s WHERE a = ? and (b, c) = (?, ?) and d = ?", 0, 0, 1, 0),
                       row(0, 0, 1, 0));

            assertRows(execute("SELECT * FROM %s WHERE a = ? and (b, c) IN ((?, ?), (?, ?)) and d = ?", 0, 0, 1, 0, 0, 0),
                       row(0, 0, 0, 0),
                       row(0, 0, 1, 0));

            assertRows(execute("SELECT * FROM %s WHERE a = ? and (d) < (1) and (b, c) = (?, ?) and (d) >= (?)", 0, 0, 1, 0),
                       row(0, 0, 1, 0));

            assertRows(execute("SELECT * FROM %s WHERE a = ? and (d) < (1) and (b, c) IN ((?, ?), (?, ?)) and (d) >= (?)", 0, 0, 1, 0, 0, 0),
                       row(0, 0, 0, 0),
                       row(0, 0, 1, 0));
        }
    }

    @Test
    public void testSinglePartitionInvalidQueries() throws Throwable
    {
        for (String compactOption : new String[]{"", " WITH COMPACT STORAGE"})
        {
            createTable("CREATE TABLE %s (a int PRIMARY KEY, b int)" + compactOption);
            assertInvalidMessage("Multi-column relations can only be applied to clustering columns but was applied to: a",
                                 "SELECT * FROM %s WHERE (a) > (?)", 0);
            assertInvalidMessage("Multi-column relations can only be applied to clustering columns but was applied to: a",
                                 "SELECT * FROM %s WHERE (a) = (?)", 0);
            assertInvalidMessage("Multi-column relations can only be applied to clustering columns but was applied to: b",
                                 "SELECT * FROM %s WHERE (b) = (?)", 0);
        }
    }

    @Test
    public void testSingleClustering() throws Throwable
    {
        for (String compactOption : new String[]{"", " WITH COMPACT STORAGE"})
        {
            createTable("CREATE TABLE %s (a int, b int, c int, PRIMARY KEY (a, b))" + compactOption);

            execute("INSERT INTO %s (a, b, c) VALUES (?, ?, ?)", 0, 0, 0);
            execute("INSERT INTO %s (a, b, c) VALUES (?, ?, ?)", 0, 1, 0);
            execute("INSERT INTO %s (a, b, c) VALUES (?, ?, ?)", 0, 2, 0);

            // Equalities

            assertRows(execute("SELECT * FROM %s WHERE a = ? AND (b) = (?)", 0, 1),
                    row(0, 1, 0)
            );

            // Same but check the whole tuple can be prepared
            assertRows(execute("SELECT * FROM %s WHERE a = ? AND (b) = ?", 0, tuple(1)),
                    row(0, 1, 0)
            );

            assertEmpty(execute("SELECT * FROM %s WHERE a = ? AND (b) = (?)", 0, 3));

            // Inequalities

            assertRows(execute("SELECT * FROM %s WHERE a = ? AND (b) > (?)", 0, 0),
                    row(0, 1, 0),
                    row(0, 2, 0)
            );

            assertRows(execute("SELECT * FROM %s WHERE a = ? AND (b) >= (?)", 0, 1),
                    row(0, 1, 0),
                    row(0, 2, 0)
            );

            assertRows(execute("SELECT * FROM %s WHERE a = ? AND (b) < (?)", 0, 2),
                    row(0, 0, 0),
                    row(0, 1, 0)
            );

            assertRows(execute("SELECT * FROM %s WHERE a = ? AND (b) <= (?)", 0, 1),
                    row(0, 0, 0),
                    row(0, 1, 0)
            );

            assertRows(execute("SELECT * FROM %s WHERE a = ? AND (b) > (?) AND (b) < (?)", 0, 0, 2),
                    row(0, 1, 0)
            );
        }
    }

    @Test
    public void testNonEqualsRelation() throws Throwable
    {
        for (String compactOption : new String[]{"", " WITH COMPACT STORAGE"})
        {
            createTable("CREATE TABLE %s (a int PRIMARY KEY, b int)" + compactOption);
            assertInvalidMessage("Unsupported \"!=\" relation: (b) != (0)",
                    "SELECT * FROM %s WHERE a = 0 AND (b) != (0)");
        }
    }

    @Test
    public void testMultipleClustering() throws Throwable
    {
        for (String compactOption : new String[]{"", " WITH COMPACT STORAGE"})
        {
            createTable("CREATE TABLE %s (a int, b int, c int, d int, PRIMARY KEY (a, b, c, d))" + compactOption);

            execute("INSERT INTO %s (a, b, c, d) VALUES (?, ?, ?, ?)", 0, 0, 0, 0);
            execute("INSERT INTO %s (a, b, c, d) VALUES (?, ?, ?, ?)", 0, 0, 1, 0);
            execute("INSERT INTO %s (a, b, c, d) VALUES (?, ?, ?, ?)", 0, 0, 1, 1);

            execute("INSERT INTO %s (a, b, c, d) VALUES (?, ?, ?, ?)", 0, 1, 0, 0);
            execute("INSERT INTO %s (a, b, c, d) VALUES (?, ?, ?, ?)", 0, 1, 1, 0);
            execute("INSERT INTO %s (a, b, c, d) VALUES (?, ?, ?, ?)", 0, 1, 1, 1);

            // Empty query
            assertEmpty(execute("SELECT * FROM %s WHERE a = 0 AND (b, c, d) IN ()"));

            // Equalities

            assertRows(execute("SELECT * FROM %s WHERE a = ? AND (b) = (?)", 0, 1),
                    row(0, 1, 0, 0),
                    row(0, 1, 1, 0),
                    row(0, 1, 1, 1)
            );

            // Same with whole tuple prepared
            assertRows(execute("SELECT * FROM %s WHERE a = ? AND (b) = ?", 0, tuple(1)),
                    row(0, 1, 0, 0),
                    row(0, 1, 1, 0),
                    row(0, 1, 1, 1)
            );

            assertRows(execute("SELECT * FROM %s WHERE a = ? AND (b, c) = (?, ?)", 0, 1, 1),
                    row(0, 1, 1, 0),
                    row(0, 1, 1, 1)
            );

            // Same with whole tuple prepared
            assertRows(execute("SELECT * FROM %s WHERE a = ? AND (b, c) = ?", 0, tuple(1, 1)),
                    row(0, 1, 1, 0),
                    row(0, 1, 1, 1)
            );

            assertRows(execute("SELECT * FROM %s WHERE a = ? AND (b, c, d) = (?, ?, ?)", 0, 1, 1, 1),
                    row(0, 1, 1, 1)
            );

            // Same with whole tuple prepared
            assertRows(execute("SELECT * FROM %s WHERE a = ? AND (b, c, d) = ?", 0, tuple(1, 1, 1)),
                    row(0, 1, 1, 1)
            );

            // Inequalities

            assertRows(execute("SELECT * FROM %s WHERE a = ? AND (b) > (?)", 0, 0),
                    row(0, 1, 0, 0),
                    row(0, 1, 1, 0),
                    row(0, 1, 1, 1)
            );

            assertRows(execute("SELECT * FROM %s WHERE a = ? AND (b) >= (?)", 0, 0),
                    row(0, 0, 0, 0),
                    row(0, 0, 1, 0),
                    row(0, 0, 1, 1),
                    row(0, 1, 0, 0),
                    row(0, 1, 1, 0),
                    row(0, 1, 1, 1)
            );

            assertRows(execute("SELECT * FROM %s WHERE a = ? AND (b, c) > (?, ?)", 0, 1, 0),
                    row(0, 1, 1, 0),
                    row(0, 1, 1, 1)
            );

            assertRows(execute("SELECT * FROM %s WHERE a = ? AND (b, c) >= (?, ?)", 0, 1, 0),
                    row(0, 1, 0, 0),
                    row(0, 1, 1, 0),
                    row(0, 1, 1, 1)
            );

            assertRows(execute("SELECT * FROM %s WHERE a = ? AND (b, c, d) > (?, ?, ?)", 0, 1, 1, 0),
                    row(0, 1, 1, 1)
            );

            assertRows(execute("SELECT * FROM %s WHERE a = ? AND (b, c, d) >= (?, ?, ?)", 0, 1, 1, 0),
                    row(0, 1, 1, 0),
                    row(0, 1, 1, 1)
            );

            assertRows(execute("SELECT * FROM %s WHERE a = ? AND (b) < (?)", 0, 1),
                    row(0, 0, 0, 0),
                    row(0, 0, 1, 0),
                    row(0, 0, 1, 1)
            );

            assertRows(execute("SELECT * FROM %s WHERE a = ? AND (b) <= (?)", 0, 1),
                    row(0, 0, 0, 0),
                    row(0, 0, 1, 0),
                    row(0, 0, 1, 1),
                    row(0, 1, 0, 0),
                    row(0, 1, 1, 0),
                    row(0, 1, 1, 1)
            );

            assertRows(execute("SELECT * FROM %s WHERE a = ? AND (b, c) < (?, ?)", 0, 0, 1),
                    row(0, 0, 0, 0)
            );

            assertRows(execute("SELECT * FROM %s WHERE a = ? AND (b, c) <= (?, ?)", 0, 0, 1),
                    row(0, 0, 0, 0),
                    row(0, 0, 1, 0),
                    row(0, 0, 1, 1)
            );

            assertRows(execute("SELECT * FROM %s WHERE a = ? AND (b, c, d) < (?, ?, ?)", 0, 0, 1, 1),
                    row(0, 0, 0, 0),
                    row(0, 0, 1, 0)
            );

            assertRows(execute("SELECT * FROM %s WHERE a = ? AND (b, c, d) <= (?, ?, ?)", 0, 0, 1, 1),
                    row(0, 0, 0, 0),
                    row(0, 0, 1, 0),
                    row(0, 0, 1, 1)
            );

            assertRows(execute("SELECT * FROM %s WHERE a = ? AND (b, c, d) > (?, ?, ?) AND (b) < (?)", 0, 0, 1, 0, 1),
                    row(0, 0, 1, 1)
            );

            assertRows(execute("SELECT * FROM %s WHERE a = ? AND (b, c, d) > (?, ?, ?) AND (b, c) < (?, ?)", 0, 0, 1, 1, 1, 1),
                    row(0, 1, 0, 0)
            );

            assertRows(execute("SELECT * FROM %s WHERE a = ? AND (b, c, d) > (?, ?, ?) AND (b, c, d) < (?, ?, ?)", 0, 0, 1, 1, 1, 1, 0),
                    row(0, 1, 0, 0)
            );

            // Same with whole tuple prepared
            assertRows(execute("SELECT * FROM %s WHERE a = ? AND (b, c, d) > ? AND (b, c, d) < ?", 0, tuple(0, 1, 1), tuple(1, 1, 0)),
                    row(0, 1, 0, 0)
            );

            // reversed
            assertRows(execute("SELECT * FROM %s WHERE a = ? AND (b) > (?) ORDER BY b DESC, c DESC, d DESC", 0, 0),
                    row(0, 1, 1, 1),
                    row(0, 1, 1, 0),
                    row(0, 1, 0, 0)
            );

            assertRows(execute("SELECT * FROM %s WHERE a = ? AND (b) >= (?) ORDER BY b DESC, c DESC, d DESC", 0, 0),
                    row(0, 1, 1, 1),
                    row(0, 1, 1, 0),
                    row(0, 1, 0, 0),
                    row(0, 0, 1, 1),
                    row(0, 0, 1, 0),
                    row(0, 0, 0, 0)
            );

            assertRows(execute("SELECT * FROM %s WHERE a = ? AND (b, c) > (?, ?) ORDER BY b DESC, c DESC, d DESC", 0, 1, 0),
                    row(0, 1, 1, 1),
                    row(0, 1, 1, 0)
            );

            assertRows(execute("SELECT * FROM %s WHERE a = ? AND (b, c) >= (?, ?) ORDER BY b DESC, c DESC, d DESC", 0, 1, 0),
                    row(0, 1, 1, 1),
                    row(0, 1, 1, 0),
                    row(0, 1, 0, 0)
            );

            assertRows(execute("SELECT * FROM %s WHERE a = ? AND (b, c, d) > (?, ?, ?) ORDER BY b DESC, c DESC, d DESC", 0, 1, 1, 0),
                    row(0, 1, 1, 1)
            );

            assertRows(execute("SELECT * FROM %s WHERE a = ? AND (b, c, d) >= (?, ?, ?) ORDER BY b DESC, c DESC, d DESC", 0, 1, 1, 0),
                    row(0, 1, 1, 1),
                    row(0, 1, 1, 0)
            );

            assertRows(execute("SELECT * FROM %s WHERE a = ? AND (b) < (?) ORDER BY b DESC, c DESC, d DESC", 0, 1),
                    row(0, 0, 1, 1),
                    row(0, 0, 1, 0),
                    row(0, 0, 0, 0)
            );

            assertRows(execute("SELECT * FROM %s WHERE a = ? AND (b) <= (?) ORDER BY b DESC, c DESC, d DESC", 0, 1),
                    row(0, 1, 1, 1),
                    row(0, 1, 1, 0),
                    row(0, 1, 0, 0),
                    row(0, 0, 1, 1),
                    row(0, 0, 1, 0),
                    row(0, 0, 0, 0)
            );

            assertRows(execute("SELECT * FROM %s WHERE a = ? AND (b, c) < (?, ?) ORDER BY b DESC, c DESC, d DESC", 0, 0, 1),
                    row(0, 0, 0, 0)
            );

            assertRows(execute("SELECT * FROM %s WHERE a = ? AND (b, c) <= (?, ?) ORDER BY b DESC, c DESC, d DESC", 0, 0, 1),
                    row(0, 0, 1, 1),
                    row(0, 0, 1, 0),
                    row(0, 0, 0, 0)
            );

            assertRows(execute("SELECT * FROM %s WHERE a = ? AND (b, c, d) < (?, ?, ?) ORDER BY b DESC, c DESC, d DESC", 0, 0, 1, 1),
                    row(0, 0, 1, 0),
                    row(0, 0, 0, 0)
            );

            assertRows(execute("SELECT * FROM %s WHERE a = ? AND (b, c, d) <= (?, ?, ?) ORDER BY b DESC, c DESC, d DESC", 0, 0, 1, 1),
                    row(0, 0, 1, 1),
                    row(0, 0, 1, 0),
                    row(0, 0, 0, 0)
            );

            assertRows(execute("SELECT * FROM %s WHERE a = ? AND (b, c, d) > (?, ?, ?) AND (b) < (?) ORDER BY b DESC, c DESC, d DESC", 0, 0, 1, 0, 1),
                    row(0, 0, 1, 1)
            );

            assertRows(execute("SELECT * FROM %s WHERE a = ? AND (b, c, d) > (?, ?, ?) AND (b, c) < (?, ?) ORDER BY b DESC, c DESC, d DESC", 0, 0, 1, 1, 1, 1),
                    row(0, 1, 0, 0)
            );

            assertRows(execute("SELECT * FROM %s WHERE a = ? AND (b, c, d) > (?, ?, ?) AND (b, c, d) < (?, ?, ?) ORDER BY b DESC, c DESC, d DESC", 0, 0, 1, 1, 1, 1, 0),
                    row(0, 1, 0, 0)
            );

            // IN

            assertRows(execute("SELECT * FROM %s WHERE a = ? AND (b, c, d) IN ((?, ?, ?), (?, ?, ?))", 0, 0, 1, 0, 0, 1, 1),
                    row(0, 0, 1, 0),
                    row(0, 0, 1, 1)
            );

            // same query but with whole tuple prepared
            assertRows(execute("SELECT * FROM %s WHERE a = ? AND (b, c, d) IN (?, ?)", 0, tuple(0, 1, 0), tuple(0, 1, 1)),
                    row(0, 0, 1, 0),
                    row(0, 0, 1, 1)
            );

            // same query but with whole IN list prepared
            assertRows(execute("SELECT * FROM %s WHERE a = ? AND (b, c, d) IN ?", 0, list(tuple(0, 1, 0), tuple(0, 1, 1))),
                    row(0, 0, 1, 0),
                    row(0, 0, 1, 1)
            );

            // same query, but reversed order for the IN values
            assertRows(execute("SELECT * FROM %s WHERE a = ? AND (b, c, d) IN (?, ?)", 0, tuple(0, 1, 1), tuple(0, 1, 0)),
                    row(0, 0, 1, 0),
                    row(0, 0, 1, 1)
            );

            assertRows(execute("SELECT * FROM %s WHERE a = ? and (b, c) IN ((?, ?))", 0, 0, 1),
                    row(0, 0, 1, 0),
                    row(0, 0, 1, 1)
            );

            assertRows(execute("SELECT * FROM %s WHERE a = ? and (b) IN ((?))", 0, 0),
                    row(0, 0, 0, 0),
                    row(0, 0, 1, 0),
                    row(0, 0, 1, 1)
            );

            assertEmpty(execute("SELECT * FROM %s WHERE a = ? and (b) IN ()", 0));

            assertRows(execute("SELECT * FROM %s WHERE a = ? AND (b, c) IN ((?, ?)) ORDER BY b DESC, c DESC, d DESC", 0, 0, 1),
                    row(0, 0, 1, 1),
                    row(0, 0, 1, 0)
            );

            assertEmpty(execute("SELECT * FROM %s WHERE a = ? AND (b, c) IN () ORDER BY b DESC, c DESC, d DESC", 0));

            // IN on both partition key and clustering key
            execute("INSERT INTO %s (a, b, c, d) VALUES (?, ?, ?, ?)", 1, 0, 0, 0);
            execute("INSERT INTO %s (a, b, c, d) VALUES (?, ?, ?, ?)", 1, 0, 1, 0);
            execute("INSERT INTO %s (a, b, c, d) VALUES (?, ?, ?, ?)", 1, 0, 1, 1);

            assertRows(execute("SELECT * FROM %s WHERE a IN (?, ?) AND (b, c, d) IN (?, ?)", 0, 1, tuple(0, 1, 0), tuple(0, 1, 1)),
                    row(0, 0, 1, 0),
                    row(0, 0, 1, 1),
                    row(1, 0, 1, 0),
                    row(1, 0, 1, 1)
            );

            // same but with whole IN lists prepared
            assertRows(execute("SELECT * FROM %s WHERE a IN ? AND (b, c, d) IN ?", list(0, 1), list(tuple(0, 1, 0), tuple(0, 1, 1))),
                    row(0, 0, 1, 0),
                    row(0, 0, 1, 1),
                    row(1, 0, 1, 0),
                    row(1, 0, 1, 1)
            );

            // same query, but reversed order for the IN values
            assertRows(execute("SELECT * FROM %s WHERE a IN (?, ?) AND (b, c, d) IN (?, ?)", 1, 0, tuple(0, 1, 1), tuple(0, 1, 0)),
                    row(0, 0, 1, 0),
                    row(0, 0, 1, 1),
                    row(1, 0, 1, 0),
                    row(1, 0, 1, 1)
            );

            assertRows(execute("SELECT * FROM %s WHERE a IN (?, ?) and (b, c) IN ((?, ?))", 0, 1, 0, 1),
                    row(0, 0, 1, 0),
                    row(0, 0, 1, 1),
                    row(1, 0, 1, 0),
                    row(1, 0, 1, 1)
            );

            assertRows(execute("SELECT * FROM %s WHERE a IN (?, ?) and (b) IN ((?))", 0, 1, 0),
                    row(0, 0, 0, 0),
                    row(0, 0, 1, 0),
                    row(0, 0, 1, 1),
                    row(1, 0, 0, 0),
                    row(1, 0, 1, 0),
                    row(1, 0, 1, 1)
            );
        }
    }

    @Test
    public void testMultipleClusteringReversedComponents() throws Throwable
    {
        for (String compactOption : new String[]{"", " COMPACT STORAGE AND"})
        {
            createTable("CREATE TABLE %s (a int, b int, c int, d int, PRIMARY KEY (a, b, c, d)) WITH" + compactOption + " CLUSTERING ORDER BY (b DESC, c ASC, d DESC)");

            // b and d are reversed in the clustering order
            execute("INSERT INTO %s (a, b, c, d) VALUES (?, ?, ?, ?)", 0, 1, 0, 0);
            execute("INSERT INTO %s (a, b, c, d) VALUES (?, ?, ?, ?)", 0, 1, 1, 1);
            execute("INSERT INTO %s (a, b, c, d) VALUES (?, ?, ?, ?)", 0, 1, 1, 0);

            execute("INSERT INTO %s (a, b, c, d) VALUES (?, ?, ?, ?)", 0, 0, 0, 0);
            execute("INSERT INTO %s (a, b, c, d) VALUES (?, ?, ?, ?)", 0, 0, 1, 1);
            execute("INSERT INTO %s (a, b, c, d) VALUES (?, ?, ?, ?)", 0, 0, 1, 0);


            assertRows(execute("SELECT * FROM %s WHERE a = ? AND (b) > (?)", 0, 0),
                    row(0, 1, 0, 0),
                    row(0, 1, 1, 1),
                    row(0, 1, 1, 0)
            );

            assertRows(execute("SELECT * FROM %s WHERE a = ? AND (b) >= (?)", 0, 0),
                    row(0, 1, 0, 0),
                    row(0, 1, 1, 1),
                    row(0, 1, 1, 0),
                    row(0, 0, 0, 0),
                    row(0, 0, 1, 1),
                    row(0, 0, 1, 0)
            );

            assertRows(execute("SELECT * FROM %s WHERE a = ? AND (b) < (?)", 0, 1),
                    row(0, 0, 0, 0),
                    row(0, 0, 1, 1),
                    row(0, 0, 1, 0)
            );

            assertRows(execute("SELECT * FROM %s WHERE a = ? AND (b) <= (?)", 0, 1),
                    row(0, 1, 0, 0),
                    row(0, 1, 1, 1),
                    row(0, 1, 1, 0),
                    row(0, 0, 0, 0),
                    row(0, 0, 1, 1),
                    row(0, 0, 1, 0)
            );

            assertRows(execute("SELECT * FROM %s WHERE a=? AND (b, c, d) IN ((?, ?, ?), (?, ?, ?))", 0, 1, 1, 1, 0, 1, 1),
                    row(0, 1, 1, 1),
                    row(0, 0, 1, 1)
            );

            // same query, but reversed order for the IN values
            assertRows(execute("SELECT * FROM %s WHERE a=? AND (b, c, d) IN ((?, ?, ?), (?, ?, ?))", 0, 0, 1, 1, 1, 1, 1),
                    row(0, 1, 1, 1),
                    row(0, 0, 1, 1)
            );

            assertRows(execute("SELECT * FROM %s WHERE a = ? AND (b, c, d) IN (?, ?, ?, ?, ?, ?)",
                            0, tuple(1, 0, 0), tuple(1, 1, 1), tuple(1, 1, 0), tuple(0, 0, 0), tuple(0, 1, 1), tuple(0, 1, 0)),
                    row(0, 1, 0, 0),
                    row(0, 1, 1, 1),
                    row(0, 1, 1, 0),
                    row(0, 0, 0, 0),
                    row(0, 0, 1, 1),
                    row(0, 0, 1, 0)
            );

            assertRows(execute("SELECT * FROM %s WHERE a = ? AND (b, c) IN (?)", 0, tuple(0, 1)),
                    row(0, 0, 1, 1),
                    row(0, 0, 1, 0)
            );

            assertRows(execute("SELECT * FROM %s WHERE a = ? AND (b, c) IN (?)", 0, tuple(0, 0)),
                    row(0, 0, 0, 0)
            );

            assertRows(execute("SELECT * FROM %s WHERE a = ? AND (b) IN ((?))", 0, 0),
                    row(0, 0, 0, 0),
                    row(0, 0, 1, 1),
                    row(0, 0, 1, 0)
            );

            // preserve pre-6875 behavior (even though the query result is technically incorrect)
            assertEmpty(execute("SELECT * FROM %s WHERE a = ? AND (b, c) > (?, ?)", 0, 1, 0));
        }
    }

    @Test
    public void testMultipleClusteringWithIndex() throws Throwable
    {
        createTable("CREATE TABLE %s (a int, b int, c int, d int, e int, PRIMARY KEY (a, b, c, d))");
        createIndex("CREATE INDEX ON %s (b)");
        createIndex("CREATE INDEX ON %s (e)");
        execute("INSERT INTO %s (a, b, c, d, e) VALUES (?, ?, ?, ?, ?)", 0, 0, 0, 0, 0);
        execute("INSERT INTO %s (a, b, c, d, e) VALUES (?, ?, ?, ?, ?)", 0, 0, 1, 0, 1);
        execute("INSERT INTO %s (a, b, c, d, e) VALUES (?, ?, ?, ?, ?)", 0, 0, 1, 1, 2);
        execute("INSERT INTO %s (a, b, c, d, e) VALUES (?, ?, ?, ?, ?)", 0, 1, 0, 0, 0);
        execute("INSERT INTO %s (a, b, c, d, e) VALUES (?, ?, ?, ?, ?)", 0, 1, 1, 0, 1);
        execute("INSERT INTO %s (a, b, c, d, e) VALUES (?, ?, ?, ?, ?)", 0, 1, 1, 1, 2);
        execute("INSERT INTO %s (a, b, c, d, e) VALUES (?, ?, ?, ?, ?)", 0, 2, 0, 0, 0);
        assertRows(execute("SELECT * FROM %s WHERE a= ? AND (b) = (?)", 0, 1),
                   row(0, 1, 0, 0, 0),
                   row(0, 1, 1, 0, 1),
                   row(0, 1, 1, 1, 2));
        assertRows(execute("SELECT * FROM %s WHERE (b) = (?)", 1),
                   row(0, 1, 0, 0, 0),
                   row(0, 1, 1, 0, 1),
                   row(0, 1, 1, 1, 2));
<<<<<<< HEAD

        assertInvalidMessage("Cannot execute this query as it might involve data filtering",
                             "SELECT * FROM %s WHERE (b, c) = (?, ?)", 1, 1);
        assertRows(execute("SELECT * FROM %s WHERE (b, c) = (?, ?) ALLOW FILTERING", 1, 1),
                   row(0, 1, 1, 0, 1),
                   row(0, 1, 1, 1, 2));

        assertInvalidMessage("Cannot execute this query as it might involve data filtering",
                             "SELECT * FROM %s WHERE (b, c) = (?, ?) AND e = ?", 1, 1, 2);
        assertRows(execute("SELECT * FROM %s WHERE (b, c) = (?, ?) AND e = ? ALLOW FILTERING", 1, 1, 2),
                   row(0, 1, 1, 1, 2));

        assertInvalidMessage("Cannot execute this query as it might involve data filtering",
                             "SELECT * FROM %s WHERE (b) IN ((?)) AND e = ?", 1, 2);
        assertRows(execute("SELECT * FROM %s WHERE (b) IN ((?)) AND e = ? ALLOW FILTERING", 1, 2),
=======
        assertRows(execute("SELECT * FROM %s WHERE a = ? AND (b, c) = (?, ?)", 0, 1, 1),
                   row(0, 1, 1, 0, 1),
                   row(0, 1, 1, 1, 2));
        assertRows(execute("SELECT * FROM %s WHERE (b, c) = (?, ?) ALLOW FILTERING", 1, 1),
                   row(0, 1, 1, 0, 1),
                   row(0, 1, 1, 1, 2));
        assertRows(execute("SELECT * FROM %s WHERE a = ? AND (b, c) = (?, ?) AND e = ?", 0, 1, 1, 2),
                   row(0, 1, 1, 1, 2));
        assertRows(execute("SELECT * FROM %s WHERE (b, c) = (?, ?) AND e = ? ALLOW FILTERING", 1, 1, 2),
                   row(0, 1, 1, 1, 2));
        assertRows(execute("SELECT * FROM %s WHERE (b) IN ((?)) AND e = ? ", 1, 2),
>>>>>>> 2c585813
                   row(0, 1, 1, 1, 2));

        assertInvalidMessage("Cannot execute this query as it might involve data filtering",
                             "SELECT * FROM %s WHERE (b) IN ((?), (?)) AND e = ?", 0, 1, 2);
        assertRows(execute("SELECT * FROM %s WHERE (b) IN ((?), (?)) AND e = ? ALLOW FILTERING", 0, 1, 2),
                   row(0, 0, 1, 1, 2),
                   row(0, 1, 1, 1, 2));

        assertInvalidMessage("Cannot execute this query as it might involve data filtering",
                             "SELECT * FROM %s WHERE (b, c) IN ((?, ?)) AND e = ?", 0, 1, 2);
        assertRows(execute("SELECT * FROM %s WHERE (b, c) IN ((?, ?)) AND e = ? ALLOW FILTERING", 0, 1, 2),
                   row(0, 0, 1, 1, 2));

        assertInvalidMessage("Cannot execute this query as it might involve data filtering",
                             "SELECT * FROM %s WHERE (b, c) IN ((?, ?), (?, ?)) AND e = ?", 0, 1, 1, 1, 2);
        assertRows(execute("SELECT * FROM %s WHERE (b, c) IN ((?, ?), (?, ?)) AND e = ? ALLOW FILTERING", 0, 1, 1, 1, 2),
                   row(0, 0, 1, 1, 2),
                   row(0, 1, 1, 1, 2));

        assertInvalidMessage("Cannot execute this query as it might involve data filtering",
                             "SELECT * FROM %s WHERE (b) >= (?) AND e = ?", 1, 2);
        assertRows(execute("SELECT * FROM %s WHERE (b) >= (?) AND e = ? ALLOW FILTERING", 1, 2),
                   row(0, 1, 1, 1, 2));

        assertInvalidMessage("Cannot execute this query as it might involve data filtering",
                             "SELECT * FROM %s WHERE (b, c) >= (?, ?) AND e = ?", 1, 1, 2);
        assertRows(execute("SELECT * FROM %s WHERE (b, c) >= (?, ?) AND e = ? ALLOW FILTERING", 1, 1, 2),
                   row(0, 1, 1, 1, 2));

    }

    @Test
    public void testMultiplePartitionKeyAndMultiClusteringWithIndex() throws Throwable
    {
        createTable("CREATE TABLE %s (a int, b int, c int, d int, e int, f int, PRIMARY KEY ((a, b), c, d, e))");
        createIndex("CREATE INDEX ON %s (c)");
        createIndex("CREATE INDEX ON %s (f)");

        execute("INSERT INTO %s (a, b, c, d, e, f) VALUES (?, ?, ?, ?, ?, ?)", 0, 0, 0, 0, 0, 0);
        execute("INSERT INTO %s (a, b, c, d, e, f) VALUES (?, ?, ?, ?, ?, ?)", 0, 0, 0, 1, 0, 1);
        execute("INSERT INTO %s (a, b, c, d, e, f) VALUES (?, ?, ?, ?, ?, ?)", 0, 0, 0, 1, 1, 2);

        execute("INSERT INTO %s (a, b, c, d, e, f) VALUES (?, ?, ?, ?, ?, ?)", 0, 0, 1, 0, 0, 3);
        execute("INSERT INTO %s (a, b, c, d, e, f) VALUES (?, ?, ?, ?, ?, ?)", 0, 0, 1, 1, 0, 4);
        execute("INSERT INTO %s (a, b, c, d, e, f) VALUES (?, ?, ?, ?, ?, ?)", 0, 0, 1, 1, 1, 5);

        execute("INSERT INTO %s (a, b, c, d, e, f) VALUES (?, ?, ?, ?, ?, ?)", 0, 0, 2, 0, 0, 5);

        assertInvalidMessage("Cannot execute this query as it might involve data filtering",
                             "SELECT * FROM %s WHERE a = ? AND (c) = (?)");
        assertRows(execute("SELECT * FROM %s WHERE a = ? AND (c) = (?) ALLOW FILTERING", 0, 1),
                   row(0, 0, 1, 0, 0, 3),
                   row(0, 0, 1, 1, 0, 4),
                   row(0, 0, 1, 1, 1, 5));

        assertInvalidMessage("Cannot execute this query as it might involve data filtering",
                             "SELECT * FROM %s WHERE a = ? AND (c, d) = (?, ?)", 0, 1, 1);
        assertRows(execute("SELECT * FROM %s WHERE a = ? AND (c, d) = (?, ?) ALLOW FILTERING", 0, 1, 1),
                   row(0, 0, 1, 1, 0, 4),
                   row(0, 0, 1, 1, 1, 5));

        assertInvalidMessage("Partition key parts: b must be restricted as other parts are",
                             "SELECT * FROM %s WHERE a = ? AND (c, d) IN ((?, ?)) ALLOW FILTERING", 0, 1, 1);

        assertInvalidMessage("Partition key parts: b must be restricted as other parts are",
                             "SELECT * FROM %s WHERE a = ? AND (c, d) >= (?, ?) ALLOW FILTERING", 0, 1, 1);

<<<<<<< HEAD
        assertInvalidMessage("Cannot execute this query as it might involve data filtering",
                             "SELECT * FROM %s WHERE a = ? AND (c) IN ((?)) AND f = ?", 0, 1, 5);
        assertRows(execute("SELECT * FROM %s WHERE a = ? AND (c) IN ((?)) AND f = ? ALLOW FILTERING", 0, 1, 5),
                   row(0, 0, 1, 1, 1, 5));

        assertInvalidMessage("Cannot execute this query as it might involve data filtering",
                             "SELECT * FROM %s WHERE a = ? AND (c) IN ((?), (?)) AND f = ?", 0, 1, 2, 5);
=======
        assertRows(execute("SELECT * FROM %s WHERE a = ? AND b = ? AND (c) IN ((?)) AND f = ?", 0, 0, 1, 5),
                   row(0, 0, 1, 1, 1, 5));

        assertRows(execute("SELECT * FROM %s WHERE a = ? AND (c) IN ((?)) AND f = ? ALLOW FILTERING", 0, 1, 5),
                   row(0, 0, 1, 1, 1, 5));

        assertRows(execute("SELECT * FROM %s WHERE a = ? AND b = ? AND (c) IN ((?), (?)) AND f = ?", 0, 0, 1, 2, 5),
                   row(0, 0, 1, 1, 1, 5),
                   row(0, 0, 2, 0, 0, 5));

>>>>>>> 2c585813
        assertRows(execute("SELECT * FROM %s WHERE a = ? AND (c) IN ((?), (?)) AND f = ? ALLOW FILTERING", 0, 1, 2, 5),
                   row(0, 0, 1, 1, 1, 5),
                   row(0, 0, 2, 0, 0, 5));

<<<<<<< HEAD
        assertInvalidMessage("Cannot execute this query as it might involve data filtering",
                             "SELECT * FROM %s WHERE a = ? AND (c, d) IN ((?, ?)) AND f = ?", 0, 1, 0, 3);
        assertRows(execute("SELECT * FROM %s WHERE a = ? AND (c, d) IN ((?, ?)) AND f = ? ALLOW FILTERING", 0, 1, 0, 3),
                   row(0, 0, 1, 0, 0, 3));

        assertInvalidMessage("Cannot execute this query as it might involve data filtering",
                             "SELECT * FROM %s WHERE a = ? AND (c) >= (?) AND f = ?", 0, 1, 5);
=======
        assertRows(execute("SELECT * FROM %s WHERE a = ? AND b = ? AND (c, d) IN ((?, ?)) AND f = ?", 0, 0, 1, 0, 3),
                   row(0, 0, 1, 0, 0, 3));

        assertRows(execute("SELECT * FROM %s WHERE a = ? AND (c, d) IN ((?, ?)) AND f = ? ALLOW FILTERING", 0, 1, 0, 3),
                   row(0, 0, 1, 0, 0, 3));

        assertRows(execute("SELECT * FROM %s WHERE a = ? AND b = ? AND (c) >= (?) AND f = ?", 0, 0, 1, 5),
                   row(0, 0, 1, 1, 1, 5),
                   row(0, 0, 2, 0, 0, 5));

>>>>>>> 2c585813
        assertRows(execute("SELECT * FROM %s WHERE a = ? AND (c) >= (?) AND f = ? ALLOW FILTERING", 0, 1, 5),
                   row(0, 0, 1, 1, 1, 5),
                   row(0, 0, 2, 0, 0, 5));

<<<<<<< HEAD
        assertInvalidMessage("Cannot execute this query as it might involve data filtering",
                             "SELECT * FROM %s WHERE a = ? AND (c, d) >= (?, ?) AND f = ?", 0, 1, 1, 5);
=======
        assertRows(execute("SELECT * FROM %s WHERE a = ? AND b = ? AND (c, d) >= (?, ?) AND f = ?", 0, 0, 1, 1, 5),
                   row(0, 0, 1, 1, 1, 5),
                   row(0, 0, 2, 0, 0, 5));

>>>>>>> 2c585813
        assertRows(execute("SELECT * FROM %s WHERE a = ? AND (c, d) >= (?, ?) AND f = ? ALLOW FILTERING", 0, 1, 1, 5),
                   row(0, 0, 1, 1, 1, 5),
                   row(0, 0, 2, 0, 0, 5));
    }

    @Test
    public void testINWithDuplicateValue() throws Throwable
    {
        for (String compactOption : new String[] { "", " WITH COMPACT STORAGE" })
        {
            createTable("CREATE TABLE %s (k1 int, k2 int, v int, PRIMARY KEY (k1, k2))" + compactOption);
            execute("INSERT INTO %s (k1,  k2, v) VALUES (?, ?, ?)", 1, 1, 1);

            assertRows(execute("SELECT * FROM %s WHERE k1 IN (?, ?) AND (k2) IN ((?), (?))", 1, 1, 1, 2),
                       row(1, 1, 1));
            assertRows(execute("SELECT * FROM %s WHERE k1 = ? AND (k2) IN ((?), (?))", 1, 1, 1),
                       row(1, 1, 1));
        }
    }

    @Test
    public void testWithUnsetValues() throws Throwable
    {
        createTable("CREATE TABLE %s (k int, i int, j int, s text, PRIMARY KEY(k,i,j))");
        createIndex("CREATE INDEX s_index ON %s (s)");

        assertInvalidMessage("Invalid unset value for tuple field number 0",
                             "SELECT * from %s WHERE (i, j) = (?,?) ALLOW FILTERING", unset(), 1);
        assertInvalidMessage("Invalid unset value for tuple field number 0",
                             "SELECT * from %s WHERE (i, j) IN ((?,?)) ALLOW FILTERING", unset(), 1);
        assertInvalidMessage("Invalid unset value for tuple field number 1",
                             "SELECT * from %s WHERE (i, j) > (1,?) ALLOW FILTERING", unset());
        assertInvalidMessage("Invalid unset value for tuple (i,j)",
                             "SELECT * from %s WHERE (i, j) = ? ALLOW FILTERING", unset());
        assertInvalidMessage("Invalid unset value for tuple (j)",
                             "SELECT * from %s WHERE i = ? AND (j) > ? ALLOW FILTERING", 1, unset());
        assertInvalidMessage("Invalid unset value for tuple (i,j)",
                             "SELECT * from %s WHERE (i, j) IN (?, ?) ALLOW FILTERING", unset(), tuple(1, 1));
        assertInvalidMessage("Invalid unset value for in(i,j)",
                             "SELECT * from %s WHERE (i, j) IN ? ALLOW FILTERING", unset());
    }

    /**
     * Check select on tuple relations, see CASSANDRA-8613
     * migrated from cql_tests.py:TestCQL.simple_tuple_query_test()
     */
    @Test
    public void testSimpleTupleQuery() throws Throwable
    {
        createTable("create table %s (a int, b int, c int, d int , e int, PRIMARY KEY (a, b, c, d, e))");

        execute("INSERT INTO %s (a, b, c, d, e) VALUES (0, 2, 0, 0, 0)");
        execute("INSERT INTO %s (a, b, c, d, e) VALUES (0, 1, 0, 0, 0)");
        execute("INSERT INTO %s (a, b, c, d, e) VALUES (0, 0, 0, 0, 0)");
        execute("INSERT INTO %s (a, b, c, d, e) VALUES (0, 0, 1, 1, 1)");
        execute("INSERT INTO %s (a, b, c, d, e) VALUES (0, 0, 2, 2, 2)");
        execute("INSERT INTO %s (a, b, c, d, e) VALUES (0, 0, 3, 3, 3)");
        execute("INSERT INTO %s (a, b, c, d, e) VALUES (0, 0, 1, 1, 1)");

        assertRows(execute("SELECT * FROM %s WHERE b=0 AND (c, d, e) > (1, 1, 1) ALLOW FILTERING"),
                   row(0, 0, 2, 2, 2),
                   row(0, 0, 3, 3, 3));
    }
 }<|MERGE_RESOLUTION|>--- conflicted
+++ resolved
@@ -795,35 +795,28 @@
                    row(0, 1, 0, 0, 0),
                    row(0, 1, 1, 0, 1),
                    row(0, 1, 1, 1, 2));
-<<<<<<< HEAD
 
         assertInvalidMessage("Cannot execute this query as it might involve data filtering",
                              "SELECT * FROM %s WHERE (b, c) = (?, ?)", 1, 1);
+        assertRows(execute("SELECT * FROM %s WHERE a = ? AND (b, c) = (?, ?)", 0, 1, 1),
+                   row(0, 1, 1, 0, 1),
+                   row(0, 1, 1, 1, 2));
         assertRows(execute("SELECT * FROM %s WHERE (b, c) = (?, ?) ALLOW FILTERING", 1, 1),
                    row(0, 1, 1, 0, 1),
                    row(0, 1, 1, 1, 2));
 
+        assertRows(execute("SELECT * FROM %s WHERE a = ? AND (b, c) = (?, ?) AND e = ?", 0, 1, 1, 2),
+                   row(0, 1, 1, 1, 2));
         assertInvalidMessage("Cannot execute this query as it might involve data filtering",
                              "SELECT * FROM %s WHERE (b, c) = (?, ?) AND e = ?", 1, 1, 2);
         assertRows(execute("SELECT * FROM %s WHERE (b, c) = (?, ?) AND e = ? ALLOW FILTERING", 1, 1, 2),
                    row(0, 1, 1, 1, 2));
 
+        assertRows(execute("SELECT * FROM %s WHERE a = ? AND (b) IN ((?)) AND e = ? ALLOW FILTERING", 0, 1, 2),
+                   row(0, 1, 1, 1, 2));
         assertInvalidMessage("Cannot execute this query as it might involve data filtering",
                              "SELECT * FROM %s WHERE (b) IN ((?)) AND e = ?", 1, 2);
         assertRows(execute("SELECT * FROM %s WHERE (b) IN ((?)) AND e = ? ALLOW FILTERING", 1, 2),
-=======
-        assertRows(execute("SELECT * FROM %s WHERE a = ? AND (b, c) = (?, ?)", 0, 1, 1),
-                   row(0, 1, 1, 0, 1),
-                   row(0, 1, 1, 1, 2));
-        assertRows(execute("SELECT * FROM %s WHERE (b, c) = (?, ?) ALLOW FILTERING", 1, 1),
-                   row(0, 1, 1, 0, 1),
-                   row(0, 1, 1, 1, 2));
-        assertRows(execute("SELECT * FROM %s WHERE a = ? AND (b, c) = (?, ?) AND e = ?", 0, 1, 1, 2),
-                   row(0, 1, 1, 1, 2));
-        assertRows(execute("SELECT * FROM %s WHERE (b, c) = (?, ?) AND e = ? ALLOW FILTERING", 1, 1, 2),
-                   row(0, 1, 1, 1, 2));
-        assertRows(execute("SELECT * FROM %s WHERE (b) IN ((?)) AND e = ? ", 1, 2),
->>>>>>> 2c585813
                    row(0, 1, 1, 1, 2));
 
         assertInvalidMessage("Cannot execute this query as it might involve data filtering",
@@ -891,7 +884,8 @@
         assertInvalidMessage("Partition key parts: b must be restricted as other parts are",
                              "SELECT * FROM %s WHERE a = ? AND (c, d) >= (?, ?) ALLOW FILTERING", 0, 1, 1);
 
-<<<<<<< HEAD
+        assertRows(execute("SELECT * FROM %s WHERE a = ? AND b = ? AND (c) IN ((?)) AND f = ?", 0, 0, 1, 5),
+                   row(0, 0, 1, 1, 1, 5));
         assertInvalidMessage("Cannot execute this query as it might involve data filtering",
                              "SELECT * FROM %s WHERE a = ? AND (c) IN ((?)) AND f = ?", 0, 1, 5);
         assertRows(execute("SELECT * FROM %s WHERE a = ? AND (c) IN ((?)) AND f = ? ALLOW FILTERING", 0, 1, 5),
@@ -899,23 +893,17 @@
 
         assertInvalidMessage("Cannot execute this query as it might involve data filtering",
                              "SELECT * FROM %s WHERE a = ? AND (c) IN ((?), (?)) AND f = ?", 0, 1, 2, 5);
-=======
-        assertRows(execute("SELECT * FROM %s WHERE a = ? AND b = ? AND (c) IN ((?)) AND f = ?", 0, 0, 1, 5),
-                   row(0, 0, 1, 1, 1, 5));
-
-        assertRows(execute("SELECT * FROM %s WHERE a = ? AND (c) IN ((?)) AND f = ? ALLOW FILTERING", 0, 1, 5),
-                   row(0, 0, 1, 1, 1, 5));
 
         assertRows(execute("SELECT * FROM %s WHERE a = ? AND b = ? AND (c) IN ((?), (?)) AND f = ?", 0, 0, 1, 2, 5),
                    row(0, 0, 1, 1, 1, 5),
                    row(0, 0, 2, 0, 0, 5));
 
->>>>>>> 2c585813
         assertRows(execute("SELECT * FROM %s WHERE a = ? AND (c) IN ((?), (?)) AND f = ? ALLOW FILTERING", 0, 1, 2, 5),
                    row(0, 0, 1, 1, 1, 5),
                    row(0, 0, 2, 0, 0, 5));
 
-<<<<<<< HEAD
+        assertRows(execute("SELECT * FROM %s WHERE a = ? AND b = ? AND (c, d) IN ((?, ?)) AND f = ?", 0, 0, 1, 0, 3),
+                   row(0, 0, 1, 0, 0, 3));
         assertInvalidMessage("Cannot execute this query as it might involve data filtering",
                              "SELECT * FROM %s WHERE a = ? AND (c, d) IN ((?, ?)) AND f = ?", 0, 1, 0, 3);
         assertRows(execute("SELECT * FROM %s WHERE a = ? AND (c, d) IN ((?, ?)) AND f = ? ALLOW FILTERING", 0, 1, 0, 3),
@@ -923,31 +911,20 @@
 
         assertInvalidMessage("Cannot execute this query as it might involve data filtering",
                              "SELECT * FROM %s WHERE a = ? AND (c) >= (?) AND f = ?", 0, 1, 5);
-=======
-        assertRows(execute("SELECT * FROM %s WHERE a = ? AND b = ? AND (c, d) IN ((?, ?)) AND f = ?", 0, 0, 1, 0, 3),
-                   row(0, 0, 1, 0, 0, 3));
-
-        assertRows(execute("SELECT * FROM %s WHERE a = ? AND (c, d) IN ((?, ?)) AND f = ? ALLOW FILTERING", 0, 1, 0, 3),
-                   row(0, 0, 1, 0, 0, 3));
 
         assertRows(execute("SELECT * FROM %s WHERE a = ? AND b = ? AND (c) >= (?) AND f = ?", 0, 0, 1, 5),
                    row(0, 0, 1, 1, 1, 5),
                    row(0, 0, 2, 0, 0, 5));
 
->>>>>>> 2c585813
         assertRows(execute("SELECT * FROM %s WHERE a = ? AND (c) >= (?) AND f = ? ALLOW FILTERING", 0, 1, 5),
                    row(0, 0, 1, 1, 1, 5),
                    row(0, 0, 2, 0, 0, 5));
 
-<<<<<<< HEAD
-        assertInvalidMessage("Cannot execute this query as it might involve data filtering",
-                             "SELECT * FROM %s WHERE a = ? AND (c, d) >= (?, ?) AND f = ?", 0, 1, 1, 5);
-=======
         assertRows(execute("SELECT * FROM %s WHERE a = ? AND b = ? AND (c, d) >= (?, ?) AND f = ?", 0, 0, 1, 1, 5),
                    row(0, 0, 1, 1, 1, 5),
                    row(0, 0, 2, 0, 0, 5));
-
->>>>>>> 2c585813
+        assertInvalidMessage("Cannot execute this query as it might involve data filtering",
+                             "SELECT * FROM %s WHERE a = ? AND (c, d) >= (?, ?) AND f = ?", 0, 1, 1, 5);
         assertRows(execute("SELECT * FROM %s WHERE a = ? AND (c, d) >= (?, ?) AND f = ? ALLOW FILTERING", 0, 1, 1, 5),
                    row(0, 0, 1, 1, 1, 5),
                    row(0, 0, 2, 0, 0, 5));
