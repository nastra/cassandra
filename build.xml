<?xml version="1.0" encoding="UTF-8" standalone="no"?>
<!--
 ~ Licensed to the Apache Software Foundation (ASF) under one
 ~ or more contributor license agreements.  See the NOTICE file
 ~ distributed with this work for additional information
 ~ regarding copyright ownership.  The ASF licenses this file
 ~ to you under the Apache License, Version 2.0 (the
 ~ "License"); you may not use this file except in compliance
 ~ with the License.  You may obtain a copy of the License at
 ~
 ~    http://www.apache.org/licenses/LICENSE-2.0
 ~
 ~ Unless required by applicable law or agreed to in writing,
 ~ software distributed under the License is distributed on an
 ~ "AS IS" BASIS, WITHOUT WARRANTIES OR CONDITIONS OF ANY
 ~ KIND, either express or implied.  See the License for the
 ~ specific language governing permissions and limitations
 ~ under the License.
 -->
<project basedir="." default="jar" name="apache-cassandra"
         xmlns:artifact="antlib:org.apache.maven.artifact.ant">
    <property environment="env"/>
    <property file="build.properties" />
    <property file="build.properties.default" />
    <property name="debuglevel" value="source,lines,vars"/>

    <!-- default version and SCM information -->
    <property name="base.version" value="3.0.0"/>
    <property name="scm.connection" value="scm:git://git.apache.org/cassandra.git"/>
    <property name="scm.developerConnection" value="scm:git://git.apache.org/cassandra.git"/>
    <property name="scm.url" value="http://git-wip-us.apache.org/repos/asf?p=cassandra.git;a=tree"/>

    <!-- directory details -->
    <property name="basedir" value="."/>
    <property name="build.src" value="${basedir}/src"/>
    <property name="build.src.java" value="${basedir}/src/java"/>
    <property name="build.src.jdkoverride" value="${basedir}/src/jdkoverride" />
    <property name="build.src.resources" value="${basedir}/src/resources"/>
    <property name="build.src.gen-java" value="${basedir}/src/gen-java"/>
    <property name="build.lib" value="${basedir}/lib"/>
    <property name="build.tools.lib" value="${basedir}/tools/lib"/>
    <property name="build.dir" value="${basedir}/build"/>
    <property name="build.dir.lib" value="${basedir}/build/lib"/>
    <property name="build.test.dir" value="${build.dir}/test"/>
    <property name="build.classes" value="${build.dir}/classes"/>
    <property name="build.classes.main" value="${build.classes}/main" />
    <property name="build.classes.thrift" value="${build.classes}/thrift" />
    <property name="javadoc.dir" value="${build.dir}/javadoc"/>
    <property name="javadoc.jars.dir" value="${build.dir}/javadocs"/>
    <property name="interface.dir" value="${basedir}/interface"/>
    <property name="interface.thrift.dir" value="${interface.dir}/thrift"/>
    <property name="interface.thrift.gen-java" value="${interface.thrift.dir}/gen-java"/>
    <property name="test.dir" value="${basedir}/test"/>
    <property name="test.resources" value="${test.dir}/resources"/>
    <property name="test.lib" value="${build.dir}/test/lib"/>
    <property name="test.classes" value="${build.dir}/test/classes"/>
    <property name="test.conf" value="${test.dir}/conf"/>
    <property name="test.data" value="${test.dir}/data"/>
    <property name="test.name" value="*Test"/>
    <property name="benchmark.name" value=""/>
    <property name="test.methods" value=""/>
    <property name="test.runners" value="1"/>
    <property name="test.unit.src" value="${test.dir}/unit"/>
    <property name="test.long.src" value="${test.dir}/long"/>
    <property name="test.microbench.src" value="${test.dir}/microbench"/>
    <property name="test.pig.src" value="${test.dir}/pig"/>
    <property name="dist.dir" value="${build.dir}/dist"/>
    <property name="tmp.dir" value="${java.io.tmpdir}"/>
	
	<property name="source.version" value="1.7"/>
	<property name="target.version" value="1.7"/>
	
    <condition property="version" value="${base.version}">
      <isset property="release"/>
    </condition>
    <property name="version" value="${base.version}-SNAPSHOT"/>
    <property name="version.properties.dir"
              value="${build.src.resources}/org/apache/cassandra/config/" />
    <property name="final.name" value="${ant.project.name}-${version}"/>
 
    <!-- details of what version of Maven ANT Tasks to fetch -->
    <property name="maven-ant-tasks.version" value="2.1.3" />
    <property name="maven-ant-tasks.local" value="${user.home}/.m2/repository/org/apache/maven/maven-ant-tasks"/>
    <property name="maven-ant-tasks.url"
              value="http://repo2.maven.org/maven2/org/apache/maven/maven-ant-tasks" />
    <!-- details of how and which Maven repository we publish to -->
    <property name="maven.version" value="3.0.3" />
    <condition property="maven-repository-url" value="https://repository.apache.org/service/local/staging/deploy/maven2">
      <isset property="release"/>
    </condition>
    <condition property="maven-repository-id" value="apache.releases.https">
      <isset property="release"/>
    </condition>
    <property name="maven-repository-url" value="https://repository.apache.org/content/repositories/snapshots"/>
    <property name="maven-repository-id" value="apache.snapshots.https"/>

    <property name="test.timeout" value="60000" />
    <property name="test.long.timeout" value="600000" />

    <!-- default for cql tests. Can be override by -Dcassandra.test.use_prepared=false -->
    <property name="cassandra.test.use_prepared" value="true" />

    <!-- http://cobertura.sourceforge.net/ -->
    <property name="cobertura.version" value="2.0.3"/>
    <property name="cobertura.build.dir" value="${build.dir}/cobertura"/>
    <property name="cobertura.report.dir" value="${cobertura.build.dir}/report"/>
    <property name="cobertura.classes.dir" value="${cobertura.build.dir}/classes"/>
    <property name="cobertura.datafile" value="${cobertura.build.dir}/cobertura.ser"/>
    
    <!-- http://www.eclemma.org/jacoco/ -->
    <property name="jacoco.export.dir" value="${build.dir}/jacoco/" />
    <property name="jacoco.execfile" value="${jacoco.export.dir}/jacoco.exec" />
    <property name="jacoco.version" value="0.7.1.201405082137"/>

    <condition property="maven-ant-tasks.jar.exists">
      <available file="${build.dir}/maven-ant-tasks-${maven-ant-tasks.version}.jar" />
    </condition>

    <condition property="maven-ant-tasks.jar.local">
      <available file="${maven-ant-tasks.local}/${maven-ant-tasks.version}/maven-ant-tasks-${maven-ant-tasks.version}.jar" />
    </condition>

    <condition property="is.source.artifact">
      <available file="${build.src.java}" type="dir" />
    </condition>

    <tstamp>
      <format property="YEAR" pattern="yyyy"/>
    </tstamp>

    <!--
         Add all the dependencies.
    -->
    <path id="maven-ant-tasks.classpath" path="${build.dir}/maven-ant-tasks-${maven-ant-tasks.version}.jar" />
    <path id="cassandra.classpath">
        <pathelement location="${cobertura.classes.dir}"/>
        <pathelement location="${build.classes.main}" />
        <pathelement location="${build.classes.thrift}" />
        <fileset dir="${build.lib}">
          <include name="**/*.jar" />
          <exclude name="**/*-sources.jar"/>
        </fileset>
        <fileset dir="${build.dir.lib}">
          <include name="**/*.jar" />
          <exclude name="**/*-sources.jar"/>
        </fileset>
    </path>
	
	<path id="cobertura.classpath">
		<pathelement location="${cobertura.classes.dir}"/>
	</path>

  <macrodef name="create-javadoc">
    <attribute name="destdir"/>
    <element name="filesets"/>
    <sequential>
      <javadoc destdir="@{destdir}" author="true" version="true" use="true"
        windowtitle="${ant.project.name} API" classpathref="cassandra.classpath"
        bottom="Copyright &amp;copy; ${YEAR} The Apache Software Foundation"
        useexternalfile="yes"
        maxmemory="256m">
        <filesets/>
      </javadoc>
    </sequential>
  </macrodef>

    <!--
        Setup the output directories.
    -->
    <target name="init">
        <fail unless="is.source.artifact"
            message="Not a source artifact, stopping here." />
        <mkdir dir="${build.classes.main}"/>
        <mkdir dir="${build.classes.thrift}"/>
        <mkdir dir="${test.lib}"/>
        <mkdir dir="${test.classes}"/>
        <mkdir dir="${build.src.gen-java}"/>
        <mkdir dir="${build.dir.lib}"/>
        <mkdir dir="${jacoco.export.dir}"/>
    </target>

    <target name="clean" description="Remove all locally created artifacts">
        <delete dir="${build.test.dir}" />
        <delete dir="${build.classes}" />
        <delete dir="${cobertura.classes.dir}" />
        <delete dir="${build.src.gen-java}" />
        <delete dir="${version.properties.dir}" />
        <delete dir="${jacoco.export.dir}" />
    </target>
    <target depends="clean" name="cleanall"/>

    <target name="realclean" depends="clean" description="Remove the entire build directory and all downloaded artifacts">
        <delete dir="${build.dir}" />
    </target>

    <!--
       This generates the CQL grammar files from Cql.g
    -->
    <target name="check-gen-cql3-grammar">
        <uptodate property="cql3current"
                srcfile="${build.src.java}/org/apache/cassandra/cql3/Cql.g"
                targetfile="${build.src.gen-java}/org/apache/cassandra/cql3/Cql.tokens"/>
    </target>
 
    <target name="gen-cql3-grammar" depends="check-gen-cql3-grammar" unless="cql3current">
      <echo>Building Grammar ${build.src.java}/org/apache/cassandra/cql3/Cql.g  ...</echo>
      <java classname="org.antlr.Tool"
            classpath="${build.dir.lib}/jars/antlr-3.5.2.jar;${build.lib}/antlr-runtime-3.5.2.jar;${build.lib}/stringtemplate-4.0.2.jar"
            fork="true"
            failonerror="true">
         <jvmarg value="-Xmx512M" />
         <arg value="-Xconversiontimeout" />
         <arg value="10000" />
         <arg value="${build.src.java}/org/apache/cassandra/cql3/Cql.g" />
         <arg value="-fo" />
         <arg value="${build.src.gen-java}/org/apache/cassandra/cql3/" />
         <arg value="-Xmaxinlinedfastates"/>
         <arg value="10"/> <!-- default is 60 -->
      </java>
    </target>

    <target name="generate-cql-html" depends="maven-ant-tasks-init" description="Generate HTML from textile source">
        <artifact:dependencies pathId="wikitext.classpath">
            <dependency groupId="com.datastax.wikitext" artifactId="wikitext-core-ant" version="1.3"/>
            <dependency groupId="org.fusesource.wikitext" artifactId="textile-core" version="1.3"/>
        </artifact:dependencies>
        <taskdef classpathref="wikitext.classpath" resource="wikitexttasks.properties" />
        <wikitext-to-html markupLanguage="Textile">
            <fileset dir="${basedir}">
                <include name="doc/cql3/*.textile"/>
            </fileset>
        </wikitext-to-html>
    </target>

    <!--
       Fetch Maven Ant Tasks and Cassandra's dependencies
       These targets are intentionally free of dependencies so that they
       can be run stand-alone from a binary release artifact.
    -->
    <target name="maven-ant-tasks-localrepo" unless="maven-ant-tasks.jar.exists" if="maven-ant-tasks.jar.local"
            depends="init" description="Fetch Maven ANT Tasks from Maven Local Repository">
      <copy file="${maven-ant-tasks.local}/${maven-ant-tasks.version}/maven-ant-tasks-${maven-ant-tasks.version}.jar"
           tofile="${build.dir}/maven-ant-tasks-${maven-ant-tasks.version}.jar"/>
      <property name="maven-ant-tasks.jar.exists" value="true"/>
    </target>

    <target name="maven-ant-tasks-download" depends="init,maven-ant-tasks-localrepo" unless="maven-ant-tasks.jar.exists"
            description="Fetch Maven ANT Tasks from Maven Central Repositroy">
      <echo>Downloading Maven ANT Tasks...</echo>
      <get src="${maven-ant-tasks.url}/${maven-ant-tasks.version}/maven-ant-tasks-${maven-ant-tasks.version}.jar"
           dest="${build.dir}/maven-ant-tasks-${maven-ant-tasks.version}.jar" usetimestamp="true" />
    </target>

    <target name="maven-ant-tasks-init" depends="init,maven-ant-tasks-download" unless="maven-ant-tasks.initialized"
            description="Initialize Maven ANT Tasks">
      <typedef uri="antlib:org.apache.maven.artifact.ant" classpathref="maven-ant-tasks.classpath" />

      <!-- define the remote repositories we use -->
      <artifact:remoteRepository id="central"   url="${artifact.remoteRepository.central}"/>
      <artifact:remoteRepository id="java.net2" url="${artifact.remoteRepository.java.net2}"/>
      <artifact:remoteRepository id="apache"    url="${artifact.remoteRepository.apache}"/>

      <macrodef name="install">
        <attribute name="pomFile"/>
        <attribute name="file"/>
        <attribute name="classifier" default=""/>
        <attribute name="packaging" default="jar"/>
        <sequential>
          <artifact:mvn mavenVersion="${maven.version}" fork="true" failonerror="true">
            <arg value="org.apache.maven.plugins:maven-install-plugin:2.3.1:install-file" />
            <arg value="-DpomFile=@{pomFile}" />
            <arg value="-Dfile=@{file}" />
            <arg value="-Dclassifier=@{classifier}" />
            <arg value="-Dpackaging=@{packaging}" />
          </artifact:mvn>
        </sequential>
      </macrodef>

      <macrodef name="deploy">
        <attribute name="pomFile"/>
        <attribute name="file"/>
        <attribute name="classifier" default=""/>
        <attribute name="packaging" default="jar"/>
        <sequential>
          <artifact:mvn mavenVersion="${maven.version}" fork="true" failonerror="true">
            <jvmarg value="-Xmx512m"/>
            <arg value="org.apache.maven.plugins:maven-gpg-plugin:1.4:sign-and-deploy-file" />
            <arg value="-DretryFailedDeploymentCount=5" />
            <arg value="-Durl=${maven-repository-url}" />
            <arg value="-DrepositoryId=${maven-repository-id}" />
            <arg value="-DpomFile=@{pomFile}" />
            <arg value="-Dfile=@{file}" />
            <arg value="-Dclassifier=@{classifier}" />
            <arg value="-Dpackaging=@{packaging}" />
            <arg value="-Papache-release" />
          </artifact:mvn>
        </sequential>
      </macrodef>

      <property name="maven-ant-tasks.initialized" value="true"/>
    </target>

    <!-- this task defines the dependencies that will be fetched by Maven ANT Tasks
         the dependencies are re-used for publishing artifacts to Maven Central
         in order to keep everything consistent -->
    <target name="maven-declare-dependencies" depends="maven-ant-tasks-init"
            description="Define dependencies and dependency versions">
      <!-- The parent pom defines the versions of all dependencies -->
      <artifact:pom id="parent-pom"
                    groupId="org.apache.cassandra"
                    artifactId="cassandra-parent"
                    packaging="pom"
                    version="${version}"
                    url="http://cassandra.apache.org"
                    name="Apache Cassandra"
                    inceptionYear="2009"
                    description="The Apache Cassandra Project develops a highly scalable second-generation distributed database, bringing together Dynamo's fully distributed design and Bigtable's ColumnFamily-based data model.">
        <license name="The Apache Software License, Version 2.0" url="http://www.apache.org/licenses/LICENSE-2.0.txt"/>
        <scm connection="${scm.connection}" developerConnection="${scm.developerConnection}" url="${scm.url}"/>
        <dependencyManagement>
          <dependency groupId="org.xerial.snappy" artifactId="snappy-java" version="1.0.5.2"/>
          <dependency groupId="net.jpountz.lz4" artifactId="lz4" version="1.3.0"/>
          <dependency groupId="com.ning" artifactId="compress-lzf" version="0.8.4"/>
          <dependency groupId="com.google.guava" artifactId="guava" version="16.0"/>
          <dependency groupId="commons-cli" artifactId="commons-cli" version="1.1"/>
          <dependency groupId="commons-codec" artifactId="commons-codec" version="1.2"/>
          <dependency groupId="org.apache.commons" artifactId="commons-lang3" version="3.1"/>
          <dependency groupId="org.apache.commons" artifactId="commons-math3" version="3.2"/>
          <dependency groupId="com.googlecode.concurrentlinkedhashmap" artifactId="concurrentlinkedhashmap-lru" version="1.3"/>
          <dependency groupId="org.antlr" artifactId="antlr" version="3.5.2"/>
          <dependency groupId="org.antlr" artifactId="antlr-runtime" version="3.5.2"/>
          <dependency groupId="org.antlr" artifactId="stringtemplate" version="4.0.2"/>
          <dependency groupId="org.slf4j" artifactId="slf4j-api" version="1.7.2"/>
          <dependency groupId="org.slf4j" artifactId="log4j-over-slf4j" version="1.7.2"/>
          <dependency groupId="org.slf4j" artifactId="jcl-over-slf4j" version="1.7.2" />
          <dependency groupId="ch.qos.logback" artifactId="logback-core" version="1.1.2"/>
          <dependency groupId="ch.qos.logback" artifactId="logback-classic" version="1.1.2"/>
          <dependency groupId="org.codehaus.jackson" artifactId="jackson-core-asl" version="1.9.2"/>
          <dependency groupId="org.codehaus.jackson" artifactId="jackson-mapper-asl" version="1.9.2"/>
          <dependency groupId="com.googlecode.json-simple" artifactId="json-simple" version="1.1"/>
          <dependency groupId="com.boundary" artifactId="high-scale-lib" version="1.0.6"/>
          <dependency groupId="com.github.jbellis" artifactId="jamm" version="0.3.0"/>
	  	  <dependency groupId="com.github.tjake" artifactId="crc32ex" version="0.1.1"/>
          <dependency groupId="com.thinkaurelius.thrift" artifactId="thrift-server" version="0.3.7">
            <exclusion groupId="org.slf4j" artifactId="slf4j-log4j12"/>
          </dependency>
          <dependency groupId="org.yaml" artifactId="snakeyaml" version="1.11"/>
          <dependency groupId="org.apache.thrift" artifactId="libthrift" version="0.9.2">
	         <exclusion groupId="commons-logging" artifactId="commons-logging"/>
          </dependency>
          <dependency groupId="junit" artifactId="junit" version="4.6" />
          <dependency groupId="org.apache.rat" artifactId="apache-rat" version="0.10">
             <exclusion groupId="commons-lang" artifactId="commons-lang"/>
          </dependency>
          <dependency groupId="org.apache.hadoop" artifactId="hadoop-core" version="1.0.3">
          	<exclusion groupId="org.mortbay.jetty" artifactId="servlet-api"/>
          	<exclusion groupId="commons-logging" artifactId="commons-logging"/>
          </dependency>
          <dependency groupId="org.apache.hadoop" artifactId="hadoop-minicluster" version="1.0.3"/>
          <dependency groupId="org.apache.pig" artifactId="pig" version="0.12.1"/>
          <dependency groupId="net.java.dev.jna" artifactId="jna" version="4.0.0"/>

          <dependency groupId="net.sourceforge.cobertura" artifactId="cobertura" version="${cobertura.version}">
            <exclusion groupId="xerces" artifactId="xercesImpl"/>
          </dependency>
          <dependency groupId="org.jacoco" artifactId="org.jacoco.agent" version="${jacoco.version}"/>
          <dependency groupId="org.jacoco" artifactId="org.jacoco.ant" version="${jacoco.version}"/>

          <dependency groupId="org.openjdk.jmh" artifactId="jmh-core" version="1.1.1"/>
          <dependency groupId="org.openjdk.jmh" artifactId="jmh-generator-annprocess" version="1.1.1"/>

          <dependency groupId="org.apache.cassandra" artifactId="cassandra-all" version="${version}" />
          <dependency groupId="org.apache.cassandra" artifactId="cassandra-thrift" version="${version}" />
          <dependency groupId="io.dropwizard.metrics" artifactId="metrics-core" version="3.1.0" />
          <dependency groupId="com.addthis.metrics" artifactId="reporter-config3" version="3.0.0" />
          <dependency groupId="org.mindrot" artifactId="jbcrypt" version="0.3m" />
          <dependency groupId="io.airlift" artifactId="airline" version="0.6" />
          <dependency groupId="io.netty" artifactId="netty-all" version="4.0.23.Final" />
          <dependency groupId="com.google.code.findbugs" artifactId="jsr305" version="2.0.2" />
          <dependency groupId="com.clearspring.analytics" artifactId="stream" version="2.5.2" />
          <dependency groupId="com.datastax.cassandra" artifactId="cassandra-driver-core" version="2.1.2" />
          <dependency groupId="org.javassist" artifactId="javassist" version="3.18.2-GA" />
          <dependency groupId="org.caffinitas.ohc" artifactId="ohc-core" version="0.3.4" />
          <dependency groupId="net.sf.supercsv" artifactId="super-csv" version="2.1.0" />
	      <dependency groupId="net.ju-n.compile-command-annotations" artifactId="compile-command-annotations" version="1.2.0" />
          <dependency groupId="org.fusesource" artifactId="sigar" version="1.6.4">
          	<exclusion groupId="log4j" artifactId="log4j"/>
          </dependency>
          <dependency groupId="joda-time" artifactId="joda-time" version="2.4" />
        	
        </dependencyManagement>
        <developer id="alakshman" name="Avinash Lakshman"/>
        <developer id="aleksey" name="Aleksey Yeschenko"/>
        <developer id="amorton" name="Aaron Morton"/>
        <developer id="benedict" name="Benedict Elliott Smith"/>
        <developer id="brandonwilliams" name="Brandon Williams"/>
        <developer id="dbrosius" name="David Brosius"/>
        <developer id="eevans" name="Eric Evans"/>
        <developer id="gdusbabek" name="Gary Dusbabek"/>
        <developer id="goffinet" name="Chris Goffinet"/>
        <developer id="jaakko" name="Laine Jaakko Olavi"/>
        <developer id="jake" name="T Jake Luciani"/>
        <developer id="jasonbrown" name="Jason Brown"/>
        <developer id="jbellis" name="Jonathan Ellis"/>
        <developer id="jmckenzie" name="Josh McKenzie"/>
        <developer id="johan" name="Johan Oskarsson"/>
        <developer id="junrao" name="Jun Rao"/>
        <developer id="marcuse" name="Marcus Eriksson"/>
        <developer id="mishail" name="Mikhail Stepura"/>
        <developer id="pmalik" name="Prashant Malik"/>
      	<developer id="rstupp" name="Robert Stupp"/>
        <developer id="scode" name="Peter Schuller"/>
        <developer id="slebresne" name="Sylvain Lebresne"/>
        <developer id="tylerhobbs" name="Tyler Hobbs"/>
        <developer id="vijay" name="Vijay Parthasarathy"/>
        <developer id="xedin" name="Pavel Yaskevich"/>
        <developer id="yukim" name="Yuki Morishita"/>
      </artifact:pom>

      <!-- each dependency set then defines the subset of the dependencies for that dependency set -->
      <artifact:pom id="build-deps-pom"
                    artifactId="cassandra-build-deps">
        <parent groupId="org.apache.cassandra"
                artifactId="cassandra-parent"
                version="${version}"/>
        <dependency groupId="junit" artifactId="junit"/>
        <dependency groupId="org.apache.rat" artifactId="apache-rat"/>
        <dependency groupId="org.apache.hadoop" artifactId="hadoop-core"/>
      	<dependency groupId="org.apache.hadoop" artifactId="hadoop-minicluster"/>
        <dependency groupId="org.apache.pig" artifactId="pig"/>
      	<dependency groupId="com.google.code.findbugs" artifactId="jsr305"/>
        <dependency groupId="org.antlr" artifactId="antlr"/>
        <dependency groupId="com.datastax.cassandra" artifactId="cassandra-driver-core"/>
        <dependency groupId="org.javassist" artifactId="javassist"/>
        <dependency groupId="org.caffinitas.ohc" artifactId="ohc-core"/>
        <dependency groupId="org.openjdk.jmh" artifactId="jmh-core"/>
        <dependency groupId="org.openjdk.jmh" artifactId="jmh-generator-annprocess"/>
	    <dependency groupId="net.ju-n.compile-command-annotations" artifactId="compile-command-annotations"/>
      </artifact:pom>

      <artifact:pom id="coverage-deps-pom"
                    artifactId="cassandra-coverage-deps">
        <parent groupId="org.apache.cassandra"
                artifactId="cassandra-parent"
                version="${version}"/>
        <dependency groupId="net.sourceforge.cobertura" artifactId="cobertura"/>
        <dependency groupId="org.jacoco" artifactId="org.jacoco.agent"/>
        <dependency groupId="org.jacoco" artifactId="org.jacoco.ant"/>
      </artifact:pom>

      <artifact:pom id="test-deps-pom"
                    artifactId="cassandra-test-deps">
        <parent groupId="org.apache.cassandra"
                artifactId="cassandra-parent"
                version="${version}"/>
        <!-- do NOT remove this, it breaks pig-test -->
        <dependency groupId="joda-time" artifactId="joda-time" version="2.4" />
      </artifact:pom>

      <!-- now the pom's for artifacts being deployed to Maven Central -->

      <artifact:pom id="all-pom"
                    artifactId="cassandra-all"
                    url="http://cassandra.apache.org"
                    name="Apache Cassandra">
        <parent groupId="org.apache.cassandra"
                artifactId="cassandra-parent"
                version="${version}"/>
        <scm connection="${scm.connection}" developerConnection="${scm.developerConnection}" url="${scm.url}"/>
        <dependency groupId="org.xerial.snappy" artifactId="snappy-java"/>
        <dependency groupId="net.jpountz.lz4" artifactId="lz4"/>
        <dependency groupId="com.ning" artifactId="compress-lzf"/>
        <dependency groupId="com.google.guava" artifactId="guava"/>
        <dependency groupId="commons-cli" artifactId="commons-cli"/>
        <dependency groupId="commons-codec" artifactId="commons-codec"/>
        <dependency groupId="org.apache.commons" artifactId="commons-lang3"/>
        <dependency groupId="org.apache.commons" artifactId="commons-math3"/>
        <dependency groupId="com.googlecode.concurrentlinkedhashmap" artifactId="concurrentlinkedhashmap-lru"/>
        <dependency groupId="org.antlr" artifactId="antlr"/>
        <dependency groupId="org.antlr" artifactId="antlr-runtime"/>
        <dependency groupId="org.antlr" artifactId="stringtemplate" version="4.0.2"/>
        <dependency groupId="org.slf4j" artifactId="slf4j-api"/>
        <dependency groupId="org.slf4j" artifactId="log4j-over-slf4j"/>
        <dependency groupId="org.slf4j" artifactId="jcl-over-slf4j"/>
        <dependency groupId="org.codehaus.jackson" artifactId="jackson-core-asl"/>
        <dependency groupId="org.codehaus.jackson" artifactId="jackson-mapper-asl"/>
        <dependency groupId="com.googlecode.json-simple" artifactId="json-simple"/>
        <dependency groupId="com.boundary" artifactId="high-scale-lib"/>
        <dependency groupId="org.yaml" artifactId="snakeyaml"/>
        <dependency groupId="org.mindrot" artifactId="jbcrypt"/>
        <dependency groupId="io.dropwizard.metrics" artifactId="metrics-core"/>
        <dependency groupId="com.addthis.metrics" artifactId="reporter-config3"/>
        <dependency groupId="com.thinkaurelius.thrift" artifactId="thrift-server" version="0.3.5"/>
        <dependency groupId="com.clearspring.analytics" artifactId="stream" version="2.5.2" />
        <dependency groupId="net.sf.supercsv" artifactId="super-csv" version="2.1.0" />

        <dependency groupId="ch.qos.logback" artifactId="logback-core"/>
        <dependency groupId="ch.qos.logback" artifactId="logback-classic"/>

        <dependency groupId="org.apache.thrift" artifactId="libthrift"/>
        <dependency groupId="org.apache.cassandra" artifactId="cassandra-thrift"/>
        
        <!-- don't need hadoop classes to run, but if you use the hadoop stuff -->
        <dependency groupId="org.apache.hadoop" artifactId="hadoop-core" optional="true"/>
        <dependency groupId="org.apache.hadoop" artifactId="hadoop-minicluster" optional="true"/>
        <dependency groupId="org.apache.pig" artifactId="pig" optional="true"/>
      	<dependency groupId="com.datastax.cassandra" artifactId="cassandra-driver-core" optional="true"/>


        <!-- don't need jna to run, but nice to have -->
        <dependency groupId="net.java.dev.jna" artifactId="jna" version="4.0.0"/>
        
        <!-- don't need jamm unless running a server in which case it needs to be a -javagent to be used anyway -->
        <dependency groupId="com.github.jbellis" artifactId="jamm"/>
		<dependency groupId="com.github.tjake" artifactId="crc32ex"/>
        <dependency groupId="io.netty" artifactId="netty-all"/>
      	
      	<dependency groupId="joda-time" artifactId="joda-time" version="2.4" />

        <dependency groupId="org.fusesource" artifactId="sigar" version="1.6.4"/>
      </artifact:pom>
      <artifact:pom id="thrift-pom"
                    artifactId="cassandra-thrift"
                    url="http://cassandra.apache.org"
                    name="Apache Cassandra">
        <parent groupId="org.apache.cassandra"
                artifactId="cassandra-parent"
                version="${version}"/>
        <scm connection="${scm.connection}" developerConnection="${scm.developerConnection}" url="${scm.url}"/>
        <dependency groupId="org.apache.commons" artifactId="commons-lang3"/>
        <dependency groupId="org.slf4j" artifactId="slf4j-api"/>
        <dependency groupId="org.slf4j" artifactId="log4j-over-slf4j"/>
        <dependency groupId="org.slf4j" artifactId="jcl-over-slf4j"/>
        <dependency groupId="org.apache.thrift" artifactId="libthrift"/>
      </artifact:pom>
      <artifact:pom id="clientutil-pom"
                    artifactId="cassandra-clientutil"
                    url="http://cassandra.apache.org"
                    name="Apache Cassandra">
        <parent groupId="org.apache.cassandra"
                artifactId="cassandra-parent"
                version="${version}"/>
        <scm connection="${scm.connection}" developerConnection="${scm.developerConnection}" url="${scm.url}"/>
  <dependency groupId="com.google.guava" artifactId="guava"/>
      </artifact:pom>
      
      <artifact:pom id="dist-pom"
                    artifactId="apache-cassandra"
                    packaging="pom"
                    url="http://cassandra.apache.org"
                    name="Apache Cassandra">
        <parent groupId="org.apache.cassandra"
                artifactId="cassandra-parent"
                version="${version}"/>
        <scm connection="${scm.connection}" developerConnection="${scm.developerConnection}" url="${scm.url}"/>
      </artifact:pom>
    </target>

    <target name="maven-ant-tasks-retrieve-build" depends="maven-declare-dependencies" unless="without.maven">
      <artifact:dependencies pomRefId="build-deps-pom"
                             filesetId="build-dependency-jars" 
                             sourcesFilesetId="build-dependency-sources" 
                             cacheDependencyRefs="true" 
                             dependencyRefsBuildFile="${build.dir}/build-dependencies.xml">
          <remoteRepository refid="central"/>
          <remoteRepository refid="apache"/>
          <remoteRepository refid="java.net2"/>
      </artifact:dependencies>
      <copy todir="${build.dir.lib}/jars">
          <fileset refid="build-dependency-jars"/>
          <mapper type="flatten"/>
      </copy>
      <copy todir="${build.dir.lib}/sources">
          <fileset refid="build-dependency-sources"/>
          <mapper type="flatten"/>
      </copy>
      <!-- code coverage tools -->
      <artifact:dependencies pomRefId="coverage-deps-pom"
                             filesetId="coverage-dependency-jars"
                             pathId="cobertura.classpath">
          <remoteRepository refid="central"/>
      </artifact:dependencies>
      <copy todir="${build.dir.lib}/jars">
          <fileset refid="coverage-dependency-jars"/>
          <mapper type="flatten"/>
      </copy>
      <!-- jacoco agent jar comes wrapped in a jar -->
      <unzip src="${build.dir.lib}/jars/org.jacoco.agent-${jacoco.version}.jar" dest="${build.dir.lib}/jars">
        <patternset>
            <include name="*.jar"/>
        </patternset>
        <mapper type="flatten"/>
      </unzip>
    </target>

    <target name="maven-ant-tasks-retrieve-test" depends="maven-ant-tasks-init">
      <artifact:dependencies pomRefId="test-deps-pom"
                             filesetId="test-dependency-jars"
                             sourcesFilesetId="test-dependency-sources" 
                             cacheDependencyRefs="true" 
                             dependencyRefsBuildFile="${build.dir}/test-dependencies.xml">
        <remoteRepository refid="apache"/>
        <remoteRepository refid="central"/>
        <remoteRepository refid="oauth"/>
      </artifact:dependencies>
      <copy todir="${test.lib}/jars">
        <fileset refid="test-dependency-jars"/>
        <mapper type="flatten"/>
      </copy>
      <copy todir="${test.lib}/sources">
        <fileset refid="test-dependency-sources"/>
        <mapper type="flatten"/>
      </copy>
    </target>

    <target name="maven-ant-tasks-retrieve-pig-test" depends="maven-ant-tasks-init">
      <artifact:dependencies pomRefId="test-deps-pom"
                             filesetId="test-dependency-jars"
                             sourcesFilesetId="test-dependency-sources"
                             cacheDependencyRefs="true"
                             dependencyRefsBuildFile="${build.dir}/test-dependencies.xml">
        <remoteRepository refid="apache"/>
        <remoteRepository refid="central"/>
        <remoteRepository refid="java.net2"/>
      </artifact:dependencies>
      <copy todir="${build.dir.lib}/jars">
        <fileset refid="test-dependency-jars"/>
        <mapper type="flatten"/>
      </copy>
      <copy todir="${build.dir.lib}/sources">
        <fileset refid="test-dependency-sources"/>
        <mapper type="flatten"/>
      </copy>
    </target>

    <!--
       Generate thrift code.  We have targets to build java because
       Cassandra depends on it, and python because that is what the system
       tests run.
    -->
    <target name="check-gen-thrift-java">
      <uptodate property="thriftUpToDate" srcfile="${interface.dir}/cassandra.thrift"
            targetfile="${interface.thrift.gen-java}/org/apache/cassandra/thrift/Cassandra.java" />
    </target>
    <target name="gen-thrift-java" unless="thriftUpToDate" depends="check-gen-thrift-java"
            description="Generate Thrift Java artifacts">
      <echo>Generating Thrift Java code from ${basedir}/interface/cassandra.thrift...</echo>
      <exec executable="thrift" dir="${basedir}/interface" failonerror="true">
        <arg line="--gen java:hashcode" />
        <arg line="-o ${interface.thrift.dir}" />
        <arg line="cassandra.thrift" />
      </exec>
      <antcall target="write-java-license-headers" />
    </target>

    <target name="_write-java-license-headers" depends="rat-init">
      <java classname="org.apache.rat.Report" fork="true"
            output="${build.dir}/rat-report.log">
        <classpath refid="rat.classpath" />
        <arg value="-a" />
        <arg value="--force" />
        <arg value="interface/thrift" />
      </java>
    </target>

    <target name="write-java-license-headers" unless="without.rat" description="Add missing java license headers">
      <antcall target="_write-java-license-headers" />
    </target>

    <target name="gen-thrift-py" description="Generate Thrift Python artifacts">
      <echo>Generating Thrift Python code from ${basedir}/interface/cassandra.thrift...</echo>
      <exec executable="thrift" dir="${basedir}/interface" failonerror="true">
        <arg line="--gen py" />
        <arg line="-o ${interface.thrift.dir}" />
        <arg line="cassandra.thrift" />
      </exec>
      <exec executable="thrift" dir="${basedir}/interface" failonerror="true">
        <arg line="--gen py:twisted" />
        <arg line="-o ${interface.thrift.dir}" />
        <arg line="cassandra.thrift" />
      </exec>
    </target>

    <!-- create properties file with C version -->
    <target name="createVersionPropFile">
      <taskdef name="propertyfile" classname="org.apache.tools.ant.taskdefs.optional.PropertyFile"/>
      <mkdir dir="${version.properties.dir}"/>
      <propertyfile file="${version.properties.dir}/version.properties">
        <entry key="CassandraVersion" value="${version}"/>
      </propertyfile>
    </target>

    <target name="test-run" depends="build"
            description="Run in test mode.  Not for production use!">
      <java classname="org.apache.cassandra.service.CassandraDaemon" fork="true">
        <classpath>
          <path refid="cassandra.classpath"/>  
          <pathelement location="${test.conf}"/>
        </classpath>
        <jvmarg value="-Dstorage-config=${test.conf}"/>
        <jvmarg value="-javaagent:${basedir}/lib/jamm-0.3.0.jar" />
        <jvmarg value="-ea"/>
      </java>
    </target>

    <!--
        The build target builds all the .class files
    -->
    <target name="build"
        depends="maven-ant-tasks-retrieve-build,build-project" description="Compile Cassandra classes"/>
    <target name="codecoverage" depends="jacoco-run,jacoco-report" description="Create code coverage report"/>

    <target depends="init,gen-cql3-grammar"
            name="build-project">
        <echo message="${ant.project.name}: ${ant.file}"/>
        <!-- Order matters! -->
        <javac fork="true"
               debug="true" debuglevel="${debuglevel}"
               destdir="${build.classes.thrift}" includeantruntime="false" source="${source.version}" target="${target.version}"
               memorymaximumsize="512M">
            <src path="${interface.thrift.dir}/gen-java"/>
            <classpath refid="cassandra.classpath"/>
        </javac>
        <javac fork="true"
               debug="true" debuglevel="${debuglevel}"
               destdir="${build.classes.main}" includeantruntime="false" source="${source.version}" target="${target.version}"
               memorymaximumsize="512M">
            <src path="${build.src.java}"/>
            <src path="${build.src.gen-java}"/>
        	<compilerarg value="-XDignore.symbol.file"/>
                <compilerarg value="-Xbootclasspath/p:${build.src.jdkoverride}"/>
            <classpath refid="cassandra.classpath"/>
        </javac>
        <antcall target="createVersionPropFile"/>
        <copy todir="${build.classes.main}">
            <fileset dir="${build.src.resources}" />
        </copy>
	<copy todir="${basedir}/conf" file="${build.classes.main}/META-INF/hotspot_compiler"/>
    </target>

    <!-- Stress build file -->
    <property name="stress.build.src" value="${basedir}/tools/stress/src" />
    <property name="stress.build.classes" value="${build.classes}/stress" />
	<property name="stress.manifest" value="${stress.build.classes}/MANIFEST.MF" />
    <path id="cassandra.classes">
        <pathelement location="${basedir}/build/classes/main" />
        <pathelement location="${basedir}/build/classes/thrift" />
    </path>
    <target name="stress-build" depends="build" description="build stress tool">
    	<mkdir dir="${stress.build.classes}" />
        <javac debug="true" debuglevel="${debuglevel}" destdir="${stress.build.classes}" includeantruntime="true" source="${source.version}" target="${target.version}">
            <src path="${stress.build.src}" />
            <classpath>
                <path refid="cassandra.classes" />
                <path>
                    <fileset dir="${build.lib}">
                        <include name="**/*.jar" />
                    </fileset>
                    <fileset dir="${build.tools.lib}">
                        <include name="**/*.jar" />
                    </fileset>
                </path>
            </classpath>
        </javac>
    </target>

	<target name="_write-poms" depends="maven-declare-dependencies">
	    <artifact:writepom pomRefId="parent-pom" file="${build.dir}/${final.name}-parent.pom"/>
	    <artifact:writepom pomRefId="thrift-pom"
	                       file="${build.dir}/${ant.project.name}-thrift-${version}.pom"/>
	    <artifact:writepom pomRefId="all-pom" file="${build.dir}/${final.name}.pom"/>
	    <artifact:writepom pomRefId="clientutil-pom"
	    	               file="${build.dir}/${ant.project.name}-clientutil-${version}.pom"/>
	</target>

	<target name="write-poms" unless="without.maven">
	    <antcall target="_write-poms" />
	</target>
	
    <!--
        The jar target makes cassandra.jar output.
    -->
    <target name="jar"
            depends="build, build-test, stress-build, write-poms"
            description="Assemble Cassandra JAR files">
      <mkdir dir="${build.classes.main}/META-INF" />
      <mkdir dir="${build.classes.thrift}/META-INF" />
      <copy file="LICENSE.txt"
            tofile="${build.classes.main}/META-INF/LICENSE.txt"/>
      <copy file="LICENSE.txt"
            tofile="${build.classes.thrift}/META-INF/LICENSE.txt"/>
      <copy file="NOTICE.txt"
            tofile="${build.classes.main}/META-INF/NOTICE.txt"/>
      <copy file="NOTICE.txt"
            tofile="${build.classes.thrift}/META-INF/NOTICE.txt"/>

      <!-- Thrift Jar -->
      <jar jarfile="${build.dir}/${ant.project.name}-thrift-${version}.jar"
           basedir="${build.classes.thrift}">
        <fileset dir="${build.classes.main}">
          <include name="org/apache/cassandra/thrift/ITransportFactory*.class" />
          <include name="org/apache/cassandra/thrift/TFramedTransportFactory*.class" />
        </fileset>
        <manifest>
          <attribute name="Implementation-Title" value="Cassandra"/>
          <attribute name="Implementation-Version" value="${version}"/>
          <attribute name="Implementation-Vendor" value="Apache"/>
        </manifest>
      </jar>

      <!-- Main Jar -->
      <jar jarfile="${build.dir}/${final.name}.jar">
        <fileset dir="${build.classes.main}">
          <exclude name="org/apache/cassandra/thrift/ITransportFactory*.class" />
          <exclude name="org/apache/cassandra/thrift/TFramedTransportFactory*.class" />
        </fileset>
        <manifest>
        <!-- <section name="org/apache/cassandra/infrastructure"> -->
          <attribute name="Implementation-Title" value="Cassandra"/>
          <attribute name="Implementation-Version" value="${version}"/>
          <attribute name="Implementation-Vendor" value="Apache"/>
          <attribute name="Premain-Class"
                     value="org.apache.cassandra.infrastructure.continuations.CAgent"/>
          <attribute name="Class-Path"
                     value="${ant.project.name}-clientutil-${version}.jar ${ant.project.name}-thrift-${version}.jar" />
        <!-- </section> -->
        </manifest>
      </jar>

      <!-- Clientutil Jar -->
      <!-- TODO: write maven pom here -->
      <jar jarfile="${build.dir}/${ant.project.name}-clientutil-${version}.jar">
        <fileset dir="${build.classes.main}">
          <include name="org/apache/cassandra/serializers/*" />
          <include name="org/apache/cassandra/utils/ByteBufferUtil*.class" />
          <include name="org/apache/cassandra/utils/Hex.class" />
          <include name="org/apache/cassandra/utils/UUIDGen*.class" />
          <include name="org/apache/cassandra/utils/FBUtilities*.class" />
          <include name="org/apache/cassandra/exceptions/*.class" />
          <include name="org/apache/cassandra/utils/CloseableIterator.class" />
        </fileset>
        <manifest>
          <attribute name="Implementation-Title" value="Cassandra"/>
          <attribute name="Implementation-Version" value="${version}"/>
          <attribute name="Implementation-Vendor" value="Apache"/>
        </manifest>
      </jar>

      <!-- Stress jar -->
      <manifest file="${stress.manifest}">
        <attribute name="Built-By" value="Pavel Yaskevich"/>
        <attribute name="Main-Class" value="org.apache.cassandra.stress.Stress"/>
      </manifest>
      <mkdir dir="${stress.build.classes}/META-INF" />
      <mkdir dir="${build.dir}/tools/lib/" />
      <jar destfile="${build.dir}/tools/lib/stress.jar" manifest="${stress.manifest}">
        <fileset dir="${stress.build.classes}"/>
      </jar>
    </target>

    <!--
        The javadoc-jar target makes cassandra-javadoc.jar output required for publishing to Maven central repository.
    -->
    <target name="javadoc-jar" description="Assemble Cassandra JavaDoc JAR file">
      <mkdir dir="${javadoc.jars.dir}"/>
      <create-javadoc destdir="${javadoc.jars.dir}/thrift">
        <filesets>
          <fileset dir="${interface.thrift.dir}/gen-java" defaultexcludes="yes">
            <include name="org/apache/**/*.java"/>
          </fileset>
        </filesets>
      </create-javadoc>
      <jar jarfile="${build.dir}/${ant.project.name}-thrift-${version}-javadoc.jar"
           basedir="${javadoc.jars.dir}/thrift"/>

      <create-javadoc destdir="${javadoc.jars.dir}/main">
        <filesets>
          <fileset dir="${build.src.java}" defaultexcludes="yes">
            <include name="org/apache/**/*.java"/>
          </fileset>
          <fileset dir="${build.src.gen-java}" defaultexcludes="yes">
            <include name="org/apache/**/*.java"/>
          </fileset>
        </filesets>
      </create-javadoc>
      <jar jarfile="${build.dir}/${final.name}-javadoc.jar"
           basedir="${javadoc.jars.dir}/main"/>

      <create-javadoc destdir="${javadoc.jars.dir}/clientutil">
        <filesets>
          <fileset dir="${build.src.java}" defaultexcludes="yes">
            <include name="org/apache/cassandra/serializers/*" />
            <include name="org/apache/cassandra/utils/ByteBufferUtil*.java" />
            <include name="org/apache/cassandra/utils/Hex.java" />
            <include name="org/apache/cassandra/utils/UUIDGen*.java" />
          </fileset>
        </filesets>
      </create-javadoc>
      <jar jarfile="${build.dir}/${ant.project.name}-clientutil-${version}-javadoc.jar"
           basedir="${javadoc.jars.dir}/clientutil"/>
      <!-- javadoc task always rebuilds so might as well remove the generated docs to prevent 
           being pulled into the distribution by accident -->
      <delete quiet="true" dir="${javadoc.jars.dir}"/>
    </target>

    <!--
        The sources-jar target makes cassandra-sources.jar output required for publishing to Maven central repository.
    -->
    <target name="sources-jar" depends="init" description="Assemble Cassandra Sources JAR file">
      <jar jarfile="${build.dir}/${ant.project.name}-thrift-${version}-sources.jar">
        <fileset dir="${interface.thrift.dir}/gen-java" defaultexcludes="yes">
          <include name="org/apache/**/*.java"/>
        </fileset>
      </jar>
      <jar jarfile="${build.dir}/${final.name}-sources.jar">
        <fileset dir="${build.src.java}" defaultexcludes="yes">
          <include name="org/apache/**/*.java"/>
        </fileset>
        <fileset dir="${build.src.gen-java}" defaultexcludes="yes">
          <include name="org/apache/**/*.java"/>
        </fileset>
      </jar>
      <jar jarfile="${build.dir}/${ant.project.name}-clientutil-${version}-sources.jar">
        <fileset dir="${build.src.java}" defaultexcludes="yes">
          <include name="org/apache/cassandra/serializers/*" />
          <include name="org/apache/cassandra/utils/ByteBufferUtil*.java" />
          <include name="org/apache/cassandra/utils/Hex.java" />
          <include name="org/apache/cassandra/utils/UUIDGen*.java" />
        </fileset>
      </jar>
    </target>

    <!-- creates release tarballs -->
    <target name="artifacts" depends="jar,javadoc"
            description="Create Cassandra release artifacts">
      <mkdir dir="${dist.dir}"/>
      <!-- fix the control linefeed so that builds on windows works on linux -->
      <fixcrlf srcdir="bin" includes="**/*" excludes="**/*.bat, **/*.ps1" eol="lf" eof="remove" />
      <fixcrlf srcdir="conf" includes="**/*" excludes="**/*.bat, **/*.ps1" eol="lf" eof="remove" />
      <fixcrlf srcdir="tools/bin" includes="**/*" excludes="**/*.bat, **/*.ps1" eol="lf" eof="remove" />
      <copy todir="${dist.dir}/lib">
        <fileset dir="${build.lib}"/>
        <fileset dir="${build.dir}">
          <include name="${final.name}.jar" />
          <include name="${ant.project.name}-thrift-${version}.jar" />
          <include name="${ant.project.name}-clientutil-${version}.jar" />
        </fileset>
      </copy>
      <copy todir="${dist.dir}/javadoc">
        <fileset dir="${javadoc.dir}"/>
      </copy>
      <copy todir="${dist.dir}/bin">
        <fileset dir="bin"/>
      </copy>
      <copy todir="${dist.dir}/conf">
        <fileset dir="conf"/>
      </copy>
      <copy todir="${dist.dir}/interface">
        <fileset dir="interface">
          <include name="**/*.thrift" />
        </fileset>
      </copy>
      <copy todir="${dist.dir}/pylib">
        <fileset dir="pylib">
          <include name="**" />
          <exclude name="**/*.pyc" />
        </fileset>
      </copy>
      <copy todir="${dist.dir}/">
        <fileset dir="${basedir}">
          <include name="*.txt" />
        </fileset>
      </copy>
      <copy todir="${dist.dir}/tools/bin">
        <fileset dir="${basedir}/tools/bin"/>
      </copy>
      <copy todir="${dist.dir}/tools/">
        <fileset dir="${basedir}/tools/">
            <include name="*.yaml"/>
	</fileset>
      </copy>
      <copy todir="${dist.dir}/tools/lib">
        <fileset dir="${build.dir}/tools/lib/">
            <include name="*.jar" />
        </fileset>
        <fileset dir="${build.tools.lib}">
            <include name="*.jar" />
        </fileset>
      </copy>
      <artifact:writepom pomRefId="dist-pom" 
            file="${build.dir}/${final.name}-dist.pom"/>
      <tar compression="gzip" longfile="gnu"
        destfile="${build.dir}/${final.name}-bin.tar.gz">

        <!-- Everything but bin/ (default mode) -->
        <tarfileset dir="${dist.dir}" prefix="${final.name}">
          <include name="**"/>
          <exclude name="bin/*" />
        </tarfileset>
        <!-- Shell includes in bin/ (default mode) -->
        <tarfileset dir="${dist.dir}" prefix="${final.name}">
          <include name="bin/*.in.sh" />
        </tarfileset>
        <!-- Executable scripts in bin/ -->
        <tarfileset dir="${dist.dir}" prefix="${final.name}" mode="755">
          <include name="bin/*"/>
          <include name="tools/bin/*"/>
          <not>
                <filename name="bin/*.in.sh" />
          </not>
        </tarfileset>
      </tar>

      <tar compression="gzip" longfile="gnu"
           destfile="${build.dir}/${final.name}-src.tar.gz">

        <tarfileset dir="${basedir}"
                    prefix="${final.name}-src">
          <include name="**"/>
          <exclude name="build/**" />
          <exclude name="src/gen-java/**" />
          <exclude name=".git/**" />
          <exclude name="bin/*" /> <!-- handled separately below -->
          <!-- exclude Eclipse files -->
          <exclude name=".project" />
          <exclude name=".classpath" />
          <exclude name=".settings/**" />
          <exclude name=".externalToolBuilders/**" />
        </tarfileset>

        <!-- Shell includes and batch files in bin/ -->
        <tarfileset dir="${basedir}" prefix="${final.name}-src">
          <include name="bin/*.in.sh" />
          <include name="bin/*.bat" />
        </tarfileset>
        <!-- Everything else (assumed to be scripts), is executable -->
        <tarfileset dir="${basedir}" prefix="${final.name}-src" mode="755">
          <include name="bin/*"/>
          <exclude name="bin/*.in.sh" />
          <exclude name="bin/*.bat" />
        </tarfileset>
      </tar>
    </target>

    <target name="release" depends="artifacts,rat-init"
            description="Create and QC release artifacts">
      <checksum forceOverwrite="yes" todir="${build.dir}" fileext=".md5"
                algorithm="MD5">
        <fileset dir="${build.dir}">
          <include name="*.tar.gz" />
        </fileset>
      </checksum>
      <checksum forceOverwrite="yes" todir="${build.dir}" fileext=".sha"
                algorithm="SHA">
        <fileset dir="${build.dir}">
          <include name="*.tar.gz" />
        </fileset>
      </checksum>

      <rat:report xmlns:rat="antlib:org.apache.rat.anttasks"
                  reportFile="${build.dir}/${final.name}-bin.rat.txt">
        <tarfileset>
          <gzipresource>
            <file file="${build.dir}/${final.name}-bin.tar.gz" />
          </gzipresource>
        </tarfileset>
      </rat:report>

      <rat:report xmlns:rat="antlib:org.apache.rat.anttasks"
                  reportFile="${build.dir}/${final.name}-src.rat.txt">
        <tarfileset>
          <gzipresource>
            <file file="${build.dir}/${final.name}-src.tar.gz" />
          </gzipresource>
        </tarfileset>
      </rat:report>
    </target>

  <target name="build-test" depends="build" description="Compile test classes">
    <javac
     debug="true"
     debuglevel="${debuglevel}"
     destdir="${test.classes}"
     includeantruntime="false"
     source="${source.version}" 
     target="${target.version}">
     <classpath>
        <path refid="cassandra.classpath"/>
     </classpath>
	 <compilerarg value="-XDignore.symbol.file"/>
     <src path="${test.unit.src}"/>
     <src path="${test.long.src}"/>
     <src path="${test.pig.src}"/>
     <src path="${test.microbench.src}"/>
    </javac>

    <!-- Non-java resources needed by the test suite -->
    <copy todir="${test.classes}">
      <fileset dir="${test.resources}"/>
    </copy>
  </target>

  <macrodef name="testmacro">
    <attribute name="suitename" />
    <attribute name="inputdir" />
    <attribute name="timeout" default="${test.timeout}" />
    <attribute name="forkmode" default="perTest"/>
    <element name="optjvmargs" implicit="true" optional="true" />
    <attribute name="filter" default="**/${test.name}.java"/>
    <attribute name="exclude" default="" />
    <attribute name="filelist" default="" />
    <attribute name="poffset" default="0"/>
    
    <attribute name="usejacoco" default="no"/>
    <sequential>
      <condition property="additionalagent"
                 value="-javaagent:${build.dir.lib}/jars/jacocoagent.jar=destfile=${jacoco.execfile}"
                 else="">
        <istrue value="${usejacoco}"/>
      </condition>
      <echo message="running @{suitename} tests"/>
      <mkdir dir="${build.test.dir}/cassandra"/>
      <mkdir dir="${build.test.dir}/output"/>
      <junit fork="on" forkmode="@{forkmode}" failureproperty="testfailed" maxmemory="1024m" timeout="@{timeout}">
        <sysproperty key="net.sourceforge.cobertura.datafile" file="${cobertura.datafile}"/>
        <formatter type="xml" usefile="true"/>
        <formatter type="brief" usefile="false"/>
        <jvmarg value="-Dstorage-config=${test.conf}"/>
        <jvmarg value="-Djava.awt.headless=true"/>
        <!-- Cassandra 3.0+ needs <jvmarg line="... ${additionalagent}" /> here! (not value=) -->
        <jvmarg line="-javaagent:${basedir}/lib/jamm-0.3.0.jar ${additionalagent}" />
        <jvmarg value="-ea"/>
        <jvmarg value="-Dcassandra.debugrefcount=true"/>
        <jvmarg value="-Xss256k"/>
        <jvmarg value="-Dcassandra.memtable_row_overhead_computation_step=100"/>
        <jvmarg value="-Dcassandra.test.use_prepared=${cassandra.test.use_prepared}"/>
	    <jvmarg value="-Dcassandra.test.offsetseed=@{poffset}"/>
        <jvmarg value="-Dcassandra.test.sstableformatdevelopment=true"/>
	<optjvmargs/>
        <classpath>
          <path refid="cassandra.classpath" />
          <pathelement location="${test.classes}"/>
          <path refid="cobertura.classpath"/>
          <pathelement location="${test.conf}"/>
          <fileset dir="${test.lib}">
            <include name="**/*.jar" />
          </fileset>
        </classpath>
        <batchtest todir="${build.test.dir}/output">
            <fileset dir="@{inputdir}" includes="@{filter}" excludes="@{exclude}"/>
            <filelist dir="@{inputdir}" files="@{filelist}"/>
        </batchtest>
      </junit>
      <junitreport todir="${build.test.dir}">
        <fileset dir="${build.test.dir}/output">
          <include name="TEST-*.xml"/>
        </fileset>
        <report format="frames" todir="${build.test.dir}/junitreport"/>
      </junitreport>
      <fail message="Some @{suitename} test(s) failed.">
        <condition>
            <and>
            <isset property="testfailed"/>
            <not>
              <isset property="ant.test.failure.ignore"/>
            </not>
          </and>
        </condition>
      </fail>
    </sequential>
  </macrodef>

  <!--
    This test target is a bit different.  It's purpose is to exercise the
    clientutil jar in order to expose any new dependencies.  For that
    reason we use the classes from the jar, and a carefully constructed
    classpath which only contains what we expect users to need.
  -->
  <target name="test-clientutil-jar" depends="build-test,jar" description="Test clientutil jar">
    <junit>
      <test name="org.apache.cassandra.serializers.ClientUtilsTest" />
      <formatter type="brief" usefile="false" />
      <classpath>
        <pathelement location="${test.classes}" />
        <pathelement location="${build.dir}/${ant.project.name}-clientutil-${version}.jar" />
        <pathelement location="${build.dir}/${ant.project.name}-thrift-${version}.jar" />
        <pathelement location="${build.lib}/libthrift-0.9.0.jar" />
        <pathelement location="${build.lib}/slf4j-api-1.7.2.jar" />
        <pathelement location="${build.lib}/log4j-over-slf4j.jar" />
        <pathelement location="${build.lib}/logback-core-1.1.2.jar" />
        <pathelement location="${build.lib}/logback-classic-1.1.2.jar" />
        <pathelement location="${build.lib}/jackson-core-asl-1.9.2.jar" />
        <pathelement location="${build.lib}/jackson-mapper-asl-1.9.2.jar" />
        <fileset dir="${build.dir.lib}">
          <include name="**/junit*.jar" />
        </fileset>
      </classpath>
    </junit>
  </target>

  <target name="testold" depends="build-test" description="Execute unit tests">
    <testmacro suitename="unit" inputdir="${test.unit.src}" exclude="**/pig/*.java" timeout="${test.timeout}">
      <jvmarg value="-Dlegacy-sstable-root=${test.data}/legacy-sstables"/>
      <jvmarg value="-Dcorrupt-sstable-root=${test.data}/corrupt-sstables"/>
      <jvmarg value="-Dmigration-sstable-root=${test.data}/migration-sstables"/>
      <jvmarg value="-Dcassandra.ring_delay_ms=1000"/>
      <jvmarg value="-Dcassandra.tolerate_sstable_size=true"/>
      <jvmarg value="-Djava.io.tmpdir=${tmp.dir}"/>
    </testmacro>
    <fileset dir="${test.unit.src}">
        <exclude name="**/pig/*.java" />
    </fileset>
  </target>
  
  <target name="testlist">
    <testmacro suitename="${testlist.name}" inputdir="${test.unit.src}" filelist="${test.file.list}" poffset="${testlist.offset}" exclude="**/*.java" timeout="${test.timeout}">
      <jvmarg value="-Dlegacy-sstable-root=${test.data}/legacy-sstables"/>
      <jvmarg value="-Dcorrupt-sstable-root=${test.data}/corrupt-sstables"/>
      <jvmarg value="-Dmigration-sstable-root=${test.data}/migration-sstables"/>
      <jvmarg value="-Dcassandra.ring_delay_ms=1000"/>
      <jvmarg value="-Dcassandra.tolerate_sstable_size=true"/>
      <jvmarg value="-Dcassandra.config.loader=org.apache.cassandra.OffsetAwareConfigurationLoader"/>
    </testmacro>
  </target>

  <!--
    Run named ant task with jacoco, such as "ant jacoco-run -Dtaskname=pig-test"
    the target run must enable the jacoco agent if usejacoco is 'yes' -->
  <target name="jacoco-run" description="run named task with jacoco instrumentation">
    <condition property="runtask" value="${taskname}" else="test">
      <isset property="taskname"/>
    </condition>
    <antcall target="${runtask}">
      <param name="usejacoco" value="yes"/>
    </antcall>
  </target>

  <!-- Use this with an FQDN for test class, and a csv list of methods like this:
    ant testsome -Dtest.name=org.apache.cassandra.service.StorageServiceServerTest -Dtest.methods=testRegularMode,testGetAllRangesEmpty
  -->
  <target name="testsome" depends="build-test" description="Execute specific unit tests" >
    <testmacro suitename="unit" inputdir="${test.unit.src}" exclude="**/pig/*.java" timeout="${test.timeout}">
      <test name="${test.name}" methods="${test.methods}"/>
      <jvmarg value="-Dlegacy-sstable-root=${test.data}/legacy-sstables"/>
      <jvmarg value="-Dcorrupt-sstable-root=${test.data}/corrupt-sstables"/>
      <jvmarg value="-Dmigration-sstable-root=${test.data}/migration-sstables"/>
      <jvmarg value="-Dcassandra.ring_delay_ms=1000"/>
      <jvmarg value="-Dcassandra.tolerate_sstable_size=true"/>
    </testmacro>
  </target>
    
  <target name="test-compression" depends="build-test" description="Execute unit tests with sstable compression enabled">
    <property name="compressed_yaml" value="${build.test.dir}/cassandra.compressed.yaml"/>
    <concat destfile="${compressed_yaml}">
      <fileset file="${test.conf}/cassandra.yaml"/>
      <fileset file="${test.conf}/commitlog_compression.yaml"/>
    </concat>
    <echo>Compressed config: ${compressed_yaml}</echo>
    <testmacro suitename="unit" inputdir="${test.unit.src}" exclude="**/pig/*.java" timeout="${test.timeout}">
      <jvmarg value="-Dlegacy-sstable-root=${test.data}/legacy-sstables"/>
      <jvmarg value="-Dcorrupt-sstable-root=${test.data}/corrupt-sstables"/>
      <jvmarg value="-Dmigration-sstable-root=${test.data}/migration-sstables"/>
      <jvmarg value="-Dcassandra.test.compression=true"/>
      <jvmarg value="-Dcassandra.ring_delay_ms=1000"/>
      <jvmarg value="-Dcassandra.tolerate_sstable_size=true"/>
      <jvmarg value="-Dcassandra.config=file:///${compressed_yaml}"/>
    </testmacro>
    <fileset dir="${test.unit.src}">
        <exclude name="**/pig/*.java" />
    </fileset>
  </target>

  <target name="msg-ser-gen-test" depends="build-test" description="Generates message serializations">
    <testmacro suitename="unit" inputdir="${test.unit.src}" 
        timeout="${test.timeout}" filter="**/SerializationsTest.java">
      <jvmarg value="-Dcassandra.test-serialization-writes=True"/>
    </testmacro>
  </target>
  
  <target name="msg-ser-test" depends="build-test" description="Tests message serializations">
      <testmacro suitename="unit" inputdir="${test.unit.src}" timeout="${test.timeout}"
               filter="**/SerializationsTest.java"/>
  </target>
  
  <target name="msg-ser-test-7" depends="build-test" description="Generates message serializations">
    <testmacro suitename="unit" inputdir="${test.unit.src}" 
        timeout="${test.timeout}" filter="**/SerializationsTest.java">
      <jvmarg value="-Dcassandra.version=0.7"/>
    </testmacro>
  </target>

  <target name="msg-ser-test-10" depends="build-test" description="Tests message serializations on 1.0 messages">
    <testmacro suitename="unit" inputdir="${test.unit.src}" 
        timeout="${test.timeout}" filter="**/SerializationsTest.java">
      <jvmarg value="-Dcassandra.version=1.0"/>
    </testmacro>
  </target>

  <target name="long-test" depends="build-test" description="Execute functional tests">
    <testmacro suitename="long" inputdir="${test.long.src}"
               timeout="${test.long.timeout}">
      <jvmarg value="-Dcassandra.ring_delay_ms=1000"/>
      <jvmarg value="-Dcassandra.tolerate_sstable_size=true"/>
    </testmacro>
  </target>

  <target name="cql-test" depends="build-test" description="Execute CQL tests">
    <sequential>
      <echo message="running CQL tests"/>
      <mkdir dir="${build.test.dir}/cassandra"/>
      <mkdir dir="${build.test.dir}/output"/>
      <junit fork="on" forkmode="once" failureproperty="testfailed" maxmemory="1024m" timeout="${test.timeout}">
        <formatter type="brief" usefile="false"/>
        <jvmarg value="-Dstorage-config=${test.conf}"/>
        <jvmarg value="-Djava.awt.headless=true"/>
        <jvmarg value="-javaagent:${basedir}/lib/jamm-0.3.0.jar" />
        <jvmarg value="-ea"/>
        <jvmarg value="-Xss256k"/>
        <jvmarg value="-Dcassandra.memtable_row_overhead_computation_step=100"/>
        <jvmarg value="-Dcassandra.test.use_prepared=${cassandra.test.use_prepared}"/>
        <classpath>
          <path refid="cassandra.classpath" />
          <pathelement location="${test.classes}"/>
          <path refid="cobertura.classpath"/>
          <pathelement location="${test.conf}"/>
          <fileset dir="${test.lib}">
            <include name="**/*.jar" />
          </fileset>
        </classpath>
        <batchtest todir="${build.test.dir}/output">
            <fileset dir="${test.unit.src}" includes="**/cql3/*Test.java">
                <contains text="CQLTester" casesensitive="yes"/>
            </fileset>
        </batchtest>
      </junit>
      <fail message="Some CQL test(s) failed.">
        <condition>
            <and>
            <isset property="testfailed"/>
            <not>
              <isset property="ant.test.failure.ignore"/>
            </not>
          </and>
        </condition>
      </fail>
    </sequential>
  </target>

  <target name="cql-test-some" depends="build-test" description="Execute specific CQL tests" >
    <sequential>
      <echo message="running ${test.methods} tests from ${test.name}"/>
      <mkdir dir="${build.test.dir}/cassandra"/>
      <mkdir dir="${build.test.dir}/output"/>
      <junit fork="on" forkmode="once" failureproperty="testfailed" maxmemory="1024m" timeout="${test.timeout}">
        <sysproperty key="net.sourceforge.cobertura.datafile" file="${cobertura.datafile}"/>
        <formatter type="brief" usefile="false"/>
        <jvmarg value="-Dstorage-config=${test.conf}"/>
        <jvmarg value="-Djava.awt.headless=true"/>
        <jvmarg value="-javaagent:${basedir}/lib/jamm-0.3.0.jar" />
        <jvmarg value="-ea"/>
        <jvmarg value="-Xss256k"/>
        <jvmarg value="-Dcassandra.test.use_prepared=${cassandra.test.use_prepared}"/>
        <jvmarg value="-Dcassandra.memtable_row_overhead_computation_step=100"/>
        <classpath>
          <path refid="cassandra.classpath" />
          <pathelement location="${test.classes}"/>
          <path refid="cobertura.classpath"/>
          <pathelement location="${test.conf}"/>
          <fileset dir="${test.lib}">
            <include name="**/*.jar" />
          </fileset>
        </classpath>
        <test name="org.apache.cassandra.cql3.${test.name}" methods="${test.methods}" todir="${build.test.dir}/output"/>
      </junit>
    </sequential>
  </target>

  <target name="pig-test" depends="build-test,maven-ant-tasks-retrieve-pig-test" description="Excute Pig tests">
    <testmacro suitename="pig" inputdir="${test.pig.src}" 
               timeout="1200000">
    </testmacro>
  </target>

  <target name="test-all" 
          depends="test,long-test,test-compression,pig-test,test-clientutil-jar" 
          description="Run all tests" />
  
  <!-- Use JaCoCo ant extension without needing externally saved lib -->
  <target name="jacoco-init" depends="maven-ant-tasks-init">
    <artifact:dependencies pathId="jacocoant.classpath">
      <dependency groupId="org.jacoco" artifactId="org.jacoco.ant" version="${jacoco.version}" />
    </artifact:dependencies>
    <typedef uri="antlib:org.jacoco.ant" classpathref="jacocoant.classpath"/>
  </target>

  <target name="jacoco-report" depends="jacoco-init">
    <jacoco:report xmlns:jacoco="antlib:org.jacoco.ant">
      <executiondata>
        <file file="${jacoco.execfile}" />
      </executiondata>
      <structure name="JaCoCo Cassandara Coverage Report">
        <classfiles>
          <fileset dir="${build.classes.main}">
            <include name="**/*.class"/>
          </fileset>
        </classfiles>
        <sourcefiles encoding="UTF-8">
          <dirset dir="${build.src}">
            <include name="java"/>
            <include name="gen-java"/>
          </dirset>
        </sourcefiles>
      </structure>
      <!-- to produce reports in different formats. -->
      <html destdir="${jacoco.export.dir}" />
      <csv destfile="${jacoco.export.dir}/report.csv" />
      <xml destfile="${jacoco.export.dir}/report.xml" />
    </jacoco:report>
  </target>

  <target name="jacoco-cleanup" description="Destroy JaCoCo exec data and reports">
    <delete file="${jacoco.execfile}"/>
    <delete dir="${jacoco.export.dir}"/>
  </target>

  <!-- instruments the classes to later create code coverage reports -->
  <target name="cobertura-instrument" depends="build,build-test">
    <taskdef resource="tasks.properties">
      <classpath refid="cobertura.classpath"/>
      <classpath refid="cassandra.classpath"/>
    </taskdef>

    <delete file="${cobertura.datafile}"/>

    <cobertura-instrument todir="${cobertura.classes.dir}" datafile="${cobertura.datafile}">
      <ignore regex="ch.qos.logback.*"/>

      <fileset dir="${build.classes.main}">
        <include name="**/*.class"/>
        <exclude name="**/*Test.class"/>
        <exclude name="**/*TestCase.class"/>
        <exclude name="**/test/*.class"/>
        <!-- cobertura modifies the serialVersionUID of classes. Some of our unit tests rely on backward
        wire compatability of these classes.  It was easier to exlude them from instrumentation than to
        force their serialVersionUIDs. -->
        <exclude name="**/*Token.class"/>
        <exclude name="${cobertura.excludes}"/>
      </fileset>

    </cobertura-instrument>
  </target>

  <!-- create both html and xml code coverage reports -->
  <target name="cobertura-report">
    <cobertura-report format="html" destdir="${cobertura.report.dir}" srcdir="${build.src.java}"
      datafile="${cobertura.datafile}"/>
    <cobertura-report format="xml" destdir="${cobertura.report.dir}" srcdir="${build.src.java}"
      datafile="${cobertura.datafile}"/>
  </target>

  <!--
    License audit tool
  -->
  <target name="rat-init" depends="maven-ant-tasks-init">
    <artifact:dependencies pathId="rat.classpath">
      <dependency groupId="org.apache.rat" artifactId="apache-rat-tasks" version="0.6" />
    </artifact:dependencies>
    <typedef uri="antlib:org.apache.rat.anttasks" classpathref="rat.classpath"/>
  </target>

  <target name="rat-check" depends="rat-init">
    <rat:report xmlns:rat="antlib:org.apache.rat.anttasks"  
                reportFile="${build.dir}/rat-report.log">
      <fileset dir="."  excludesfile=".rat-excludes" />
    </rat:report>
    <condition property="rat.passed">
      <isfileselected file="${build.dir}/rat-report.log">
        <containsregexp expression="^0 Unknown Licenses"/>
      </isfileselected>
    </condition>
    <fail unless="rat.passed">Unknown licenses: See build/rat-report.log.</fail>
  </target>

  <target name="rat-write" depends="rat-init">
    <echo>RAT: invoking addLicense to write missing headers</echo>
    <java classname="org.apache.rat.Report" fork="true"
          output="${build.dir}/rat-report.log">
      <classpath refid="rat.classpath" />
      <arg value="-a" />
      <arg value="--force" />
      <arg value="." />
    </java>
  </target>

  <target name="javadoc" depends="init" description="Create javadoc" unless="no-javadoc">
    <create-javadoc destdir="${javadoc.dir}">
      <filesets>
      <fileset dir="${build.src.java}" defaultexcludes="yes">
        <include name="org/apache/**/*.java"/>
      </fileset>
      <fileset dir="${interface.thrift.gen-java}" defaultexcludes="yes">
        <include name="org/apache/**/*.java"/>
      </fileset>
      </filesets>
    </create-javadoc>
   </target>

  <!-- Split test classes into n buckets and run across processes -->
  <target name="test" depends="build-test" description="Parallel Test Runner">
    <path id="all-test-classes-path">
      <fileset dir="${test.unit.src}" excludes="**/pig/*.java" includes="**/${test.name}.java" />   
    </path>
    <property name="all-test-classes" refid="all-test-classes-path"/>
    <script language="javascript"> <![CDATA[
	var Integer = java.lang.Integer;
	sep = project.getProperty("path.separator");
	all = project.getProperty("all-test-classes").split(sep);
	dir = project.getProperty("test.unit.src");

	numRunners = parseInt(project.getProperty("test.runners"));  	
	
	buckets = new Array(numRunners);
	for (i = 0; i < all.length; i++) {
	    bucketNum = i % numRunners;
	    if (buckets[bucketNum] == undefined) 
		buckets[bucketNum] = "";
	    else
		buckets[bucketNum] += ",";
	
	    buckets[bucketNum] += all[i];
	}


	var p = project.createTask('parallel');
	p.setThreadCount(numRunners);

  	for (i = 0; i < buckets.length; i++) {

	    if (buckets[i] == undefined) continue;

	    task = project.createTask( 'antcall' );

	    task.setTarget("testlist");
	    param = task.createParam();
	    param.setName("test.file.list");
	    param.setValue("" + buckets[i]);

	    param = task.createParam();
	    param.setName("testlist.name");
	    param.setValue("test bucket "+i);	  

	    param = task.createParam();
	    param.setName("testlist.offset");
	    param.setValue("" + i);

	    p.addTask(task); 
  	}
	
	p.perform();
	  			    
]]> </script>
  </target>

<<<<<<< HEAD
  <!-- run microbenchmarks suite -->
  <target name="microbench" depends="build-test">
      <java classname="org.openjdk.jmh.Main"
            fork="true"
            failonerror="true">
          <classpath>
              <path refid="cassandra.classpath" />
              <pathelement location="${test.classes}"/>
              <path refid="cobertura.classpath"/>
              <pathelement location="${test.conf}"/>
              <fileset dir="${test.lib}">
                  <include name="**/*.jar" />
              </fileset>
          </classpath>
          <arg value=".*microbench.*${benchmark.name}"/>
      </java>
=======
  <pathconvert property="eclipse.project.name">
    <path path="${basedir}" />
    <regexpmapper from="^.*/([^/]+)$$" to="\1" handledirsep="yes" />
  </pathconvert>

  <!-- Generate IDEA project description files -->
  <target name="generate-idea-files" depends="build-test" description="Generate IDEA files">
    <echo file="${eclipse.project.name}.iml"><![CDATA[<?xml version="1.0" encoding="UTF-8"?>
<module type="JAVA_MODULE" version="4">
  <component name="NewModuleRootManager" LANGUAGE_LEVEL="JDK_1_7" inherit-compiler-output="false">
    <output url="file://$MODULE_DIR$/.idea/out/main" />
    <output-test url="file://$MODULE_DIR$/.idea/out/test" />
    <exclude-output />
    <content url="file://$MODULE_DIR$">
      <sourceFolder url="file://$MODULE_DIR$/src/java" isTestSource="false" />
      <sourceFolder url="file://$MODULE_DIR$/src/gen-java" isTestSource="false" />
      <sourceFolder url="file://$MODULE_DIR$/src/resources" type="java-resource" />
      <sourceFolder url="file://$MODULE_DIR$/interface/thrift/gen-java" isTestSource="false" />
      <sourceFolder url="file://$MODULE_DIR$/tools/stress/src" isTestSource="false" />
      <sourceFolder url="file://$MODULE_DIR$/test/unit" isTestSource="true" />
      <sourceFolder url="file://$MODULE_DIR$/test/long" isTestSource="true" />
      <sourceFolder url="file://$MODULE_DIR$/test/pig" isTestSource="true" />
      <sourceFolder url="file://$MODULE_DIR$/test/microbench" isTestSource="true" />
      <sourceFolder url="file://$MODULE_DIR$/test/resources" type="java-test-resource" />
      <excludeFolder url="file://$MODULE_DIR$/.idea" />
      <excludeFolder url="file://$MODULE_DIR$/.settings" />
      <excludeFolder url="file://$MODULE_DIR$/build" />
      <excludeFolder url="file://$MODULE_DIR$/data"/>
      <excludeFolder url="file://$MODULE_DIR$/logs"/>
    </content>
    <orderEntry type="inheritedJdk" />
    <orderEntry type="sourceFolder" forTests="false" />]]>
    </echo>

  	<path id="idea-project-libs-path">
  	 <fileset dir="lib">
  	    <include name="**/*.jar" />
     </fileset>
 	 <fileset dir="build/lib/jars">
  	    <include name="**/*.jar" />
  	 </fileset>
  	 <fileset dir="tools/lib">
  	     <include name="**/*.jar" />
  	 </fileset>
  	</path>
    <mkdir dir=".idea"/>
    <mkdir dir=".idea/libraries"/>
    <copy todir=".idea">
        <fileset dir="ide/idea"/>
    </copy>
  	<property name="idea-project-libs" refid="idea-project-libs-path"/>
  	<script language="javascript" classpathref="cassandra.classpath"> <![CDATA[
  		var File = java.io.File;
  		var FilenameUtils = Packages.org.apache.commons.io.FilenameUtils;
  		var basedir = project.getProperty("basedir");
  		jars = project.getProperty("idea-project-libs").split(project.getProperty("path.separator"));

  		cp = "\n";
  	    for (i=0; i< jars.length; i++) {
  	       basename = FilenameUtils.getBaseName(jars[i]);
  	       srcjar = basename + '-sources.jar';
  		   srcdir = FilenameUtils.concat(project.getProperty("build.dir.lib"), 'sources');
  		   srcfile = new File(FilenameUtils.concat(srcdir, srcjar));

  		   cp += '    <orderEntry type="library" name="' + basename + '" level="project" />\n';

  		   lib = '';
           lib += '<component name="libraryTable">\n';
           lib += '  <library name="' + basename + '">\n';
           lib += '    <CLASSES>\n';
           lib += '      <root url="jar://' + jars[i].replace(basedir,"$PROJECT_DIR$") + '!/" />\n';
           lib += '    </CLASSES>\n';
           lib += '    <JAVADOC />\n';
  		   if (srcfile.exists()) {
               lib += '    <SOURCES>\n';
               lib += '      <root url="jar://' + srcfile.getAbsolutePath().replace(basedir,"$PROJECT_DIR$") + '!/" />\n';
               lib += '    </SOURCES>\n';
           } else {
               lib += '    <SOURCES />\n';
           }
           lib += '  </library>\n';
           lib += '</component>';

           echo = project.createTask("echo");
           echo.setMessage(lib);
           echo.setFile(new File(".idea/libraries/" + basename.replace('-','_').replace('.','_') + ".xml"));
           echo.setAppend(false);
           echo.perform();
  		}

  		echo = project.createTask("echo");
  	    echo.setMessage(cp);
  		echo.setFile(new File(project.getProperty("eclipse.project.name") + ".iml"));
  		echo.setAppend(true);
  	    echo.perform();
  	]]> </script>
    <echo file="${eclipse.project.name}.iml" append="true"><![CDATA[
    </component>
</module>]]>
    </echo>
    <echo file=".idea/.name">Apache Cassandra ${eclipse.project.name}</echo>
    <echo file=".idea/modules.xml"><![CDATA[<?xml version="1.0" encoding="UTF-8"?>
<project version="4">
  <component name="ProjectModuleManager">
    <modules>
      <module fileurl="file://$PROJECT_DIR$/]]>${eclipse.project.name}<![CDATA[.iml" filepath="$PROJECT_DIR$/]]>${eclipse.project.name}<![CDATA[.iml" />
    </modules>
  </component>
</project>]]></echo>
    <echo file=".idea/misc.xml"><![CDATA[<?xml version="1.0" encoding="UTF-8"?>
<project version="4">
<component name="ProjectRootManager" version="2" languageLevel="JDK_1_7" default="false" assert-keyword="true" jdk-15="true" project-jdk-name="1.7" project-jdk-type="JavaSDK" />
</project>]]></echo>
    <echo file=".idea/vcs.xml"><![CDATA[<?xml version="1.0" encoding="UTF-8"?>
<project version="4">
  <component name="VcsDirectoryMappings">
    <mapping directory="$PROJECT_DIR$" vcs="Git" />
  </component>
</project>]]></echo>
    <echo file=".idea/workspace.xml"><![CDATA[<?xml version="1.0" encoding="UTF-8"?>
<project version="4">
    <component name="RunManager" selected="Application.Cassandra">
        <configuration default="true" type="Application" factoryName="Application">
          <extension name="coverage" enabled="false" merge="false" sample_coverage="true" runner="idea" />
          <option name="MAIN_CLASS_NAME" value="" />
          <option name="VM_PARAMETERS" value="-Dcassandra.config=file://$PROJECT_DIR$/conf/cassandra.yaml -Dcassandra.storagedir=$PROJECT_DIR$/data -Dlogback.configurationFile=file://$PROJECT_DIR$/conf/logback.xml -Dcassandra.logdir=$PROJECT_DIR$/data/logs -ea" />
          <option name="PROGRAM_PARAMETERS" value="" />
          <option name="WORKING_DIRECTORY" value="" />
          <option name="ALTERNATIVE_JRE_PATH_ENABLED" value="false" />
          <option name="ALTERNATIVE_JRE_PATH" value="" />
          <option name="ENABLE_SWING_INSPECTOR" value="false" />
          <option name="ENV_VARIABLES" />
          <option name="PASS_PARENT_ENVS" value="true" />
          <module name="" />
          <envs />
          <method>
            <option name="AntTarget" enabled="true" antfile="file://$PROJECT_DIR$/build.xml" target="gen-cql3-grammar" />
            <option name="AntTarget" enabled="true" antfile="file://$PROJECT_DIR$/build.xml" target="gen-thrift-java" />
            <option name="Make" enabled="true" />
          </method>
        </configuration>
        <configuration default="true" type="JUnit" factoryName="JUnit">
          <extension name="coverage" enabled="false" merge="false" sample_coverage="true" runner="idea" />
          <module name="" />
          <option name="ALTERNATIVE_JRE_PATH_ENABLED" value="false" />
          <option name="ALTERNATIVE_JRE_PATH" value="" />
          <option name="PACKAGE_NAME" />
          <option name="MAIN_CLASS_NAME" value="" />
          <option name="METHOD_NAME" value="" />
          <option name="TEST_OBJECT" value="class" />
          <option name="VM_PARAMETERS" value="-Dcassandra.config=file://$PROJECT_DIR$/test/conf/cassandra.yaml -Dlogback.configurationFile=file://$PROJECT_DIR$/test/conf/logback-test.xml -Dcassandra.logdir=$PROJECT_DIR$/build/test/logs -ea" />
          <option name="PARAMETERS" value="" />
          <option name="WORKING_DIRECTORY" value="" />
          <option name="ENV_VARIABLES" />
          <option name="PASS_PARENT_ENVS" value="true" />
          <option name="TEST_SEARCH_SCOPE">
            <value defaultName="singleModule" />
          </option>
          <envs />
          <patterns />
          <method>
            <option name="AntTarget" enabled="true" antfile="file://$PROJECT_DIR$/build.xml" target="gen-cql3-grammar" />
            <option name="AntTarget" enabled="true" antfile="file://$PROJECT_DIR$/build.xml" target="gen-thrift-java" />
            <option name="Make" enabled="true" />
          </method>
        </configuration>
        <configuration default="false" name="Cassandra" type="Application" factoryName="Application">
          <extension name="coverage" enabled="false" merge="false" sample_coverage="true" runner="idea" />
          <option name="MAIN_CLASS_NAME" value="org.apache.cassandra.service.CassandraDaemon" />
          <option name="VM_PARAMETERS" value="-Dcassandra-foreground=yes -Dcassandra.config=file://$PROJECT_DIR$/conf/cassandra.yaml -Dcassandra.storagedir=$PROJECT_DIR$/data -Dlogback.configurationFile=file://$PROJECT_DIR$/conf/logback.xml -Dcassandra.logdir=$PROJECT_DIR$/data/logs -Dcom.sun.management.jmxremote -Dcom.sun.management.jmxremote.port=7199 -Dcom.sun.management.jmxremote.local.only=false -Dcom.sun.management.jmxremote.authenticate=false -Dcom.sun.management.jmxremote.ssl=false -ea -Xmx1G" />
          <option name="PROGRAM_PARAMETERS" value="" />
          <option name="WORKING_DIRECTORY" value="file://$PROJECT_DIR$" />
          <option name="ALTERNATIVE_JRE_PATH_ENABLED" value="false" />
          <option name="ALTERNATIVE_JRE_PATH" value="" />
          <option name="ENABLE_SWING_INSPECTOR" value="false" />
          <option name="ENV_VARIABLES" />
          <option name="PASS_PARENT_ENVS" value="true" />
          <module name="]]>${eclipse.project.name}<![CDATA[" />
          <envs />
          <RunnerSettings RunnerId="Debug">
            <option name="DEBUG_PORT" value="" />
            <option name="TRANSPORT" value="0" />
            <option name="LOCAL" value="true" />
          </RunnerSettings>
          <RunnerSettings RunnerId="Run" />
          <ConfigurationWrapper RunnerId="Debug" />
          <ConfigurationWrapper RunnerId="Run" />
          <method>
            <option name="AntTarget" enabled="true" antfile="file://$PROJECT_DIR$/build.xml" target="gen-cql3-grammar" />
            <option name="AntTarget" enabled="true" antfile="file://$PROJECT_DIR$/build.xml" target="gen-thrift-java" />
            <option name="Make" enabled="true" />
          </method>
        </configuration>
    </component>
    <component name="antWorkspaceConfiguration">
        <option name="IS_AUTOSCROLL_TO_SOURCE" value="false" />
        <option name="FILTER_TARGETS" value="false" />
        <buildFile url="file://$PROJECT_DIR$/build.xml">
            <expanded value="true" />
        </buildFile>
  </component>
</project>
    ]]>
    </echo>
>>>>>>> 26414242
  </target>

  <!-- Generate Eclipse project description files -->
  <target name="generate-eclipse-files" depends="build-test" description="Generate eclipse files">
    <echo file=".project"><![CDATA[<?xml version="1.0" encoding="UTF-8"?>
<projectDescription>
  <name>${eclipse.project.name}</name>
  <comment></comment>
  <projects>
  </projects>
  <buildSpec>
    <buildCommand>
      <name>org.eclipse.jdt.core.javabuilder</name>
    </buildCommand>
  </buildSpec>
  <natures>
    <nature>org.eclipse.jdt.core.javanature</nature>
  </natures>
</projectDescription>]]>
    </echo>
	<echo file=".classpath"><![CDATA[<?xml version="1.0" encoding="UTF-8"?>
<classpath>
  <classpathentry kind="src" path="src/java"/>
  <classpathentry kind="src" path="src/resources"/>
  <classpathentry kind="src" path="src/gen-java"/>
  <classpathentry kind="src" output="build/test/classes" path="test/unit"/>
  <classpathentry kind="src" output="build/test/classes" path="test/long"/>
  <classpathentry kind="src" output="build/test/classes" path="test/pig"/>
  <classpathentry kind="src" output="build/test/classes" path="test/resources" />
  <classpathentry kind="src" path="tools/stress/src"/>
  <classpathentry kind="con" path="org.eclipse.jdt.launching.JRE_CONTAINER"/>
  <classpathentry kind="output" path="build/classes/main"/>
  <classpathentry kind="lib" path="build/classes/thrift" sourcepath="interface/thrift/gen-java/"/>
  <classpathentry kind="lib" path="test/conf"/>
]]>
	</echo>	  
  	<path id="eclipse-project-libs-path">
  	 <fileset dir="lib">
  	    <include name="**/*.jar" />
     </fileset>
 	 <fileset dir="build/lib/jars">
  	    <include name="**/*.jar" />
  	 </fileset>
  	 <fileset dir="tools/lib">
  	     <include name="**/*.jar" />
  	 </fileset>
  	</path>
  	<property name="eclipse-project-libs" refid="eclipse-project-libs-path"/>
  	<script language="javascript" classpathref="cassandra.classpath"> <![CDATA[
  		var File = java.io.File;
  		var FilenameUtils = Packages.org.apache.commons.io.FilenameUtils;
  		jars = project.getProperty("eclipse-project-libs").split(project.getProperty("path.separator"));
  		
  		cp = "";
  	    for (i=0; i< jars.length; i++) {
  	       srcjar = FilenameUtils.getBaseName(jars[i]) + '-sources.jar';
  		   srcdir = FilenameUtils.concat(project.getProperty("build.dir.lib"), 'sources');
  		   srcfile = new File(FilenameUtils.concat(srcdir, srcjar));
  		
  		   cp += ' <classpathentry kind="lib" path="' + jars[i] + '"';
  		   if (srcfile.exists()) {
  		      cp += ' sourcepath="' + srcfile.getAbsolutePath() + '"';
  		   }
  		   cp += '/>\n';
  		}
  		
  		cp += '</classpath>';
  	    
  		echo = project.createTask("echo");
  	    echo.setMessage(cp);
  		echo.setFile(new File(".classpath"));
  		echo.setAppend(true);
  	    echo.perform();	     
  	]]> </script>
    <mkdir dir=".settings" />
  </target>

  <pathconvert property="eclipse.project.name">
    <path path="${basedir}" />
    <regexpmapper from="^.*/([^/]+)$$" to="\1" handledirsep="yes" />
  </pathconvert>

  <!-- Clean Eclipse project description files -->
  <target name="clean-eclipse-files">
    <delete file=".project" />
    <delete file=".classpath" />
    <delete dir=".settings" />
  	<delete dir=".externalToolBuilders" />
  	<delete dir="build/eclipse-classes" />
  </target>

  <!-- Publish artifacts to Maven repositories -->
  <target name="mvn-install"
          depends="maven-declare-dependencies,artifacts,jar,sources-jar,javadoc-jar"
          description="Installs the artifacts in the Maven Local Repository">
          
    <!-- the parent -->
    <install pomFile="${build.dir}/${final.name}-parent.pom"
             file="${build.dir}/${final.name}-parent.pom"
             packaging="pom"/>

    <!-- the distribution -->
    <install pomFile="${build.dir}/${final.name}-dist.pom"
             file="${build.dir}/${final.name}-dist.pom"
             packaging="pom"/>
    <install pomFile="${build.dir}/${final.name}-dist.pom"
             file="${build.dir}/${final.name}-bin.tar.gz"
             packaging="tar.gz"
             classifier="bin"/>
    <install pomFile="${build.dir}/${final.name}-dist.pom"
             file="${build.dir}/${final.name}-src.tar.gz"
             packaging="tar.gz"
             classifier="src"/>
          
    <!-- the cassandra-thrift jar -->  
    <install pomFile="${build.dir}/${ant.project.name}-thrift-${version}.pom"
             file="${build.dir}/${ant.project.name}-thrift-${version}.jar"/>
    <install pomFile="${build.dir}/${ant.project.name}-thrift-${version}.pom"
             file="${build.dir}/${ant.project.name}-thrift-${version}-sources.jar"
             classifier="sources"/>
    <install pomFile="${build.dir}/${ant.project.name}-thrift-${version}.pom"
             file="${build.dir}/${ant.project.name}-thrift-${version}-javadoc.jar"
             classifier="javadoc"/>

    <!-- the cassandra-clientutil jar -->  
    <install pomFile="${build.dir}/${ant.project.name}-clientutil-${version}.pom"
             file="${build.dir}/${ant.project.name}-clientutil-${version}.jar"/>
    <install pomFile="${build.dir}/${ant.project.name}-clientutil-${version}.pom"
             file="${build.dir}/${ant.project.name}-clientutil-${version}-sources.jar"
             classifier="sources"/>
    <install pomFile="${build.dir}/${ant.project.name}-clientutil-${version}.pom"
             file="${build.dir}/${ant.project.name}-clientutil-${version}-javadoc.jar"
             classifier="javadoc"/>

    <!-- the cassandra-all jar -->
    <install pomFile="${build.dir}/${final.name}.pom"
             file="${build.dir}/${final.name}.jar"/>
    <install pomFile="${build.dir}/${final.name}.pom"
             file="${build.dir}/${final.name}-sources.jar"
             classifier="sources"/>
    <install pomFile="${build.dir}/${final.name}.pom"
             file="${build.dir}/${final.name}-javadoc.jar"
             classifier="javadoc"/>
  </target>

  <target name="publish"
          depends="mvn-install"
          if="release"
          description="Publishes the artifacts to the Maven repository">
          
    <!-- the parent -->
    <deploy pomFile="${build.dir}/${final.name}-parent.pom"
            file="${build.dir}/${final.name}-parent.pom"
            packaging="pom"/>

    <!-- the distribution -->
    <deploy pomFile="${build.dir}/${final.name}-dist.pom"
            file="${build.dir}/${final.name}-dist.pom"
            packaging="pom"/>
    <deploy pomFile="${build.dir}/${final.name}-dist.pom"
            file="${build.dir}/${final.name}-bin.tar.gz"
            packaging="tar.gz"
            classifier="bin"/>
    <deploy pomFile="${build.dir}/${final.name}-dist.pom"
            file="${build.dir}/${final.name}-src.tar.gz"
            packaging="tar.gz"
            classifier="src"/>
          
    <!-- the cassandra-thrift jar -->  
    <deploy pomFile="${build.dir}/${ant.project.name}-thrift-${version}.pom"
            file="${build.dir}/${ant.project.name}-thrift-${version}.jar"/>
    <deploy pomFile="${build.dir}/${ant.project.name}-thrift-${version}.pom"
            file="${build.dir}/${ant.project.name}-thrift-${version}-sources.jar"
            classifier="sources"/>
    <deploy pomFile="${build.dir}/${ant.project.name}-thrift-${version}.pom"
            file="${build.dir}/${ant.project.name}-thrift-${version}-javadoc.jar"
            classifier="javadoc"/>

    <!-- the cassandra-clientutil jar -->  
    <deploy pomFile="${build.dir}/${ant.project.name}-clientutil-${version}.pom"
            file="${build.dir}/${ant.project.name}-clientutil-${version}.jar"/>
    <deploy pomFile="${build.dir}/${ant.project.name}-clientutil-${version}.pom"
             file="${build.dir}/${ant.project.name}-clientutil-${version}-sources.jar"
             classifier="sources"/>
    <deploy pomFile="${build.dir}/${ant.project.name}-clientutil-${version}.pom"
             file="${build.dir}/${ant.project.name}-clientutil-${version}-javadoc.jar"
             classifier="javadoc"/>
    <!-- the cassandra-all jar -->
    <deploy pomFile="${build.dir}/${final.name}.pom"
            file="${build.dir}/${final.name}.jar"/>
    <deploy pomFile="${build.dir}/${final.name}.pom"
            file="${build.dir}/${final.name}-sources.jar"
            classifier="sources"/>
    <deploy pomFile="${build.dir}/${final.name}.pom"
            file="${build.dir}/${final.name}-javadoc.jar"
            classifier="javadoc"/>
  </target>
</project><|MERGE_RESOLUTION|>--- conflicted
+++ resolved
@@ -1561,7 +1561,6 @@
 ]]> </script>
   </target>
 
-<<<<<<< HEAD
   <!-- run microbenchmarks suite -->
   <target name="microbench" depends="build-test">
       <java classname="org.openjdk.jmh.Main"
@@ -1578,11 +1577,7 @@
           </classpath>
           <arg value=".*microbench.*${benchmark.name}"/>
       </java>
-=======
-  <pathconvert property="eclipse.project.name">
-    <path path="${basedir}" />
-    <regexpmapper from="^.*/([^/]+)$$" to="\1" handledirsep="yes" />
-  </pathconvert>
+  </target>
 
   <!-- Generate IDEA project description files -->
   <target name="generate-idea-files" depends="build-test" description="Generate IDEA files">
@@ -1783,7 +1778,6 @@
 </project>
     ]]>
     </echo>
->>>>>>> 26414242
   </target>
 
   <!-- Generate Eclipse project description files -->
@@ -1809,6 +1803,7 @@
   <classpathentry kind="src" path="src/java"/>
   <classpathentry kind="src" path="src/resources"/>
   <classpathentry kind="src" path="src/gen-java"/>
+  <classpathentry kind="src" path="interface/thrift/gen-java"/>
   <classpathentry kind="src" output="build/test/classes" path="test/unit"/>
   <classpathentry kind="src" output="build/test/classes" path="test/long"/>
   <classpathentry kind="src" output="build/test/classes" path="test/pig"/>
