--- conflicted
+++ resolved
@@ -140,7 +140,6 @@
 
     public abstract DataLimits forShortReadRetry(int toFetch);
 
-<<<<<<< HEAD
     /**
      * Creates a <code>DataLimits</code> instance to be used for paginating internally GROUP BY queries.
      *
@@ -152,13 +151,10 @@
         throw new UnsupportedOperationException();
     }
 
-    public abstract boolean hasEnoughLiveData(CachedPartition cached, int nowInSec, boolean countPartitionsWithOnlyStaticData);
-=======
     public abstract boolean hasEnoughLiveData(CachedPartition cached,
                                               int nowInSec,
                                               boolean countPartitionsWithOnlyStaticData,
                                               boolean enforceStrictLiveness);
->>>>>>> 68bdf454
 
     /**
      * Returns a new {@code Counter} for this limits.
@@ -233,14 +229,16 @@
     {
         protected final int nowInSec;
         protected final boolean assumeLiveData;
+        private final boolean enforceStrictLiveness;
 
         // false means we do not propagate our stop signals onto the iterator, we only count
         private boolean enforceLimits = true;
 
-        protected Counter(int nowInSec, boolean assumeLiveData)
+        protected Counter(int nowInSec, boolean assumeLiveData, boolean enforceStrictLiveness)
         {
             this.nowInSec = nowInSec;
             this.assumeLiveData = assumeLiveData;
+            this.enforceStrictLiveness = enforceStrictLiveness;
         }
 
         public Counter onlyCount()
@@ -299,7 +297,7 @@
 
         protected boolean isLive(Row row)
         {
-            return assumeLiveData || row.hasLiveData(nowInSec);
+            return assumeLiveData || row.hasLiveData(nowInSec, enforceStrictLiveness);
         }
 
         @Override
@@ -468,37 +466,27 @@
             protected final boolean countPartitionsWithOnlyStaticData;
 
             protected boolean hasLiveStaticRow;
-            private final boolean enforceStrictLiveness;
 
             public CQLCounter(int nowInSec,
                               boolean assumeLiveData,
                               boolean countPartitionsWithOnlyStaticData,
                               boolean enforceStrictLiveness)
             {
-                super(nowInSec, assumeLiveData);
+                super(nowInSec, assumeLiveData, enforceStrictLiveness);
                 this.countPartitionsWithOnlyStaticData = countPartitionsWithOnlyStaticData;
-                this.enforceStrictLiveness = enforceStrictLiveness;
             }
 
             @Override
             public void applyToPartition(DecoratedKey partitionKey, Row staticRow)
             {
                 rowInCurrentPartition = 0;
-<<<<<<< HEAD
                 hasLiveStaticRow = !staticRow.isEmpty() && isLive(staticRow);
-=======
-                hasLiveStaticRow = !staticRow.isEmpty() && (assumeLiveData || staticRow.hasLiveData(nowInSec, enforceStrictLiveness));
->>>>>>> 68bdf454
             }
 
             @Override
             public Row applyToRow(Row row)
             {
-<<<<<<< HEAD
                 if (isLive(row))
-=======
-                if (assumeLiveData || row.hasLiveData(nowInSec, enforceStrictLiveness))
->>>>>>> 68bdf454
                     incrementRowCount();
                 return row;
             }
@@ -603,17 +591,13 @@
         }
 
         @Override
-<<<<<<< HEAD
         public DataLimits withoutState()
         {
             return new CQLLimits(rowLimit, perPartitionLimit, isDistinct);
         }
 
         @Override
-        public Counter newCounter(int nowInSec, boolean assumeLiveData, boolean countPartitionsWithOnlyStaticData)
-=======
         public Counter newCounter(int nowInSec, boolean assumeLiveData, boolean countPartitionsWithOnlyStaticData, boolean enforceStrictLiveness)
->>>>>>> 68bdf454
         {
             return new PagingAwareCounter(nowInSec, assumeLiveData, countPartitionsWithOnlyStaticData, enforceStrictLiveness);
         }
@@ -761,9 +745,12 @@
         }
 
         @Override
-        public Counter newCounter(int nowInSec, boolean assumeLiveData, boolean countPartitionsWithOnlyStaticData)
-        {
-            return new GroupByAwareCounter(nowInSec, assumeLiveData, countPartitionsWithOnlyStaticData);
+        public Counter newCounter(int nowInSec,
+                                  boolean assumeLiveData,
+                                  boolean countPartitionsWithOnlyStaticData,
+                                  boolean enforceStrictLiveness)
+        {
+            return new GroupByAwareCounter(nowInSec, assumeLiveData, countPartitionsWithOnlyStaticData, enforceStrictLiveness);
         }
 
         @Override
@@ -858,9 +845,12 @@
 
             protected boolean hasReturnedRowsFromCurrentPartition;
 
-            private GroupByAwareCounter(int nowInSec, boolean assumeLiveData, boolean countPartitionsWithOnlyStaticData)
-            {
-                super(nowInSec, assumeLiveData);
+            private GroupByAwareCounter(int nowInSec,
+                                        boolean assumeLiveData,
+                                        boolean countPartitionsWithOnlyStaticData,
+                                        boolean enforceStrictLiveness)
+            {
+                super(nowInSec, assumeLiveData, enforceStrictLiveness);
                 this.groupMaker = groupBySpec.newGroupMaker(state);
                 this.countPartitionsWithOnlyStaticData = countPartitionsWithOnlyStaticData;
 
@@ -1106,10 +1096,10 @@
         }
 
         @Override
-        public Counter newCounter(int nowInSec, boolean assumeLiveData, boolean countPartitionsWithOnlyStaticData)
+        public Counter newCounter(int nowInSec, boolean assumeLiveData, boolean countPartitionsWithOnlyStaticData, boolean enforceStrictLiveness)
         {
             assert state == GroupingState.EMPTY_STATE || lastReturnedKey.equals(state.partitionKey());
-            return new PagingGroupByAwareCounter(nowInSec, assumeLiveData, countPartitionsWithOnlyStaticData);
+            return new PagingGroupByAwareCounter(nowInSec, assumeLiveData, countPartitionsWithOnlyStaticData, enforceStrictLiveness);
         }
 
         @Override
@@ -1120,9 +1110,9 @@
 
         private class PagingGroupByAwareCounter extends GroupByAwareCounter
         {
-            private PagingGroupByAwareCounter(int nowInSec, boolean assumeLiveData, boolean countPartitionsWithOnlyStaticData)
-            {
-                super(nowInSec, assumeLiveData, countPartitionsWithOnlyStaticData);
+            private PagingGroupByAwareCounter(int nowInSec, boolean assumeLiveData, boolean countPartitionsWithOnlyStaticData, boolean enforceStrictLiveness)
+            {
+                super(nowInSec, assumeLiveData, countPartitionsWithOnlyStaticData, enforceStrictLiveness);
             }
 
             @Override
@@ -1222,7 +1212,7 @@
 
         public Counter newCounter(int nowInSec, boolean assumeLiveData, boolean countPartitionsWithOnlyStaticData, boolean enforceStrictLiveness)
         {
-            return new ThriftCounter(nowInSec, assumeLiveData);
+            return new ThriftCounter(nowInSec, assumeLiveData, enforceStrictLiveness);
         }
 
         public int count()
@@ -1253,9 +1243,9 @@
             protected int cellsCounted;
             protected int cellsInCurrentPartition;
 
-            public ThriftCounter(int nowInSec, boolean assumeLiveData)
-            {
-                super(nowInSec, assumeLiveData);
+            public ThriftCounter(int nowInSec, boolean assumeLiveData, boolean enforceStrictLiveness)
+            {
+                super(nowInSec, assumeLiveData, enforceStrictLiveness);
             }
 
             @Override
@@ -1372,7 +1362,7 @@
 
             public SuperColumnCountingCounter(int nowInSec, boolean assumeLiveData, boolean enforceStrictLiveness)
             {
-                super(nowInSec, assumeLiveData);
+                super(nowInSec, assumeLiveData, enforceStrictLiveness);
                 this.enforceStrictLiveness = enforceStrictLiveness;
             }
 
@@ -1380,11 +1370,7 @@
             public Row applyToRow(Row row)
             {
                 // In the internal format, a row == a super column, so that's what we want to count.
-<<<<<<< HEAD
                 if (isLive(row))
-=======
-                if (assumeLiveData || row.hasLiveData(nowInSec, enforceStrictLiveness))
->>>>>>> 68bdf454
                 {
                     ++cellsCounted;
                     if (++cellsInCurrentPartition >= cellPerPartitionLimit)
