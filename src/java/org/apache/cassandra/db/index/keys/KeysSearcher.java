/*
 * Licensed to the Apache Software Foundation (ASF) under one
 * or more contributor license agreements.  See the NOTICE file
 * distributed with this work for additional information
 * regarding copyright ownership.  The ASF licenses this file
 * to you under the Apache License, Version 2.0 (the
 * "License"); you may not use this file except in compliance
 * with the License.  You may obtain a copy of the License at
 *
 *     http://www.apache.org/licenses/LICENSE-2.0
 *
 * Unless required by applicable law or agreed to in writing, software
 * distributed under the License is distributed on an "AS IS" BASIS,
 * WITHOUT WARRANTIES OR CONDITIONS OF ANY KIND, either express or implied.
 * See the License for the specific language governing permissions and
 * limitations under the License.
 */
package org.apache.cassandra.db.index.keys;

import java.io.IOException;
import java.nio.ByteBuffer;
import java.util.Collection;
import java.util.Iterator;
import java.util.List;
import java.util.Set;

import org.slf4j.Logger;
import org.slf4j.LoggerFactory;

import org.apache.cassandra.db.*;
import org.apache.cassandra.db.filter.ExtendedFilter;
import org.apache.cassandra.db.filter.IDiskAtomFilter;
import org.apache.cassandra.db.filter.QueryFilter;
import org.apache.cassandra.db.index.*;
import org.apache.cassandra.dht.AbstractBounds;
import org.apache.cassandra.dht.Range;
import org.apache.cassandra.thrift.IndexExpression;
import org.apache.cassandra.utils.ByteBufferUtil;
import org.apache.cassandra.utils.HeapAllocator;

public class KeysSearcher extends SecondaryIndexSearcher
{
    private static final Logger logger = LoggerFactory.getLogger(KeysSearcher.class);

    public KeysSearcher(SecondaryIndexManager indexManager, Set<ByteBuffer> columns)
    {
        super(indexManager, columns);
    }

<<<<<<< HEAD
=======
    private IndexExpression highestSelectivityPredicate(List<IndexExpression> clause)
    {
        IndexExpression best = null;
        int bestMeanCount = Integer.MAX_VALUE;
        Map<SecondaryIndex, Integer> candidates = new HashMap<SecondaryIndex, Integer>();

        for (IndexExpression expression : clause)
        {
            // skip columns belonging to a different index type
            if (!columns.contains(expression.column_name))
                continue;

            SecondaryIndex index = indexManager.getIndexForColumn(expression.column_name);
            if (index == null || index.getIndexCfs() == null || (expression.op != IndexOperator.EQ))
                continue;
            int columns = index.getIndexCfs().getMeanColumns();
            candidates.put(index, columns);
            if (columns < bestMeanCount)
            {
                best = expression;
                bestMeanCount = columns;
            }
        }

        if (best == null)
            Tracing.trace("No applicable indexes found");
        else
            Tracing.trace("Candidate index mean cardinalities are {}. Scanning with {}.",
                          FBUtilities.toString(candidates), indexManager.getIndexForColumn(best.column_name).getIndexName());

        return best;
    }

    public boolean isIndexing(List<IndexExpression> clause)
    {
        return highestSelectivityPredicate(clause) != null;
    }

>>>>>>> 8b6d87b8
    @Override
    public List<Row> search(ExtendedFilter filter)
    {
        assert filter.getClause() != null && !filter.getClause().isEmpty();
        return baseCfs.filter(getIndexedIterator(filter), filter);
    }

    private ColumnFamilyStore.AbstractScanIterator getIndexedIterator(final ExtendedFilter filter)
    {

        // Start with the most-restrictive indexed clause, then apply remaining clauses
        // to each row matching that clause.
        // TODO: allow merge join instead of just one index + loop
        final IndexExpression primary = highestSelectivityPredicate(filter.getClause());
        final SecondaryIndex index = indexManager.getIndexForColumn(primary.column_name);
        assert index != null;
        assert index.getIndexCfs() != null;
        final DecoratedKey indexKey = index.getIndexKeyFor(primary.value);

        if (logger.isDebugEnabled())
            logger.debug("Most-selective indexed predicate is {}",
                         ((AbstractSimplePerColumnSecondaryIndex) index).expressionString(primary));

        /*
         * XXX: If the range requested is a token range, we'll have to start at the beginning (and stop at the end) of
         * the indexed row unfortunately (which will be inefficient), because we have not way to intuit the small
         * possible key having a given token. A fix would be to actually store the token along the key in the
         * indexed row.
         */
        final AbstractBounds<RowPosition> range = filter.dataRange.keyRange();
        final ByteBuffer startKey = range.left instanceof DecoratedKey ? ((DecoratedKey)range.left).key : ByteBufferUtil.EMPTY_BYTE_BUFFER;
        final ByteBuffer endKey = range.right instanceof DecoratedKey ? ((DecoratedKey)range.right).key : ByteBufferUtil.EMPTY_BYTE_BUFFER;

        return new ColumnFamilyStore.AbstractScanIterator()
        {
            private ByteBuffer lastSeenKey = startKey;
            private Iterator<Column> indexColumns;
            private int columnsRead = Integer.MAX_VALUE;

            protected Row computeNext()
            {
                int meanColumns = Math.max(index.getIndexCfs().getMeanColumns(), 1);
                // We shouldn't fetch only 1 row as this provides buggy paging in case the first row doesn't satisfy all clauses
                int rowsPerQuery = Math.max(Math.min(filter.maxRows(), filter.maxColumns() / meanColumns), 2);
                while (true)
                {
                    if (indexColumns == null || !indexColumns.hasNext())
                    {
                        if (columnsRead < rowsPerQuery)
                        {
                            logger.trace("Read only {} (< {}) last page through, must be done", columnsRead, rowsPerQuery);
                            return endOfData();
                        }

                        if (logger.isTraceEnabled() && (index instanceof AbstractSimplePerColumnSecondaryIndex))
                            logger.trace("Scanning index {} starting with {}",
                                         ((AbstractSimplePerColumnSecondaryIndex)index).expressionString(primary), index.getBaseCfs().metadata.getKeyValidator().getString(startKey));

                        QueryFilter indexFilter = QueryFilter.getSliceFilter(indexKey,
                                                                             index.getIndexCfs().name,
                                                                             lastSeenKey,
                                                                             endKey,
                                                                             false,
                                                                             rowsPerQuery,
                                                                             filter.timestamp);
                        ColumnFamily indexRow = index.getIndexCfs().getColumnFamily(indexFilter);
                        logger.trace("fetched {}", indexRow);
                        if (indexRow == null)
                        {
                            logger.trace("no data, all done");
                            return endOfData();
                        }

                        Collection<Column> sortedColumns = indexRow.getSortedColumns();
                        columnsRead = sortedColumns.size();
                        indexColumns = sortedColumns.iterator();
                        Column firstColumn = sortedColumns.iterator().next();

                        // Paging is racy, so it is possible the first column of a page is not the last seen one.
                        if (lastSeenKey != startKey && lastSeenKey.equals(firstColumn.name()))
                        {
                            // skip the row we already saw w/ the last page of results
                            indexColumns.next();
                            logger.trace("Skipping {}", baseCfs.metadata.getKeyValidator().getString(firstColumn.name()));
                        }
                        else if (range instanceof Range && indexColumns.hasNext() && firstColumn.name().equals(startKey))
                        {
                            // skip key excluded by range
                            indexColumns.next();
                            logger.trace("Skipping first key as range excludes it");
                        }
                    }

                    while (indexColumns.hasNext())
                    {
                        Column column = indexColumns.next();
                        lastSeenKey = column.name();
                        if (column.isMarkedForDelete(filter.timestamp))
                        {
                            logger.trace("skipping {}", column.name());
                            continue;
                        }

                        DecoratedKey dk = baseCfs.partitioner.decorateKey(lastSeenKey);
                        if (!range.right.isMinimum(baseCfs.partitioner) && range.right.compareTo(dk) < 0)
                        {
                            logger.trace("Reached end of assigned scan range");
                            return endOfData();
                        }
                        if (!range.contains(dk))
                        {
                            logger.trace("Skipping entry {} outside of assigned scan range", dk.token);
                            continue;
                        }

                        logger.trace("Returning index hit for {}", dk);
                        ColumnFamily data = baseCfs.getColumnFamily(new QueryFilter(dk, baseCfs.name, filter.columnFilter(lastSeenKey), filter.timestamp));
                        // While the column family we'll get in the end should contains the primary clause column, the initialFilter may not have found it and can thus be null
                        if (data == null)
                            data = TreeMapBackedSortedColumns.factory.create(baseCfs.metadata);

                        // as in CFS.filter - extend the filter to ensure we include the columns
                        // from the index expressions, just in case they weren't included in the initialFilter
                        IDiskAtomFilter extraFilter = filter.getExtraFilter(dk, data);
                        if (extraFilter != null)
                        {
                            ColumnFamily cf = baseCfs.getColumnFamily(new QueryFilter(dk, baseCfs.name, extraFilter, filter.timestamp));
                            if (cf != null)
                                data.addAll(cf, HeapAllocator.instance);
                        }

                        if (((KeysIndex)index).isIndexEntryStale(indexKey.key, data, filter.timestamp))
                        {
                            // delete the index entry w/ its own timestamp
                            Column dummyColumn = new Column(primary.column_name, indexKey.key, column.timestamp());
                            ((PerColumnSecondaryIndex)index).delete(dk.key, dummyColumn);
                            continue;
                        }
                        return new Row(dk, data);
                    }
                 }
             }

            public void close() throws IOException {}
        };
    }
}<|MERGE_RESOLUTION|>--- conflicted
+++ resolved
@@ -47,47 +47,6 @@
         super(indexManager, columns);
     }
 
-<<<<<<< HEAD
-=======
-    private IndexExpression highestSelectivityPredicate(List<IndexExpression> clause)
-    {
-        IndexExpression best = null;
-        int bestMeanCount = Integer.MAX_VALUE;
-        Map<SecondaryIndex, Integer> candidates = new HashMap<SecondaryIndex, Integer>();
-
-        for (IndexExpression expression : clause)
-        {
-            // skip columns belonging to a different index type
-            if (!columns.contains(expression.column_name))
-                continue;
-
-            SecondaryIndex index = indexManager.getIndexForColumn(expression.column_name);
-            if (index == null || index.getIndexCfs() == null || (expression.op != IndexOperator.EQ))
-                continue;
-            int columns = index.getIndexCfs().getMeanColumns();
-            candidates.put(index, columns);
-            if (columns < bestMeanCount)
-            {
-                best = expression;
-                bestMeanCount = columns;
-            }
-        }
-
-        if (best == null)
-            Tracing.trace("No applicable indexes found");
-        else
-            Tracing.trace("Candidate index mean cardinalities are {}. Scanning with {}.",
-                          FBUtilities.toString(candidates), indexManager.getIndexForColumn(best.column_name).getIndexName());
-
-        return best;
-    }
-
-    public boolean isIndexing(List<IndexExpression> clause)
-    {
-        return highestSelectivityPredicate(clause) != null;
-    }
-
->>>>>>> 8b6d87b8
     @Override
     public List<Row> search(ExtendedFilter filter)
     {
