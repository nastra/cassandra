--- conflicted
+++ resolved
@@ -1201,13 +1201,9 @@
                 // The only time in 2.x that we actually delete a row marker is in 2i tables, so in that case we do
                 // want to actually propagate the row deletion. (CASSANDRA-13320)
                 if (!cell.isTombstone())
-<<<<<<< HEAD
                     builder.addPrimaryKeyLivenessInfo(LivenessInfo.withExpirationTime(cell.timestamp, cell.ttl, cell.localDeletionTime));
-=======
-                    builder.addPrimaryKeyLivenessInfo(LivenessInfo.create(cell.timestamp, cell.ttl, cell.localDeletionTime));
                 else if (metadata.isIndex())
                     builder.addRowDeletion(Row.Deletion.regular(new DeletionTime(cell.timestamp, cell.localDeletionTime)));
->>>>>>> 5918375e
             }
             else
             {
