/*
 * Licensed to the Apache Software Foundation (ASF) under one
 * or more contributor license agreements.  See the NOTICE file
 * distributed with this work for additional information
 * regarding copyright ownership.  The ASF licenses this file
 * to you under the Apache License, Version 2.0 (the
 * "License"); you may not use this file except in compliance
 * with the License.  You may obtain a copy of the License at
 *
 *     http://www.apache.org/licenses/LICENSE-2.0
 *
 * Unless required by applicable law or agreed to in writing, software
 * distributed under the License is distributed on an "AS IS" BASIS,
 * WITHOUT WARRANTIES OR CONDITIONS OF ANY KIND, either express or implied.
 * See the License for the specific language governing permissions and
 * limitations under the License.
 */
package org.apache.cassandra.db;

import java.io.File;
import java.io.FileFilter;
import java.io.IOException;
import java.lang.management.ManagementFactory;
import java.nio.ByteBuffer;
import java.util.*;
import java.util.concurrent.*;
import java.util.concurrent.atomic.AtomicInteger;
import java.util.concurrent.locks.Lock;
import java.util.regex.Pattern;
import javax.management.*;

import com.google.common.annotations.VisibleForTesting;
import com.google.common.base.Function;
import com.google.common.collect.*;
import com.google.common.util.concurrent.*;
import com.google.common.util.concurrent.Futures;
import com.google.common.util.concurrent.Striped;
import com.google.common.util.concurrent.Uninterruptibles;
import org.slf4j.Logger;
import org.slf4j.LoggerFactory;

import org.apache.cassandra.cache.*;
import org.apache.cassandra.concurrent.JMXEnabledThreadPoolExecutor;
import org.apache.cassandra.concurrent.NamedThreadFactory;
import org.apache.cassandra.concurrent.StageManager;
import org.apache.cassandra.config.*;
import org.apache.cassandra.config.CFMetaData.SpeculativeRetry;
import org.apache.cassandra.db.columniterator.OnDiskAtomIterator;
import org.apache.cassandra.db.commitlog.CommitLog;
import org.apache.cassandra.db.commitlog.ReplayPosition;
import org.apache.cassandra.db.compaction.*;
import org.apache.cassandra.db.composites.CellName;
import org.apache.cassandra.db.composites.CellNameType;
import org.apache.cassandra.db.composites.Composite;
import org.apache.cassandra.db.filter.ColumnSlice;
import org.apache.cassandra.db.filter.ExtendedFilter;
import org.apache.cassandra.db.filter.IDiskAtomFilter;
import org.apache.cassandra.db.filter.QueryFilter;
import org.apache.cassandra.db.filter.SliceQueryFilter;
import org.apache.cassandra.db.index.SecondaryIndex;
import org.apache.cassandra.db.index.SecondaryIndexManager;
import org.apache.cassandra.dht.*;
import org.apache.cassandra.dht.Range;
import org.apache.cassandra.exceptions.ConfigurationException;
import org.apache.cassandra.io.FSReadError;
import org.apache.cassandra.io.compress.CompressionParameters;
import org.apache.cassandra.io.sstable.*;
import org.apache.cassandra.io.sstable.Descriptor;
import org.apache.cassandra.io.sstable.metadata.CompactionMetadata;
import org.apache.cassandra.io.sstable.metadata.MetadataType;
import org.apache.cassandra.io.util.FileUtils;
import org.apache.cassandra.metrics.ColumnFamilyMetrics;
import org.apache.cassandra.service.CacheService;
import org.apache.cassandra.service.StorageService;
import org.apache.cassandra.streaming.StreamLockfile;
import org.apache.cassandra.tracing.Tracing;
import org.apache.cassandra.utils.*;
import org.apache.cassandra.utils.concurrent.OpOrder;

import static org.apache.cassandra.config.CFMetaData.Caching;

public class ColumnFamilyStore implements ColumnFamilyStoreMBean
{
    private static final Logger logger = LoggerFactory.getLogger(ColumnFamilyStore.class);

    private static final ExecutorService flushExecutor = new JMXEnabledThreadPoolExecutor(DatabaseDescriptor.getFlushWriters(),
                                                                                          StageManager.KEEPALIVE,
                                                                                          TimeUnit.SECONDS,
                                                                                          new LinkedBlockingQueue<Runnable>(),
                                                                                          new NamedThreadFactory("MemtableFlushWriter"),
                                                                                          "internal");
    // post-flush executor is single threaded to provide guarantee that any flush Future on a CF will never return until prior flushes have completed
    public static final ExecutorService postFlushExecutor = new JMXEnabledThreadPoolExecutor(1,
                                                                                             StageManager.KEEPALIVE,
                                                                                             TimeUnit.SECONDS,
                                                                                             new LinkedBlockingQueue<Runnable>(),
                                                                                             new NamedThreadFactory("MemtablePostFlush"),
                                                                                             "internal");

    public final Keyspace keyspace;
    public final String name;
    public final CFMetaData metadata;
    public final IPartitioner partitioner;
    private final String mbeanName;
    private volatile boolean valid = true;

    /**
     * Memtables and SSTables on disk for this column family.
     *
     * We synchronize on the DataTracker to ensure isolation when we want to make sure
     * that the memtable we're acting on doesn't change out from under us.  I.e., flush
     * syncronizes on it to make sure it can submit on both executors atomically,
     * so anyone else who wants to make sure flush doesn't interfere should as well.
     */
    private final DataTracker data;

    /* This is used to generate the next index for a SSTable */
    private final AtomicInteger fileIndexGenerator = new AtomicInteger(0);

    public final SecondaryIndexManager indexManager;

    /* These are locally held copies to be changed from the config during runtime */
    private volatile DefaultInteger minCompactionThreshold;
    private volatile DefaultInteger maxCompactionThreshold;
    private volatile AbstractCompactionStrategy compactionStrategy;

    public final Directories directories;

    public final ColumnFamilyMetrics metric;
    public volatile long sampleLatencyNanos;

    private final Striped<Lock> counterLocks = Striped.lazyWeakLock(DatabaseDescriptor.getConcurrentCounterWriters() * 128);

    public void reload()
    {
        // metadata object has been mutated directly. make all the members jibe with new settings.

        // only update these runtime-modifiable settings if they have not been modified.
        if (!minCompactionThreshold.isModified())
            for (ColumnFamilyStore cfs : concatWithIndexes())
                cfs.minCompactionThreshold = new DefaultInteger(metadata.getMinCompactionThreshold());
        if (!maxCompactionThreshold.isModified())
            for (ColumnFamilyStore cfs : concatWithIndexes())
                cfs.maxCompactionThreshold = new DefaultInteger(metadata.getMaxCompactionThreshold());

        maybeReloadCompactionStrategy();

        scheduleFlush();

        indexManager.reload();

        // If the CF comparator has changed, we need to change the memtable,
        // because the old one still aliases the previous comparator.
        if (data.getView().getCurrentMemtable().initialComparator != metadata.comparator)
            switchMemtable();
    }

    private void maybeReloadCompactionStrategy()
    {
        // Check if there is a need for reloading
        if (metadata.compactionStrategyClass.equals(compactionStrategy.getClass()) && metadata.compactionStrategyOptions.equals(compactionStrategy.options))
            return;

        // synchronize vs runWithCompactionsDisabled calling pause/resume.  otherwise, letting old compactions
        // finish should be harmless and possibly useful.
        synchronized (this)
        {
            compactionStrategy.shutdown();
            compactionStrategy = metadata.createCompactionStrategyInstance(this);
            compactionStrategy.startup();
        }
    }

    void scheduleFlush()
    {
        int period = metadata.getMemtableFlushPeriod();
        if (period > 0)
        {
            logger.debug("scheduling flush in {} ms", period);
            WrappedRunnable runnable = new WrappedRunnable()
            {
                protected void runMayThrow() throws Exception
                {
                    synchronized (data)
                    {
                        Memtable current = data.getView().getCurrentMemtable();
                        // if we're not expired, we've been hit by a scheduled flush for an already flushed memtable, so ignore
                        if (current.isExpired())
                        {
                            if (current.isClean())
                            {
                                // if we're still clean, instead of swapping just reschedule a flush for later
                                scheduleFlush();
                            }
                            else
                            {
                                // we'll be rescheduled by the constructor of the Memtable.
                                forceFlush();
                            }
                        }
                    }
                }
            };
            StorageService.scheduledTasks.schedule(runnable, period, TimeUnit.MILLISECONDS);
        }
    }

    public void setCompactionStrategyClass(String compactionStrategyClass)
    {
        try
        {
            metadata.compactionStrategyClass = CFMetaData.createCompactionStrategy(compactionStrategyClass);
            maybeReloadCompactionStrategy();
        }
        catch (ConfigurationException e)
        {
            throw new IllegalArgumentException(e.getMessage());
        }
    }

    public String getCompactionStrategyClass()
    {
        return metadata.compactionStrategyClass.getName();
    }

    public Map<String,String> getCompressionParameters()
    {
        return metadata.compressionParameters().asThriftOptions();
    }

    public void setCompressionParameters(Map<String,String> opts)
    {
        try
        {
            metadata.compressionParameters = CompressionParameters.create(opts);
        }
        catch (ConfigurationException e)
        {
            throw new IllegalArgumentException(e.getMessage());
        }
    }

    public void setCrcCheckChance(double crcCheckChance)
    {
        try
        {
            for (SSTableReader sstable : keyspace.getAllSSTables())
                if (sstable.compression)
                    sstable.getCompressionMetadata().parameters.setCrcCheckChance(crcCheckChance);
        }
        catch (ConfigurationException e)
        {
            throw new IllegalArgumentException(e.getMessage());
        }
    }

    private ColumnFamilyStore(Keyspace keyspace,
                              String columnFamilyName,
                              IPartitioner partitioner,
                              int generation,
                              CFMetaData metadata,
                              Directories directories,
                              boolean loadSSTables)
    {
        assert metadata != null : "null metadata for " + keyspace + ":" + columnFamilyName;

        this.keyspace = keyspace;
        name = columnFamilyName;
        this.metadata = metadata;
        this.minCompactionThreshold = new DefaultInteger(metadata.getMinCompactionThreshold());
        this.maxCompactionThreshold = new DefaultInteger(metadata.getMaxCompactionThreshold());
        this.partitioner = partitioner;
        this.directories = directories;
        this.indexManager = new SecondaryIndexManager(this);
        this.metric = new ColumnFamilyMetrics(this);
        fileIndexGenerator.set(generation);
        sampleLatencyNanos = DatabaseDescriptor.getReadRpcTimeout() / 2;

        Caching caching = metadata.getCaching();

        logger.info("Initializing {}.{}", keyspace.getName(), name);

        // scan for sstables corresponding to this cf and load them
        data = new DataTracker(this);

        if (loadSSTables)
        {
            Directories.SSTableLister sstableFiles = directories.sstableLister().skipTemporary(true);
            Collection<SSTableReader> sstables = SSTableReader.openAll(sstableFiles.list().entrySet(), metadata, this.partitioner);
            data.addInitialSSTables(sstables);
        }

        if (caching == Caching.ALL || caching == Caching.KEYS_ONLY)
            CacheService.instance.keyCache.loadSaved(this);

        // compaction strategy should be created after the CFS has been prepared
        this.compactionStrategy = metadata.createCompactionStrategyInstance(this);
        this.compactionStrategy.startup();

        if (maxCompactionThreshold.value() <= 0 || minCompactionThreshold.value() <=0)
        {
            logger.warn("Disabling compaction strategy by setting compaction thresholds to 0 is deprecated, set the compaction option 'enabled' to 'false' instead.");
            this.compactionStrategy.disable();
        }

        // create the private ColumnFamilyStores for the secondary column indexes
        for (ColumnDefinition info : metadata.allColumns())
        {
            if (info.getIndexType() != null)
                indexManager.addIndexedColumn(info);
        }

        // register the mbean
        String type = this.partitioner instanceof LocalPartitioner ? "IndexColumnFamilies" : "ColumnFamilies";
        mbeanName = "org.apache.cassandra.db:type=" + type + ",keyspace=" + this.keyspace.getName() + ",columnfamily=" + name;
        try
        {
            MBeanServer mbs = ManagementFactory.getPlatformMBeanServer();
            ObjectName nameObj = new ObjectName(mbeanName);
            mbs.registerMBean(this, nameObj);
        }
        catch (Exception e)
        {
            throw new RuntimeException(e);
        }
        StorageService.optionalTasks.scheduleWithFixedDelay(new Runnable()
        {
            public void run()
            {
                SpeculativeRetry retryPolicy = ColumnFamilyStore.this.metadata.getSpeculativeRetry();
                logger.debug("retryPolicy for {} is {}", name, retryPolicy.value);
                switch (retryPolicy.type)
                {
                    case PERCENTILE:
                        // get percentile in nanos
                        assert metric.coordinatorReadLatency.durationUnit() == TimeUnit.MICROSECONDS;
                        sampleLatencyNanos = (long) (metric.coordinatorReadLatency.getSnapshot().getValue(retryPolicy.value) * 1000d);
                        break;
                    case CUSTOM:
                        // convert to nanos, since configuration is in millisecond
                        sampleLatencyNanos = (long) (retryPolicy.value * 1000d * 1000d);
                        break;
                    default:
                        sampleLatencyNanos = Long.MAX_VALUE;
                        break;
                }
            }
        }, DatabaseDescriptor.getReadRpcTimeout(), DatabaseDescriptor.getReadRpcTimeout(), TimeUnit.MILLISECONDS);
    }

    /** call when dropping or renaming a CF. Performs mbean housekeeping and invalidates CFS to other operations */
    public void invalidate()
    {
        valid = false;

        try
        {
            unregisterMBean();
        }
        catch (Exception e)
        {
            // this shouldn't block anything.
            logger.warn("Failed unregistering mbean: {}", mbeanName, e);
        }

        compactionStrategy.shutdown();

        SystemKeyspace.removeTruncationRecord(metadata.cfId);
        data.unreferenceSSTables();
        indexManager.invalidate();

        CacheService.instance.invalidateRowCacheForCf(metadata.cfId);
    }

    /**
     * Obtain a lock for this CF's part of a counter mutation
     * @param key the key for the CounterMutation
     * @return the striped lock instance
     */
    public Lock counterLockFor(ByteBuffer key)
    {
        assert metadata.isCounter();
        return counterLocks.get(key);
    }

    /**
     * Removes every SSTable in the directory from the DataTracker's view.
     * @param directory the unreadable directory, possibly with SSTables in it, but not necessarily.
     */
    void maybeRemoveUnreadableSSTables(File directory)
    {
        data.removeUnreadableSSTables(directory);
    }

    void unregisterMBean() throws MalformedObjectNameException, InstanceNotFoundException, MBeanRegistrationException
    {
        MBeanServer mbs = ManagementFactory.getPlatformMBeanServer();
        ObjectName nameObj = new ObjectName(mbeanName);
        if (mbs.isRegistered(nameObj))
            mbs.unregisterMBean(nameObj);

        // unregister metrics
        metric.release();
    }

    public long getMinRowSize()
    {
        return metric.minRowSize.value();
    }

    public long getMaxRowSize()
    {
        return metric.maxRowSize.value();
    }

    public long getMeanRowSize()
    {
        return metric.meanRowSize.value();
    }

    public int getMeanColumns()
    {
        return data.getMeanColumns();
    }

    public static ColumnFamilyStore createColumnFamilyStore(Keyspace keyspace, String columnFamily, boolean loadSSTables)
    {
        return createColumnFamilyStore(keyspace, columnFamily, StorageService.getPartitioner(), Schema.instance.getCFMetaData(keyspace.getName(), columnFamily), loadSSTables);
    }

    public static ColumnFamilyStore createColumnFamilyStore(Keyspace keyspace, String columnFamily, IPartitioner partitioner, CFMetaData metadata)
    {
        return createColumnFamilyStore(keyspace, columnFamily, partitioner, metadata, true);
    }

    private static synchronized ColumnFamilyStore createColumnFamilyStore(Keyspace keyspace,
                                                                         String columnFamily,
                                                                         IPartitioner partitioner,
                                                                         CFMetaData metadata,
                                                                         boolean loadSSTables)
    {
        // get the max generation number, to prevent generation conflicts
        Directories directories = new Directories(metadata);
        Directories.SSTableLister lister = directories.sstableLister().includeBackups(true);
        List<Integer> generations = new ArrayList<Integer>();
        for (Map.Entry<Descriptor, Set<Component>> entry : lister.list().entrySet())
        {
            Descriptor desc = entry.getKey();
            generations.add(desc.generation);
            if (!desc.isCompatible())
                throw new RuntimeException(String.format("Can't open incompatible SSTable! Current version %s, found file: %s", Descriptor.Version.CURRENT, desc));
        }
        Collections.sort(generations);
        int value = (generations.size() > 0) ? (generations.get(generations.size() - 1)) : 0;

        return new ColumnFamilyStore(keyspace, columnFamily, partitioner, value, metadata, directories, loadSSTables);
    }

    /**
     * Removes unnecessary files from the cf directory at startup: these include temp files, orphans, zero-length files
     * and compacted sstables. Files that cannot be recognized will be ignored.
     */
    public static void scrubDataDirectories(CFMetaData metadata)
    {
        Directories directories = new Directories(metadata);

        // remove any left-behind SSTables from failed/stalled streaming
        FileFilter filter = new FileFilter()
        {
            public boolean accept(File pathname)
            {
                return pathname.toString().endsWith(StreamLockfile.FILE_EXT);
            }
        };
        for (File dir : directories.getCFDirectories())
        {
            File[] lockfiles = dir.listFiles(filter);
            if (lockfiles.length == 0)
                continue;
            logger.info("Removing SSTables from failed streaming session. Found {} files to cleanup.", lockfiles.length);

            for (File lockfile : lockfiles)
            {
                StreamLockfile streamLockfile = new StreamLockfile(lockfile);
                streamLockfile.cleanup();
                streamLockfile.delete();
            }
        }

        logger.debug("Removing compacted SSTable files from {} (see http://wiki.apache.org/cassandra/MemtableSSTable)", metadata.cfName);

        for (Map.Entry<Descriptor,Set<Component>> sstableFiles : directories.sstableLister().list().entrySet())
        {
            Descriptor desc = sstableFiles.getKey();
            Set<Component> components = sstableFiles.getValue();

            if (desc.temporary)
            {
                SSTable.delete(desc, components);
                continue;
            }

            File dataFile = new File(desc.filenameFor(Component.DATA));
            if (components.contains(Component.DATA) && dataFile.length() > 0)
                // everything appears to be in order... moving on.
                continue;

            // missing the DATA file! all components are orphaned
            logger.warn("Removing orphans for {}: {}", desc, components);
            for (Component component : components)
            {
                FileUtils.deleteWithConfirm(desc.filenameFor(component));
            }
        }

        // cleanup incomplete saved caches
        Pattern tmpCacheFilePattern = Pattern.compile(metadata.ksName + "-" + metadata.cfName + "-(Key|Row)Cache.*\\.tmp$");
        File dir = new File(DatabaseDescriptor.getSavedCachesLocation());

        if (dir.exists())
        {
            assert dir.isDirectory();
            for (File file : dir.listFiles())
                if (tmpCacheFilePattern.matcher(file.getName()).matches())
                    if (!file.delete())
                        logger.warn("could not delete {}", file.getAbsolutePath());
        }

        // also clean out any index leftovers.
        for (ColumnDefinition def : metadata.allColumns())
        {
            if (def.isIndexed())
            {
                CellNameType indexComparator = SecondaryIndex.getIndexComparator(metadata, def);
                if (indexComparator != null)
                {
                    CFMetaData indexMetadata = CFMetaData.newIndexMetadata(metadata, def, indexComparator);
                    scrubDataDirectories(indexMetadata);
                }
            }
        }
    }

    /**
     * Replacing compacted sstables is atomic as far as observers of DataTracker are concerned, but not on the
     * filesystem: first the new sstables are renamed to "live" status (i.e., the tmp marker is removed), then
     * their ancestors are removed.
     *
     * If an unclean shutdown happens at the right time, we can thus end up with both the new ones and their
     * ancestors "live" in the system.  This is harmless for normal data, but for counters it can cause overcounts.
     *
     * To prevent this, we record sstables being compacted in the system keyspace.  If we find unfinished
     * compactions, we remove the new ones (since those may be incomplete -- under LCS, we may create multiple
     * sstables from any given ancestor).
     */
    public static void removeUnfinishedCompactionLeftovers(CFMetaData metadata, Map<Integer, UUID> unfinishedCompactions)
    {
        Directories directories = new Directories(metadata);

        Set<Integer> allGenerations = new HashSet<>();
        for (Descriptor desc : directories.sstableLister().list().keySet())
            allGenerations.add(desc.generation);

        // sanity-check unfinishedCompactions
        Set<Integer> unfinishedGenerations = unfinishedCompactions.keySet();
        if (!allGenerations.containsAll(unfinishedGenerations))
        {
            HashSet<Integer> missingGenerations = new HashSet<>(unfinishedGenerations);
            missingGenerations.removeAll(allGenerations);
            logger.debug("Unfinished compactions of {}.{} reference missing sstables of generations {}",
                         metadata.ksName, metadata.cfName, missingGenerations);
        }

        // remove new sstables from compactions that didn't complete, and compute
        // set of ancestors that shouldn't exist anymore
        Set<Integer> completedAncestors = new HashSet<>();
        for (Map.Entry<Descriptor, Set<Component>> sstableFiles : directories.sstableLister().skipTemporary(true).list().entrySet())
        {
            Descriptor desc = sstableFiles.getKey();

            Set<Integer> ancestors;
            try
            {
                CompactionMetadata compactionMetadata = (CompactionMetadata) desc.getMetadataSerializer().deserialize(desc, MetadataType.COMPACTION);
                ancestors = compactionMetadata.ancestors;
            }
            catch (IOException e)
            {
                throw new FSReadError(e, desc.filenameFor(Component.STATS));
            }

            if (!ancestors.isEmpty()
                && unfinishedGenerations.containsAll(ancestors)
                && allGenerations.containsAll(ancestors))
            {
                // any of the ancestors would work, so we'll just lookup the compaction task ID with the first one
                UUID compactionTaskID = unfinishedCompactions.get(ancestors.iterator().next());
                assert compactionTaskID != null;
                logger.debug("Going to delete unfinished compaction product {}", desc);
                SSTable.delete(desc, sstableFiles.getValue());
                SystemKeyspace.finishCompaction(compactionTaskID);
            }
            else
            {
                completedAncestors.addAll(ancestors);
            }
        }

        // remove old sstables from compactions that did complete
        for (Map.Entry<Descriptor, Set<Component>> sstableFiles : directories.sstableLister().list().entrySet())
        {
            Descriptor desc = sstableFiles.getKey();
            if (completedAncestors.contains(desc.generation))
            {
                // if any of the ancestors were participating in a compaction, finish that compaction
                logger.debug("Going to delete leftover compaction ancestor {}", desc);
                SSTable.delete(desc, sstableFiles.getValue());
                UUID compactionTaskID = unfinishedCompactions.get(desc.generation);
                if (compactionTaskID != null)
                    SystemKeyspace.finishCompaction(unfinishedCompactions.get(desc.generation));
            }
        }
    }

    // must be called after all sstables are loaded since row cache merges all row versions
    public void initRowCache()
    {
        if (!isRowCacheEnabled())
            return;

        long start = System.nanoTime();

        int cachedRowsRead = CacheService.instance.rowCache.loadSaved(this);
        if (cachedRowsRead > 0)
            logger.info("Completed loading ({} ms; {} keys) row cache for {}.{}",
                        TimeUnit.NANOSECONDS.toMillis(System.nanoTime() - start),
                        cachedRowsRead,
                        keyspace.getName(),
                        name);
    }

    public void initCounterCache()
    {
        if (!metadata.isCounter() || CacheService.instance.counterCache.getCapacity() == 0)
            return;

        long start = System.nanoTime();

        int cachedShardsRead = CacheService.instance.counterCache.loadSaved(this);
        if (cachedShardsRead > 0)
            logger.info("Completed loading ({} ms; {} shards) counter cache for {}.{}",
                        TimeUnit.NANOSECONDS.toMillis(System.nanoTime() - start),
                        cachedShardsRead,
                        keyspace.getName(),
                        name);
    }

    /**
     * See #{@code StorageService.loadNewSSTables(String, String)} for more info
     *
     * @param ksName The keyspace name
     * @param cfName The columnFamily name
     */
    public static synchronized void loadNewSSTables(String ksName, String cfName)
    {
        /** ks/cf existence checks will be done by open and getCFS methods for us */
        Keyspace keyspace = Keyspace.open(ksName);
        keyspace.getColumnFamilyStore(cfName).loadNewSSTables();
    }

    /**
     * #{@inheritDoc}
     */
    public synchronized void loadNewSSTables()
    {
        logger.info("Loading new SSTables for {}/{}...", keyspace.getName(), name);

        Set<Descriptor> currentDescriptors = new HashSet<Descriptor>();
        for (SSTableReader sstable : data.getView().sstables)
            currentDescriptors.add(sstable.descriptor);
        Set<SSTableReader> newSSTables = new HashSet<SSTableReader>();

        Directories.SSTableLister lister = directories.sstableLister().skipTemporary(true);
        for (Map.Entry<Descriptor, Set<Component>> entry : lister.list().entrySet())
        {
            Descriptor descriptor = entry.getKey();

            if (currentDescriptors.contains(descriptor))
                continue; // old (initialized) SSTable found, skipping
            if (descriptor.temporary) // in the process of being written
                continue;

            if (!descriptor.isCompatible())
                throw new RuntimeException(String.format("Can't open incompatible SSTable! Current version %s, found file: %s",
                                                         Descriptor.Version.CURRENT,
                                                         descriptor));

            // force foreign sstables to level 0
            try
            {
                if (new File(descriptor.filenameFor(Component.STATS)).exists())
                    descriptor.getMetadataSerializer().mutateLevel(descriptor, 0);
            }
            catch (IOException e)
            {
                SSTableReader.logOpenException(entry.getKey(), e);
                continue;
            }

            Descriptor newDescriptor = new Descriptor(descriptor.version,
                                                      descriptor.directory,
                                                      descriptor.ksname,
                                                      descriptor.cfname,
                                                      fileIndexGenerator.incrementAndGet(),
                                                      false);
            logger.info("Renaming new SSTable {} to {}", descriptor, newDescriptor);
            SSTableWriter.rename(descriptor, newDescriptor, entry.getValue());

            SSTableReader reader;
            try
            {
                reader = SSTableReader.open(newDescriptor, entry.getValue(), metadata, partitioner);
            }
            catch (IOException e)
            {
                SSTableReader.logOpenException(entry.getKey(), e);
                continue;
            }
            newSSTables.add(reader);
        }

        if (newSSTables.isEmpty())
        {
            logger.info("No new SSTables were found for {}/{}", keyspace.getName(), name);
            return;
        }

        logger.info("Loading new SSTables and building secondary indexes for {}/{}: {}", keyspace.getName(), name, newSSTables);
        SSTableReader.acquireReferences(newSSTables);
        data.addSSTables(newSSTables);
        try
        {
            indexManager.maybeBuildSecondaryIndexes(newSSTables, indexManager.allIndexesNames());
        }
        finally
        {
            SSTableReader.releaseReferences(newSSTables);
        }

        logger.info("Done loading load new SSTables for {}/{}", keyspace.getName(), name);
    }

    public static void rebuildSecondaryIndex(String ksName, String cfName, String... idxNames)
    {
        ColumnFamilyStore cfs = Keyspace.open(ksName).getColumnFamilyStore(cfName);

        Set<String> indexes = new HashSet<String>(Arrays.asList(idxNames));

        Collection<SSTableReader> sstables = cfs.getSSTables();
        try
        {
            cfs.indexManager.setIndexRemoved(indexes);
            SSTableReader.acquireReferences(sstables);
            logger.info(String.format("User Requested secondary index re-build for %s/%s indexes", ksName, cfName));
            cfs.indexManager.maybeBuildSecondaryIndexes(sstables, indexes);
            cfs.indexManager.setIndexBuilt(indexes);
        }
        finally
        {
            SSTableReader.releaseReferences(sstables);
        }
    }

    public String getColumnFamilyName()
    {
        return name;
    }

    public String getTempSSTablePath(File directory)
    {
        return getTempSSTablePath(directory, Descriptor.Version.CURRENT);
    }

    private String getTempSSTablePath(File directory, Descriptor.Version version)
    {
        Descriptor desc = new Descriptor(version,
                                         directory,
                                         keyspace.getName(),
                                         name,
                                         fileIndexGenerator.incrementAndGet(),
                                         true);
        return desc.filenameFor(Component.DATA);
    }

    /**
     * Switches the memtable iff the live memtable is the one provided
     *
     * @param memtable
     */
    public Future<?> switchMemtableIfCurrent(Memtable memtable)
    {
        synchronized (data)
        {
            if (data.getView().getCurrentMemtable() == memtable)
                return switchMemtable();
        }
        return Futures.immediateFuture(null);
    }

    /*
     * switchMemtable puts Memtable.getSortedContents on the writer executor.  When the write is complete,
     * we turn the writer into an SSTableReader and add it to ssTables where it is available for reads.
     * This method does not block except for synchronizing on DataTracker, but the Future it returns will
     * not complete until the Memtable (and all prior Memtables) have been successfully flushed, and the CL
     * marked clean up to the position owned by the Memtable.
     */
    public ListenableFuture<?> switchMemtable()
    {
        logger.info("Enqueuing flush of {}", name);
        synchronized (data)
        {
            Flush flush = new Flush(false);
            flushExecutor.execute(flush);
            ListenableFutureTask<?> task = ListenableFutureTask.create(flush.postFlush, null);
            postFlushExecutor.submit(task);
            return task;
        }
    }

    public ListenableFuture<?> forceFlush()
    {
        return forceFlush(null);
    }

    /**
     * Flush if there is unflushed data that was written to the CommitLog before @param flushIfDirtyBefore
     * (inclusive).  If @param flushIfDirtyBefore is null, flush if there is any unflushed data.
     *
     * @return a Future such that when the future completes, all data inserted before forceFlush was called,
     * will be flushed.
     */
    public ListenableFuture<?> forceFlush(ReplayPosition flushIfDirtyBefore)
    {
        // we synchronize on the data tracker to ensure we don't race against other calls to switchMemtable(),
        // unnecessarily queueing memtables that are about to be made clean
        synchronized (data)
        {
            // during index build, 2ary index memtables can be dirty even if parent is not.  if so,
            // we want to flush the 2ary index ones too.
            boolean clean = true;
            for (ColumnFamilyStore cfs : concatWithIndexes())
                clean &= cfs.data.getView().getCurrentMemtable().isCleanAfter(flushIfDirtyBefore);

            if (clean)
            {
                // We could have a memtable for this column family that is being
                // flushed. Make sure the future returned wait for that so callers can
                // assume that any data inserted prior to the call are fully flushed
                // when the future returns (see #5241).
                ListenableFutureTask<?> task = ListenableFutureTask.create(new Runnable()
                {
                    public void run()
                    {
                        logger.debug("forceFlush requested but everything is clean in {}", name);
                    }
                }, null);
                postFlushExecutor.execute(task);
                return task;
            }

            return switchMemtable();
        }
    }

    public void forceBlockingFlush()
    {
        FBUtilities.waitOnFuture(forceFlush());
    }

    /**
     * Both synchronises custom secondary indexes and provides ordering guarantees for futures on switchMemtable/flush
     * etc, which expect to be able to wait until the flush (and all prior flushes) requested have completed.
     */
    private final class PostFlush implements Runnable
    {
        final boolean flushSecondaryIndexes;
        final OpOrder.Barrier writeBarrier;
        final CountDownLatch latch = new CountDownLatch(1);
        volatile ReplayPosition lastReplayPosition;

        private PostFlush(boolean flushSecondaryIndexes, OpOrder.Barrier writeBarrier)
        {
            this.writeBarrier = writeBarrier;
            this.flushSecondaryIndexes = flushSecondaryIndexes;
        }

        public void run()
        {
            writeBarrier.await();

            /**
             * we can flush 2is as soon as the barrier completes, as they will be consistent with (or ahead of) the
             * flushed memtables and CL position, which is as good as we can guarantee.
             * TODO: SecondaryIndex should support setBarrier(), so custom implementations can co-ordinate exactly
             * with CL as we do with memtables/CFS-backed SecondaryIndexes.
             */

            if (flushSecondaryIndexes)
            {
                for (SecondaryIndex index : indexManager.getIndexesNotBackedByCfs())
                {
                    // flush any non-cfs backed indexes
                    logger.info("Flushing SecondaryIndex {}", index);
                    index.forceBlockingFlush();
                }
            }

            try
            {
                // we wait on the latch for the lastReplayPosition to be set, and so that waiters
                // on this task can rely on all prior flushes being complete
                latch.await();
            }
            catch (InterruptedException e)
            {
                throw new IllegalStateException();
            }

            // must check lastReplayPosition != null because Flush may find that all memtables are clean
            // and so not set a lastReplayPosition
            if (lastReplayPosition != null)
            {
                CommitLog.instance.discardCompletedSegments(metadata.cfId, lastReplayPosition);
            }

            metric.pendingFlushes.dec();
        }
    }

    /**
     * Should only be constructed/used from switchMemtable() or truncate(), with ownership of the DataTracker monitor.
     * In the constructor the current memtable(s) are swapped, and a barrer on outstanding writes is issued;
     * when run by the flushWriter the barrier is waited on to ensure all outstanding writes have completed
     * before all memtables are immediately written, and the CL is either immediately marked clean or, if
     * there are custom secondary indexes, the post flush clean up is left to update those indexes and mark
     * the CL clean
     */
    private final class Flush implements Runnable
    {
        final OpOrder.Barrier writeBarrier;
        final List<Memtable> memtables;
        final PostFlush postFlush;
        final boolean truncate;

        private Flush(boolean truncate)
        {
            // if true, we won't flush, we'll just wait for any outstanding writes, switch the memtable, and discard
            this.truncate = truncate;

            metric.pendingFlushes.inc();
            /**
             * To ensure correctness of switch without blocking writes, run() needs to wait for all write operations
             * started prior to the switch to complete. We do this by creating a Barrier on the writeOrdering
             * that all write operations register themselves with, and assigning this barrier to the memtables,
             * after which we *.issue()* the barrier. This barrier is used to direct write operations started prior
             * to the barrier.issue() into the memtable we have switched out, and any started after to its replacement.
             * In doing so it also tells the write operations to update the lastReplayPosition of the memtable, so
             * that we know the CL position we are dirty to, which can be marked clean when we complete.
             */
            writeBarrier = keyspace.writeOrder.newBarrier();
            memtables = new ArrayList<>();

            // submit flushes for the memtable for any indexed sub-cfses, and our own
            final ReplayPosition minReplayPosition = CommitLog.instance.getContext();
            for (ColumnFamilyStore cfs : concatWithIndexes())
            {
                // switch all memtables, regardless of their dirty status, setting the barrier
                // so that we can reach a coordinated decision about cleanliness once they
                // are no longer possible to be modified
                Memtable mt = cfs.data.switchMemtable(truncate);
                mt.setDiscarding(writeBarrier, minReplayPosition);
                memtables.add(mt);
            }

            writeBarrier.issue();
            postFlush = new PostFlush(!truncate, writeBarrier);
        }

        public void run()
        {
            // mark writes older than the barrier as blocking progress, permitting them to exceed our memory limit
            // if they are stuck waiting on it, then wait for them all to complete
            writeBarrier.markBlocking();
            writeBarrier.await();

            // mark all memtables as flushing, removing them from the live memtable list, and
            // remove any memtables that are already clean from the set we need to flush
            Iterator<Memtable> iter = memtables.iterator();
            while (iter.hasNext())
            {
                Memtable memtable = iter.next();
                memtable.cfs.data.markFlushing(memtable);
                if (memtable.isClean() || truncate)
                {
                    memtable.cfs.replaceFlushed(memtable, null);
                    memtable.setDiscarded();
                    iter.remove();
                }
            }

            if (memtables.isEmpty())
            {
                postFlush.latch.countDown();
                return;
            }

            metric.memtableSwitchCount.inc();

            for (final Memtable memtable : memtables)
            {
                // flush the memtable
                MoreExecutors.sameThreadExecutor().execute(memtable.flushRunnable());
                memtable.setDiscarded();
            }

            // signal the post-flush we've done our work
            postFlush.lastReplayPosition = memtables.get(0).getLastReplayPosition();
            postFlush.latch.countDown();
        }
    }

    /**
     * Finds the largest memtable, as a percentage of *either* on- or off-heap memory limits, and immediately
     * queues it for flushing. If the memtable selected is flushed before this completes, no work is done.
     */
    public static class FlushLargestColumnFamily implements Runnable
    {
        public void run()
        {
            float largestRatio = 0f;
            Memtable largest = null;
            for (ColumnFamilyStore cfs : ColumnFamilyStore.all())
            {
                // we take a reference to the current main memtable for the CF prior to snapping its ownership ratios
                // to ensure we have some ordering guarantee for performing the switchMemtableIf(), i.e. we will only
                // swap if the memtables we are measuring here haven't already been swapped by the time we try to swap them
                Memtable current = cfs.getDataTracker().getView().getCurrentMemtable();

                // find the total ownership ratio for the memtable and all SecondaryIndexes owned by this CF,
                // both on- and off-heap, and select the largest of the two ratios to weight this CF
                float onHeap = 0f;
                onHeap += current.getAllocator().ownershipRatio();

                for (SecondaryIndex index : cfs.indexManager.getIndexes())
                {
                    if (index.getOnHeapAllocator() != null)
                        onHeap += index.getOnHeapAllocator().ownershipRatio();
                }

                if (onHeap > largestRatio)
                {
                    largest = current;
                    largestRatio = onHeap;
                }
            }

            if (largest != null)
            {
                largest.cfs.switchMemtableIfCurrent(largest);
                logger.info("Reclaiming {} of {} retained memtable bytes", largest.getAllocator().reclaiming(), Memtable.memoryPool.used());
            }
        }
    }

    public void maybeUpdateRowCache(DecoratedKey key)
    {
        if (!isRowCacheEnabled())
            return;

        RowCacheKey cacheKey = new RowCacheKey(metadata.cfId, key);
        invalidateCachedRow(cacheKey);
    }

    /**
     * Insert/Update the column family for this key.
     * Caller is responsible for acquiring Keyspace.switchLock
     * param @ lock - lock that needs to be used.
     * param @ key - key for update/insert
     * param @ columnFamily - columnFamily changes
     */
    public void apply(DecoratedKey key, ColumnFamily columnFamily, SecondaryIndexManager.Updater indexer, OpOrder.Group opGroup, ReplayPosition replayPosition)
    {
        long start = System.nanoTime();

        Memtable mt = data.getMemtableFor(opGroup);
        mt.put(key, columnFamily, indexer, opGroup, replayPosition);
        maybeUpdateRowCache(key);
        metric.writeLatency.addNano(System.nanoTime() - start);
    }

    /**
     * Purges gc-able top-level and range tombstones, returning `cf` if there are any columns or tombstones left,
     * null otherwise.
     * @param gcBefore a timestamp (in seconds); tombstones with a localDeletionTime before this will be purged
     */
    public static ColumnFamily removeDeletedCF(ColumnFamily cf, int gcBefore)
    {
        // purge old top-level and range tombstones
        cf.purgeTombstones(gcBefore);

        // if there are no columns or tombstones left, return null
        return cf.getColumnCount() == 0 && !cf.isMarkedForDelete() ? null : cf;
    }

    /**
     * Removes deleted columns and purges gc-able tombstones.
     * @return an updated `cf` if any columns or tombstones remain, null otherwise
     */
    public static ColumnFamily removeDeleted(ColumnFamily cf, int gcBefore)
    {
        return removeDeleted(cf, gcBefore, SecondaryIndexManager.nullUpdater);
    }

    /*
     This is complicated because we need to preserve deleted columns and columnfamilies
     until they have been deleted for at least GC_GRACE_IN_SECONDS.  But, we do not need to preserve
     their contents; just the object itself as a "tombstone" that can be used to repair other
     replicas that do not know about the deletion.
     */
    public static ColumnFamily removeDeleted(ColumnFamily cf, int gcBefore, SecondaryIndexManager.Updater indexer)
    {
        if (cf == null)
        {
            return null;
        }

        return removeDeletedCF(removeDeletedColumnsOnly(cf, gcBefore, indexer), gcBefore);
    }

    /**
     * Removes only per-cell tombstones, cells that are shadowed by a row-level or range tombstone, or
     * columns that have been dropped from the schema (for CQL3 tables only).
     * @return the updated ColumnFamily
     */
    public static ColumnFamily removeDeletedColumnsOnly(ColumnFamily cf, int gcBefore, SecondaryIndexManager.Updater indexer)
    {
        Iterator<Cell> iter = cf.iterator();
        DeletionInfo.InOrderTester tester = cf.inOrderDeletionTester();
        boolean hasDroppedColumns = !cf.metadata.getDroppedColumns().isEmpty();
        while (iter.hasNext())
        {
            Cell c = iter.next();
            // remove columns if
            // (a) the column itself is gcable or
            // (b) the column is shadowed by a CF tombstone
            // (c) the column has been dropped from the CF schema (CQL3 tables only)
            if (c.getLocalDeletionTime() < gcBefore || tester.isDeleted(c) || (hasDroppedColumns && isDroppedColumn(c, cf.metadata())))
            {
                iter.remove();
                indexer.remove(c);
            }
        }

        return cf;
    }

    // returns true if
    // 1. this column has been dropped from schema and
    // 2. if it has been re-added since then, this particular column was inserted before the last drop
    private static boolean isDroppedColumn(Cell c, CFMetaData meta)
    {
        Long droppedAt = meta.getDroppedColumns().get(c.name().cql3ColumnName());
        return droppedAt != null && c.timestamp() <= droppedAt;
    }

    private void removeDroppedColumns(ColumnFamily cf)
    {
        if (cf == null || cf.metadata.getDroppedColumns().isEmpty())
            return;

        Iterator<Cell> iter = cf.iterator();
        while (iter.hasNext())
            if (isDroppedColumn(iter.next(), metadata))
                iter.remove();
    }

    /**
     * @param sstables
     * @return sstables whose key range overlaps with that of the given sstables, not including itself.
     * (The given sstables may or may not overlap with each other.)
     */
    public Set<SSTableReader> getOverlappingSSTables(Collection<SSTableReader> sstables)
    {
        logger.debug("Checking for sstables overlapping {}", sstables);

        // a normal compaction won't ever have an empty sstables list, but we create a skeleton
        // compaction controller for streaming, and that passes an empty list.
        if (sstables.isEmpty())
            return ImmutableSet.of();

        DataTracker.SSTableIntervalTree tree = data.getView().intervalTree;

        Set<SSTableReader> results = null;
        for (SSTableReader sstable : sstables)
        {
            Set<SSTableReader> overlaps = ImmutableSet.copyOf(tree.search(Interval.<RowPosition, SSTableReader>create(sstable.first, sstable.last)));
            results = results == null ? overlaps : Sets.union(results, overlaps).immutableCopy();
        }
        results = Sets.difference(results, ImmutableSet.copyOf(sstables));

        return results;
    }

    /**
     * like getOverlappingSSTables, but acquires references before returning
     */
    public Set<SSTableReader> getAndReferenceOverlappingSSTables(Collection<SSTableReader> sstables)
    {
        while (true)
        {
            Set<SSTableReader> overlapped = getOverlappingSSTables(sstables);
            if (SSTableReader.acquireReferences(overlapped))
                return overlapped;
        }
    }

    /*
     * Called after a BinaryMemtable flushes its in-memory data, or we add a file
     * via bootstrap. This information is cached in the ColumnFamilyStore.
     * This is useful for reads because the ColumnFamilyStore first looks in
     * the in-memory store and the into the disk to find the key. If invoked
     * during recoveryMode the onMemtableFlush() need not be invoked.
     *
     * param @ filename - filename just flushed to disk
     */
    public void addSSTable(SSTableReader sstable)
    {
        assert sstable.getColumnFamilyName().equals(name);
        addSSTables(Arrays.asList(sstable));
    }

    public void addSSTables(Collection<SSTableReader> sstables)
    {
        data.addSSTables(sstables);
        CompactionManager.instance.submitBackground(this);
    }

    /**
     * Calculate expected file size of SSTable after compaction.
     *
     * If operation type is {@code CLEANUP} and we're not dealing with an index sstable,
     * then we calculate expected file size with checking token range to be eliminated.
     *
     * Otherwise, we just add up all the files' size, which is the worst case file
     * size for compaction of all the list of files given.
     *
     * @param sstables SSTables to calculate expected compacted file size
     * @param operation Operation type
     * @return Expected file size of SSTable after compaction
     */
    public long getExpectedCompactedFileSize(Iterable<SSTableReader> sstables, OperationType operation)
    {
        if (operation != OperationType.CLEANUP || isIndex())
        {
            return SSTableReader.getTotalBytes(sstables);
        }

        // cleanup size estimation only counts bytes for keys local to this node
        long expectedFileSize = 0;
        Collection<Range<Token>> ranges = StorageService.instance.getLocalRanges(keyspace.getName());
        for (SSTableReader sstable : sstables)
        {
            List<Pair<Long, Long>> positions = sstable.getPositionsForRanges(ranges);
            for (Pair<Long, Long> position : positions)
                expectedFileSize += position.right - position.left;
        }
        return expectedFileSize;
    }

    /*
     *  Find the maximum size file in the list .
     */
    public SSTableReader getMaxSizeFile(Iterable<SSTableReader> sstables)
    {
        long maxSize = 0L;
        SSTableReader maxFile = null;
        for (SSTableReader sstable : sstables)
        {
            if (sstable.onDiskLength() > maxSize)
            {
                maxSize = sstable.onDiskLength();
                maxFile = sstable;
            }
        }
        return maxFile;
    }

    public void forceCleanup() throws ExecutionException, InterruptedException
    {
        CompactionManager.instance.performCleanup(ColumnFamilyStore.this);
    }

    public void scrub(boolean disableSnapshot, boolean skipCorrupted) throws ExecutionException, InterruptedException
    {
        // skip snapshot creation during scrub, SEE JIRA 5891
        if(!disableSnapshot)
            snapshotWithoutFlush("pre-scrub-" + System.currentTimeMillis());
        CompactionManager.instance.performScrub(ColumnFamilyStore.this, skipCorrupted);
    }

    public void sstablesRewrite(boolean excludeCurrentVersion) throws ExecutionException, InterruptedException
    {
        CompactionManager.instance.performSSTableRewrite(ColumnFamilyStore.this, excludeCurrentVersion);
    }

    public void markObsolete(Collection<SSTableReader> sstables, OperationType compactionType)
    {
        assert !sstables.isEmpty();
        data.markObsolete(sstables, compactionType);
    }

    public void replaceCompactedSSTables(Collection<SSTableReader> sstables, Collection<SSTableReader> replacements, OperationType compactionType)
    {
        data.replaceCompactedSSTables(sstables, replacements, compactionType);
    }

    void replaceFlushed(Memtable memtable, SSTableReader sstable)
    {
        compactionStrategy.replaceFlushed(memtable, sstable);
    }

    public boolean isValid()
    {
        return valid;
    }

    public long getMemtableColumnsCount()
    {
        return metric.memtableColumnsCount.value();
    }

    public long getMemtableDataSize()
    {
        return metric.memtableHeapSize.value();
    }

    public int getMemtableSwitchCount()
    {
        return (int) metric.memtableSwitchCount.count();
    }

    /**
     * Package protected for access from the CompactionManager.
     */
    public DataTracker getDataTracker()
    {
        return data;
    }

    public Collection<SSTableReader> getSSTables()
    {
        return data.getSSTables();
    }

    public Set<SSTableReader> getUncompactingSSTables()
    {
        return data.getUncompactingSSTables();
    }

    public long[] getRecentSSTablesPerReadHistogram()
    {
        return metric.recentSSTablesPerRead.getBuckets(true);
    }

    public long[] getSSTablesPerReadHistogram()
    {
        return metric.sstablesPerRead.getBuckets(false);
    }

    public long getReadCount()
    {
        return metric.readLatency.latency.count();
    }

    public double getRecentReadLatencyMicros()
    {
        return metric.readLatency.getRecentLatency();
    }

    public long[] getLifetimeReadLatencyHistogramMicros()
    {
        return metric.readLatency.totalLatencyHistogram.getBuckets(false);
    }

    public long[] getRecentReadLatencyHistogramMicros()
    {
        return metric.readLatency.recentLatencyHistogram.getBuckets(true);
    }

    public long getTotalReadLatencyMicros()
    {
        return metric.readLatency.totalLatency.count();
    }

    public int getPendingTasks()
    {
        return (int) metric.pendingFlushes.count();
    }

    public long getWriteCount()
    {
        return metric.writeLatency.latency.count();
    }

    public long getTotalWriteLatencyMicros()
    {
        return metric.writeLatency.totalLatency.count();
    }

    public double getRecentWriteLatencyMicros()
    {
        return metric.writeLatency.getRecentLatency();
    }

    public long[] getLifetimeWriteLatencyHistogramMicros()
    {
        return metric.writeLatency.totalLatencyHistogram.getBuckets(false);
    }

    public long[] getRecentWriteLatencyHistogramMicros()
    {
        return metric.writeLatency.recentLatencyHistogram.getBuckets(true);
    }

    public ColumnFamily getColumnFamily(DecoratedKey key,
                                        Composite start,
                                        Composite finish,
                                        boolean reversed,
                                        int limit,
                                        long timestamp)
    {
        return getColumnFamily(QueryFilter.getSliceFilter(key, name, start, finish, reversed, limit, timestamp));
    }

    /**
     * Fetch the row and columns given by filter.key if it is in the cache; if not, read it from disk and cache it
     *
     * If row is cached, and the filter given is within its bounds, we return from cache, otherwise from disk
     *
     * If row is not cached, we figure out what filter is "biggest", read that from disk, then
     * filter the result and either cache that or return it.
     *
     * @param cfId the column family to read the row from
     * @param filter the columns being queried.
     * @return the requested data for the filter provided
     */
    private ColumnFamily getThroughCache(UUID cfId, QueryFilter filter)
    {
        assert isRowCacheEnabled()
               : String.format("Row cache is not enabled on column family [" + name + "]");

        RowCacheKey key = new RowCacheKey(cfId, filter.key);

        // attempt a sentinel-read-cache sequence.  if a write invalidates our sentinel, we'll return our
        // (now potentially obsolete) data, but won't cache it. see CASSANDRA-3862
        // TODO: don't evict entire rows on writes (#2864)
        IRowCacheEntry cached = CacheService.instance.rowCache.get(key);
        if (cached != null)
        {
            if (cached instanceof RowCacheSentinel)
            {
                // Some other read is trying to cache the value, just do a normal non-caching read
                Tracing.trace("Row cache miss (race)");
                metric.rowCacheMiss.inc();
                return getTopLevelColumns(filter, Integer.MIN_VALUE);
            }

            ColumnFamily cachedCf = (ColumnFamily)cached;
            if (isFilterFullyCoveredBy(filter.filter, cachedCf, filter.timestamp))
            {
                metric.rowCacheHit.inc();
                Tracing.trace("Row cache hit");
                return cachedCf;
            }

            metric.rowCacheHitOutOfRange.inc();
            Tracing.trace("Ignoring row cache as cached value could not satisfy query");
            return getTopLevelColumns(filter, Integer.MIN_VALUE);
        }

        metric.rowCacheMiss.inc();
        Tracing.trace("Row cache miss");
        RowCacheSentinel sentinel = new RowCacheSentinel();
        boolean sentinelSuccess = CacheService.instance.rowCache.putIfAbsent(key, sentinel);
        ColumnFamily data = null;
        ColumnFamily toCache = null;
        try
        {
            // If we are explicitely asked to fill the cache with full partitions, we go ahead and query the whole thing
            if (metadata.getRowsPerPartitionToCache().cacheFullPartitions())
            {
                data = getTopLevelColumns(QueryFilter.getIdentityFilter(filter.key, name, filter.timestamp), Integer.MIN_VALUE);
                toCache = data;
                Tracing.trace("Populating row cache with the whole partition");
                if (sentinelSuccess && toCache != null)
                    CacheService.instance.rowCache.replace(key, sentinel, toCache);
                return filterColumnFamily(data, filter);
            }

            // Otherwise, if we want to cache the result of the query we're about to do, we must make sure this query
            // covers what needs to be cached. And if the user filter does not satisfy that, we sometimes extend said
            // filter so we can populate the cache but only if:
            //   1) we can guarantee it is a strict extension, i.e. that we will still fetch the data asked by the user.
            //   2) the extension does not make us query more than getRowsPerPartitionToCache() (as a mean to limit the
            //      amount of extra work we'll do on a user query for the purpose of populating the cache).
            //
            // In practice, we can only guarantee those 2 points if the filter is one that queries the head of the
            // partition (and if that filter actually counts CQL3 rows since that's what we cache and it would be
            // bogus to compare the filter count to the 'rows to cache' otherwise).
            if (filter.filter.isHeadFilter() && filter.filter.countCQL3Rows(metadata.comparator))
            {
                SliceQueryFilter sliceFilter = (SliceQueryFilter)filter.filter;
                int rowsToCache = metadata.getRowsPerPartitionToCache().rowsToCache;

                SliceQueryFilter cacheSlice = readFilterForCache();
                QueryFilter cacheFilter = new QueryFilter(filter.key, name, cacheSlice, filter.timestamp);

                // If the filter count is less than the number of rows cached, we simply extend it to make sure we do cover the
                // number of rows to cache, and if that count is greater than the number of rows to cache, we simply filter what
                // needs to be cached afterwards.
                if (sliceFilter.count < rowsToCache)
                {
                    toCache = getTopLevelColumns(cacheFilter, Integer.MIN_VALUE);
                    if (toCache != null)
                    {
                        Tracing.trace("Populating row cache ({} rows cached)", cacheSlice.lastCounted());
                        data = filterColumnFamily(toCache, filter);
                    }
                }
                else
                {
                    data = getTopLevelColumns(filter, Integer.MIN_VALUE);
                    if (data != null)
                    {
                        // The filter limit was greater than the number of rows to cache. But, if the filter had a non-empty
                        // finish bound, we may have gotten less than what needs to be cached, in which case we shouldn't cache it
                        // (otherwise a cache hit would assume the whole partition is cached which is not the case).
                        if (sliceFilter.finish().isEmpty() || sliceFilter.lastCounted() >= rowsToCache)
                        {
                            toCache = filterColumnFamily(data, cacheFilter);
                            Tracing.trace("Caching {} rows (out of {} requested)", cacheSlice.lastCounted(), sliceFilter.count);
                        }
                        else
                        {
                            Tracing.trace("Not populating row cache, not enough rows fetched ({} fetched but {} required for the cache)", sliceFilter.lastCounted(), rowsToCache);
                        }
                    }
                }

                if (sentinelSuccess && toCache != null)
                    CacheService.instance.rowCache.replace(key, sentinel, toCache);
                return data;
            }
            else
            {
                Tracing.trace("Fetching data but not populating cache as query does not query from the start of the partition");
                return getTopLevelColumns(filter, Integer.MIN_VALUE);
            }
        }
        finally
        {
            if (sentinelSuccess && toCache == null)
                invalidateCachedRow(key);
        }
    }

    public SliceQueryFilter readFilterForCache()
    {
        // We create a new filter everytime before for now SliceQueryFilter is unfortunatly mutable.
        return new SliceQueryFilter(ColumnSlice.ALL_COLUMNS_ARRAY, false, metadata.getRowsPerPartitionToCache().rowsToCache, metadata.clusteringColumns().size());
    }

    public boolean isFilterFullyCoveredBy(IDiskAtomFilter filter, ColumnFamily cachedCf, long now)
    {
        // We can use the cached value only if we know that no data it doesn't contain could be covered
        // by the query filter, that is if:
        //   1) either the whole partition is cached
        //   2) or we can ensure than any data the filter selects are in the cached partition

        // When counting rows to decide if the whole row is cached, we should be careful with expiring
        // columns: if we use a timestamp newer than the one that was used when populating the cache, we might
        // end up deciding the whole partition is cached when it's really not (just some rows expired since the
        // cf was cached). This is the reason for Integer.MIN_VALUE below.
        boolean wholePartitionCached = cachedCf.liveCQL3RowCount(Integer.MIN_VALUE) < metadata.getRowsPerPartitionToCache().rowsToCache;

        // Contrarily to the "wholePartitionCached" check above, we do want isFullyCoveredBy to take the
        // timestamp of the query into account when dealing with expired columns. Otherwise, we could think
        // the cached partition has enough live rows to satisfy the filter when it doesn't because some
        // are now expired.
        return wholePartitionCached || filter.isFullyCoveredBy(cachedCf, now);
    }

    public int gcBefore(long now)
    {
        return (int) (now / 1000) - metadata.getGcGraceSeconds();
    }

    /**
     * get a list of columns starting from a given column, in a specified order.
     * only the latest version of a column is returned.
     * @return null if there is no data and no tombstones; otherwise a ColumnFamily
     */
    public ColumnFamily getColumnFamily(QueryFilter filter)
    {
        assert name.equals(filter.getColumnFamilyName()) : filter.getColumnFamilyName();

        ColumnFamily result = null;

        long start = System.nanoTime();
        try
        {
            int gcBefore = gcBefore(filter.timestamp);
            if (isRowCacheEnabled())
            {
                assert !isIndex(); // CASSANDRA-5732
                UUID cfId = metadata.cfId;

                ColumnFamily cached = getThroughCache(cfId, filter);
                if (cached == null)
                {
                    logger.trace("cached row is empty");
                    return null;
                }

                result = cached;
            }
            else
            {
                ColumnFamily cf = getTopLevelColumns(filter, gcBefore);

                if (cf == null)
                    return null;

                result = removeDeletedCF(cf, gcBefore);
            }

            removeDroppedColumns(result);

            if (filter.filter instanceof SliceQueryFilter)
            {
                // Log the number of tombstones scanned on single key queries
                metric.tombstoneScannedHistogram.update(((SliceQueryFilter) filter.filter).lastIgnored());
                metric.liveScannedHistogram.update(((SliceQueryFilter) filter.filter).lastLive());
            }
        }
        finally
        {
            metric.readLatency.addNano(System.nanoTime() - start);
        }

        return result;
    }

    /**
     *  Filter a cached row, which will not be modified by the filter, but may be modified by throwing out
     *  tombstones that are no longer relevant.
     *  The returned column family won't be thread safe.
     */
    ColumnFamily filterColumnFamily(ColumnFamily cached, QueryFilter filter)
    {
        ColumnFamily cf = cached.cloneMeShallow(ArrayBackedSortedColumns.factory, filter.filter.isReversed());
        OnDiskAtomIterator ci = filter.getColumnFamilyIterator(cached);

        int gcBefore = gcBefore(filter.timestamp);
        filter.collateOnDiskAtom(cf, ci, gcBefore);
        return removeDeletedCF(cf, gcBefore);
    }

    /**
     * Get the current view and acquires references on all its sstables.
     * This is a bit tricky because we must ensure that between the time we
     * get the current view and the time we acquire the references the set of
     * sstables hasn't changed. Otherwise we could get a view for which an
     * sstable have been deleted in the meantime.
     *
     * At the end of this method, a reference on all the sstables of the
     * returned view will have been acquired and must thus be released when
     * appropriate.
     */
    private DataTracker.View markCurrentViewReferenced()
    {
        while (true)
        {
            DataTracker.View currentView = data.getView();
            if (SSTableReader.acquireReferences(currentView.sstables))
                return currentView;
        }
    }

    /**
     * Get the current sstables, acquiring references on all of them.
     * The caller is in charge of releasing the references on the sstables.
     *
     * See markCurrentViewReferenced() above.
     */
    public Collection<SSTableReader> markCurrentSSTablesReferenced()
    {
        return markCurrentViewReferenced().sstables;
    }

<<<<<<< HEAD
    public Set<SSTableReader> getUnrepairedSSTables()
    {
        Set<SSTableReader> unRepairedSSTables = new HashSet<>(getSSTables());
        Iterator<SSTableReader> sstableIterator = unRepairedSSTables.iterator();
        while(sstableIterator.hasNext())
        {
            SSTableReader sstable = sstableIterator.next();
            if (sstable.isRepaired())
                sstableIterator.remove();
        }
        return unRepairedSSTables;
    }

    public Set<SSTableReader> getRepairedSSTables()
    {
        Set<SSTableReader> repairedSSTables = new HashSet<>(getSSTables());
        Iterator<SSTableReader> sstableIterator = repairedSSTables.iterator();
        while(sstableIterator.hasNext())
        {
            SSTableReader sstable = sstableIterator.next();
            if (!sstable.isRepaired())
                sstableIterator.remove();
        }
        return repairedSSTables;
    }

    abstract class AbstractViewSSTableFinder
    {
        abstract List<SSTableReader> findSSTables(DataTracker.View view);
        protected List<SSTableReader> sstablesForRowBounds(AbstractBounds<RowPosition> rowBounds, DataTracker.View view)
        {
            RowPosition stopInTree = rowBounds.right.isMinimum() ? view.intervalTree.max() : rowBounds.right;
            return view.intervalTree.search(Interval.<RowPosition, SSTableReader>create(rowBounds.left, stopInTree));
        }
    }

    private ViewFragment markReferenced(AbstractViewSSTableFinder finder)
=======
    private ViewFragment markReferenced(Function<DataTracker.View, List<SSTableReader>> filter)
>>>>>>> 84103bbe
    {
        List<SSTableReader> sstables;
        DataTracker.View view;

        while (true)
        {
            view = data.getView();

            if (view.intervalTree.isEmpty())
            {
                sstables = Collections.emptyList();
                break;
            }

            sstables = filter.apply(view);
            if (SSTableReader.acquireReferences(sstables))
                break;
            // retry w/ new view
        }

        return new ViewFragment(sstables, view.getAllMemtables());
    }

    /**
     * @return a ViewFragment containing the sstables and memtables that may need to be merged
     * for the given @param key, according to the interval tree
     */
    public ViewFragment markReferenced(final DecoratedKey key)
    {
        assert !key.isMinimum();
        return markReferenced(new Function<DataTracker.View, List<SSTableReader>>()
        {
            public List<SSTableReader> apply(DataTracker.View view)
            {
                return compactionStrategy.filterSSTablesForReads(view.intervalTree.search(key));
            }
        });
    }

    /**
     * @return a ViewFragment containing the sstables and memtables that may need to be merged
     * for rows within @param rowBounds, inclusive, according to the interval tree.
     */
    public ViewFragment markReferenced(final AbstractBounds<RowPosition> rowBounds)
    {
        return markReferenced(new Function<DataTracker.View, List<SSTableReader>>()
        {
            public List<SSTableReader> apply(DataTracker.View view)
            {
                return compactionStrategy.filterSSTablesForReads(view.sstablesInBounds(rowBounds));
            }
        });
    }

    /**
     * @return a ViewFragment containing the sstables and memtables that may need to be merged
     * for rows for all of @param rowBoundsCollection, inclusive, according to the interval tree.
     */
    public ViewFragment markReferenced(final Collection<AbstractBounds<RowPosition>> rowBoundsCollection)
    {
        return markReferenced(new Function<DataTracker.View, List<SSTableReader>>()
        {
            public List<SSTableReader> apply(DataTracker.View view)
            {
                Set<SSTableReader> sstables = Sets.newHashSet();
                for (AbstractBounds<RowPosition> rowBounds : rowBoundsCollection)
                    sstables.addAll(view.sstablesInBounds(rowBounds));

                return ImmutableList.copyOf(sstables);
            }
        });
    }

    public List<String> getSSTablesForKey(String key)
    {
        DecoratedKey dk = new DecoratedKey(partitioner.getToken(ByteBuffer.wrap(key.getBytes())), ByteBuffer.wrap(key.getBytes()));
        ViewFragment view = markReferenced(dk);
        try
        {
            List<String> files = new ArrayList<String>();
            for (SSTableReader sstr : view.sstables)
            {
                // check if the key actually exists in this sstable, without updating cache and stats
                if (sstr.getPosition(dk, SSTableReader.Operator.EQ, false) != null)
                    files.add(sstr.getFilename());
            }
            return files;
        }
        finally
        {
            SSTableReader.releaseReferences(view.sstables);
        }
    }

    public ColumnFamily getTopLevelColumns(QueryFilter filter, int gcBefore)
    {
        Tracing.trace("Executing single-partition query on {}", name);
        CollationController controller = new CollationController(this, filter, gcBefore);
        ColumnFamily columns = controller.getTopLevelColumns();
        metric.updateSSTableIterated(controller.getSstablesIterated());
        return columns;
    }

    public void cleanupCache()
    {
        Collection<Range<Token>> ranges = StorageService.instance.getLocalRanges(keyspace.getName());

        for (RowCacheKey key : CacheService.instance.rowCache.getKeySet())
        {
            DecoratedKey dk = partitioner.decorateKey(ByteBuffer.wrap(key.key));
            if (key.cfId == metadata.cfId && !Range.isInRanges(dk.token, ranges))
                invalidateCachedRow(dk);
        }

        if (metadata.isCounter())
        {
            for (CounterCacheKey key : CacheService.instance.counterCache.getKeySet())
            {
                DecoratedKey dk = partitioner.decorateKey(ByteBuffer.wrap(key.partitionKey));
                if (key.cfId == metadata.cfId && !Range.isInRanges(dk.token, ranges))
                    CacheService.instance.counterCache.remove(key);
            }
        }
    }

    public static abstract class AbstractScanIterator extends AbstractIterator<Row> implements CloseableIterator<Row>
    {
        public boolean needsFiltering()
        {
            return true;
        }
    }

    /**
      * Iterate over a range of rows and columns from memtables/sstables.
      *
      * @param range The range of keys and columns within those keys to fetch
     */
    private AbstractScanIterator getSequentialIterator(final DataRange range, long now)
    {
        assert !(range.keyRange() instanceof Range) || !((Range)range.keyRange()).isWrapAround() || range.keyRange().right.isMinimum() : range.keyRange();

        final ViewFragment view = markReferenced(range.keyRange());
        Tracing.trace("Executing seq scan across {} sstables for {}", view.sstables.size(), range.keyRange().getString(metadata.getKeyValidator()));

        try
        {
            final CloseableIterator<Row> iterator = RowIteratorFactory.getIterator(view.memtables, view.sstables, range, this, now);

            // todo this could be pushed into SSTableScanner
            return new AbstractScanIterator()
            {
                protected Row computeNext()
                {
                    // pull a row out of the iterator
                    if (!iterator.hasNext())
                        return endOfData();

                    Row current = iterator.next();
                    DecoratedKey key = current.key;

                    if (!range.stopKey().isMinimum() && range.stopKey().compareTo(key) < 0)
                        return endOfData();

                    // skipping outside of assigned range
                    if (!range.contains(key))
                        return computeNext();

                    if (logger.isTraceEnabled())
                        logger.trace("scanned {}", metadata.getKeyValidator().getString(key.key));

                    return current;
                }

                public void close() throws IOException
                {
                    SSTableReader.releaseReferences(view.sstables);
                    iterator.close();
                }
            };
        }
        catch (RuntimeException e)
        {
            // In case getIterator() throws, otherwise the iteror close method releases the references.
            SSTableReader.releaseReferences(view.sstables);
            throw e;
        }
    }

    @VisibleForTesting
    public List<Row> getRangeSlice(final AbstractBounds<RowPosition> range,
                                   List<IndexExpression> rowFilter,
                                   IDiskAtomFilter columnFilter,
                                   int maxResults)
    {
        return getRangeSlice(range, rowFilter, columnFilter, maxResults, System.currentTimeMillis());
    }

    public List<Row> getRangeSlice(final AbstractBounds<RowPosition> range,
                                   List<IndexExpression> rowFilter,
                                   IDiskAtomFilter columnFilter,
                                   int maxResults,
                                   long now)
    {
        return getRangeSlice(makeExtendedFilter(range, columnFilter, rowFilter, maxResults, false, false, now));
    }

    /**
     * Allows generic range paging with the slice column filter.
     * Typically, suppose we have rows A, B, C ... Z having each some columns in [1, 100].
     * And suppose we want to page throught the query that for all rows returns the columns
     * within [25, 75]. For that, we need to be able to do a range slice starting at (row r, column c)
     * and ending at (row Z, column 75), *but* that only return columns in [25, 75].
     * That is what this method allows. The columnRange is the "window" of  columns we are interested
     * in each row, and columnStart (resp. columnEnd) is the start (resp. end) for the first
     * (resp. end) requested row.
     */
    public ExtendedFilter makeExtendedFilter(AbstractBounds<RowPosition> keyRange,
                                             SliceQueryFilter columnRange,
                                             Composite columnStart,
                                             Composite columnStop,
                                             List<IndexExpression> rowFilter,
                                             int maxResults,
                                             long now)
    {
        DataRange dataRange = new DataRange.Paging(keyRange, columnRange, columnStart, columnStop, metadata.comparator);
        return ExtendedFilter.create(this, dataRange, rowFilter, maxResults, true, now);
    }

    public List<Row> getRangeSlice(AbstractBounds<RowPosition> range,
                                   List<IndexExpression> rowFilter,
                                   IDiskAtomFilter columnFilter,
                                   int maxResults,
                                   long now,
                                   boolean countCQL3Rows,
                                   boolean isPaging)
    {
        return getRangeSlice(makeExtendedFilter(range, columnFilter, rowFilter, maxResults, countCQL3Rows, isPaging, now));
    }

    public ExtendedFilter makeExtendedFilter(AbstractBounds<RowPosition> range,
                                             IDiskAtomFilter columnFilter,
                                             List<IndexExpression> rowFilter,
                                             int maxResults,
                                             boolean countCQL3Rows,
                                             boolean isPaging,
                                             long timestamp)
    {
        DataRange dataRange;
        if (isPaging)
        {
            assert columnFilter instanceof SliceQueryFilter;
            SliceQueryFilter sfilter = (SliceQueryFilter)columnFilter;
            assert sfilter.slices.length == 1;
            SliceQueryFilter newFilter = new SliceQueryFilter(ColumnSlice.ALL_COLUMNS_ARRAY, sfilter.isReversed(), sfilter.count);
            dataRange = new DataRange.Paging(range, newFilter, sfilter.start(), sfilter.finish(), metadata.comparator);
        }
        else
        {
            dataRange = new DataRange(range, columnFilter);
        }
        return ExtendedFilter.create(this, dataRange, rowFilter, maxResults, countCQL3Rows, timestamp);
    }

    public List<Row> getRangeSlice(ExtendedFilter filter)
    {
        return filter(getSequentialIterator(filter.dataRange, filter.timestamp), filter);
    }

    @VisibleForTesting
    public List<Row> search(AbstractBounds<RowPosition> range,
                            List<IndexExpression> clause,
                            IDiskAtomFilter dataFilter,
                            int maxResults)
    {
        return search(range, clause, dataFilter, maxResults, System.currentTimeMillis());
    }

    public List<Row> search(AbstractBounds<RowPosition> range,
                            List<IndexExpression> clause,
                            IDiskAtomFilter dataFilter,
                            int maxResults,
                            long now)
    {
        return search(makeExtendedFilter(range, dataFilter, clause, maxResults, false, false, now));
    }

    public List<Row> search(ExtendedFilter filter)
    {
        Tracing.trace("Executing indexed scan for {}", filter.dataRange.keyRange().getString(metadata.getKeyValidator()));
        return indexManager.search(filter);
    }

    public List<Row> filter(AbstractScanIterator rowIterator, ExtendedFilter filter)
    {
        logger.trace("Filtering {} for rows matching {}", rowIterator, filter);
        List<Row> rows = new ArrayList<Row>();
        int columnsCount = 0;
        int total = 0, matched = 0;

        try
        {
            while (rowIterator.hasNext() && matched < filter.maxRows() && columnsCount < filter.maxColumns())
            {
                // get the raw columns requested, and additional columns for the expressions if necessary
                Row rawRow = rowIterator.next();
                total++;
                ColumnFamily data = rawRow.cf;

                if (rowIterator.needsFiltering())
                {
                    IDiskAtomFilter extraFilter = filter.getExtraFilter(rawRow.key, data);
                    if (extraFilter != null)
                    {
                        ColumnFamily cf = filter.cfs.getColumnFamily(new QueryFilter(rawRow.key, name, extraFilter, filter.timestamp));
                        if (cf != null)
                            data.addAll(cf);
                    }

                    removeDroppedColumns(data);

                    if (!filter.isSatisfiedBy(rawRow.key, data, null, null))
                        continue;

                    logger.trace("{} satisfies all filter expressions", data);
                    // cut the resultset back to what was requested, if necessary
                    data = filter.prune(rawRow.key, data);
                }
                else
                {
                    removeDroppedColumns(data);
                }

                rows.add(new Row(rawRow.key, data));
                matched++;

                if (data != null)
                    columnsCount += filter.lastCounted(data);
                // Update the underlying filter to avoid querying more columns per slice than necessary and to handle paging
                filter.updateFilter(columnsCount);
            }

            return rows;
        }
        finally
        {
            try
            {
                rowIterator.close();
                Tracing.trace("Scanned {} rows and matched {}", total, matched);
            }
            catch (IOException e)
            {
                throw new RuntimeException(e);
            }
        }
    }

    public CellNameType getComparator()
    {
        return metadata.comparator;
    }

    public void snapshotWithoutFlush(String snapshotName)
    {
        for (ColumnFamilyStore cfs : concatWithIndexes())
        {
            DataTracker.View currentView = cfs.markCurrentViewReferenced();

            try
            {
                for (SSTableReader ssTable : currentView.sstables)
                {
                    File snapshotDirectory = Directories.getSnapshotDirectory(ssTable.descriptor, snapshotName);
                    ssTable.createLinks(snapshotDirectory.getPath()); // hard links
                    if (logger.isDebugEnabled())
                        logger.debug("Snapshot for {} keyspace data file {} created in {}", keyspace, ssTable.getFilename(), snapshotDirectory);
                }
            }
            finally
            {
                SSTableReader.releaseReferences(currentView.sstables);
            }
        }
    }

    public List<SSTableReader> getSnapshotSSTableReader(String tag) throws IOException
    {
        Map<Descriptor, Set<Component>> snapshots = directories.sstableLister().snapshots(tag).list();
        List<SSTableReader> readers = new ArrayList<SSTableReader>(snapshots.size());
        for (Map.Entry<Descriptor, Set<Component>> entries : snapshots.entrySet())
            readers.add(SSTableReader.open(entries.getKey(), entries.getValue(), metadata, partitioner));
        return readers;
    }

    /**
     * Take a snap shot of this columnfamily store.
     *
     * @param snapshotName the name of the associated with the snapshot
     */
    public void snapshot(String snapshotName)
    {
        forceBlockingFlush();
        snapshotWithoutFlush(snapshotName);
    }

    public boolean snapshotExists(String snapshotName)
    {
        return directories.snapshotExists(snapshotName);
    }

    public long getSnapshotCreationTime(String snapshotName)
    {
        return directories.snapshotCreationTime(snapshotName);
    }

    /**
     * Clear all the snapshots for a given column family.
     *
     * @param snapshotName the user supplied snapshot name. If left empty,
     *                     all the snapshots will be cleaned.
     */
    public void clearSnapshot(String snapshotName)
    {
        List<File> snapshotDirs = directories.getCFDirectories();
        Directories.clearSnapshot(snapshotName, snapshotDirs);
    }
    /**
     *
     * @return  Return a map of all snapshots to space being used
     * The pair for a snapshot has true size and size on disk.
     */
    public Map<String, Pair<Long,Long>> getSnapshotDetails()
    {
        return directories.getSnapshotDetails();
    }

    public boolean hasUnreclaimedSpace()
    {
        return getLiveDiskSpaceUsed() < getTotalDiskSpaceUsed();
    }

    public long getTotalDiskSpaceUsed()
    {
        return metric.totalDiskSpaceUsed.count();
    }

    public long getLiveDiskSpaceUsed()
    {
        return metric.liveDiskSpaceUsed.count();
    }

    public int getLiveSSTableCount()
    {
        return metric.liveSSTableCount.value();
    }

    /**
     * @return the cached row for @param key if it is already present in the cache.
     * That is, unlike getThroughCache, it will not readAndCache the row if it is not present, nor
     * are these calls counted in cache statistics.
     *
     * Note that this WILL cause deserialization of a SerializingCache row, so if all you
     * need to know is whether a row is present or not, use containsCachedRow instead.
     */
    public ColumnFamily getRawCachedRow(DecoratedKey key)
    {
        if (!isRowCacheEnabled())
            return null;

        IRowCacheEntry cached = CacheService.instance.rowCache.getInternal(new RowCacheKey(metadata.cfId, key));
        return cached == null || cached instanceof RowCacheSentinel ? null : (ColumnFamily)cached;
    }

    private void invalidateCaches()
    {
        CacheService.instance.invalidateRowCacheForCf(metadata.cfId);

        if (metadata.isCounter())
            for (CounterCacheKey key : CacheService.instance.counterCache.getKeySet())
                if (key.cfId == metadata.cfId)
                    CacheService.instance.counterCache.remove(key);
    }


    /**
     * @return true if @param key is contained in the row cache
     */
    public boolean containsCachedRow(DecoratedKey key)
    {
        return CacheService.instance.rowCache.getCapacity() != 0 && CacheService.instance.rowCache.containsKey(new RowCacheKey(metadata.cfId, key));
    }

    public void invalidateCachedRow(RowCacheKey key)
    {
        CacheService.instance.rowCache.remove(key);
    }

    public void invalidateCachedRow(DecoratedKey key)
    {
        UUID cfId = Schema.instance.getId(keyspace.getName(), this.name);
        if (cfId == null)
            return; // secondary index

        invalidateCachedRow(new RowCacheKey(cfId, key));
    }

    public ClockAndCount getCachedCounter(ByteBuffer partitionKey, CellName cellName)
    {
        if (CacheService.instance.counterCache.getCapacity() == 0L) // counter cache disabled.
            return null;
        return CacheService.instance.counterCache.get(CounterCacheKey.create(metadata.cfId, partitionKey, cellName));
    }

    public void putCachedCounter(ByteBuffer partitionKey, CellName cellName, ClockAndCount clockAndCount)
    {
        if (CacheService.instance.counterCache.getCapacity() == 0L) // counter cache disabled.
            return;
        CacheService.instance.counterCache.put(CounterCacheKey.create(metadata.cfId, partitionKey, cellName), clockAndCount);
    }

    public void forceMajorCompaction() throws InterruptedException, ExecutionException
    {
        CompactionManager.instance.performMaximal(this);
    }

    public static Iterable<ColumnFamilyStore> all()
    {
        List<Iterable<ColumnFamilyStore>> stores = new ArrayList<Iterable<ColumnFamilyStore>>(Schema.instance.getKeyspaces().size());
        for (Keyspace keyspace : Keyspace.all())
        {
            stores.add(keyspace.getColumnFamilyStores());
        }
        return Iterables.concat(stores);
    }

    public Iterable<DecoratedKey> keySamples(Range<Token> range)
    {
        Collection<SSTableReader> sstables = getSSTables();
        Iterable<DecoratedKey>[] samples = new Iterable[sstables.size()];
        int i = 0;
        for (SSTableReader sstable: sstables)
        {
            samples[i++] = sstable.getKeySamples(range);
        }
        return Iterables.concat(samples);
    }

    public long estimatedKeysForRange(Range<Token> range)
    {
        long count = 0;
        for (SSTableReader sstable : getSSTables())
            count += sstable.estimatedKeysForRanges(Collections.singleton(range));
        return count;
    }

    /**
     * For testing.  No effort is made to clear historical or even the current memtables, nor for
     * thread safety.  All we do is wipe the sstable containers clean, while leaving the actual
     * data files present on disk.  (This allows tests to easily call loadNewSSTables on them.)
     */
    public void clearUnsafe()
    {
        for (final ColumnFamilyStore cfs : concatWithIndexes())
        {
            cfs.runWithCompactionsDisabled(new Callable<Void>()
            {
                public Void call()
                {
                    cfs.data.init();
                    return null;
                }
            }, true);
        }
    }

    /**
     * Truncate deletes the entire column family's data with no expensive tombstone creation
     */
    public void truncateBlocking()
    {
        // We have two goals here:
        // - truncate should delete everything written before truncate was invoked
        // - but not delete anything that isn't part of the snapshot we create.
        // We accomplish this by first flushing manually, then snapshotting, and
        // recording the timestamp IN BETWEEN those actions. Any sstables created
        // with this timestamp or greater time, will not be marked for delete.
        //
        // Bonus complication: since we store replay position in sstable metadata,
        // truncating those sstables means we will replay any CL segments from the
        // beginning if we restart before they [the CL segments] are discarded for
        // normal reasons post-truncate.  To prevent this, we store truncation
        // position in the System keyspace.
        logger.debug("truncating {}", name);

        if (DatabaseDescriptor.isAutoSnapshot())
        {
            // flush the CF being truncated before forcing the new segment
            forceBlockingFlush();

            // sleep a little to make sure that our truncatedAt comes after any sstable
            // that was part of the flushed we forced; otherwise on a tie, it won't get deleted.
            Uninterruptibles.sleepUninterruptibly(1, TimeUnit.MILLISECONDS);
        }
        else
        {
            // just nuke the memtable data w/o writing to disk first
            synchronized (data)
            {
                final Flush flush = new Flush(true);
                flushExecutor.execute(flush);
                postFlushExecutor.submit(flush.postFlush);
            }
        }

        Runnable truncateRunnable = new Runnable()
        {
            public void run()
            {
                logger.debug("Discarding sstable data for truncated CF + indexes");

                final long truncatedAt = System.currentTimeMillis();
                if (DatabaseDescriptor.isAutoSnapshot())
                    snapshot(Keyspace.getTimestampedSnapshotName(name));

                ReplayPosition replayAfter = discardSSTables(truncatedAt);

                for (SecondaryIndex index : indexManager.getIndexes())
                    index.truncateBlocking(truncatedAt);

                SystemKeyspace.saveTruncationRecord(ColumnFamilyStore.this, truncatedAt, replayAfter);
                logger.debug("cleaning out row cache");
                invalidateCaches();
            }
        };

        runWithCompactionsDisabled(Executors.callable(truncateRunnable), true);
        logger.debug("truncate complete");
    }

    public <V> V runWithCompactionsDisabled(Callable<V> callable, boolean interruptValidation)
    {
        // synchronize so that concurrent invocations don't re-enable compactions partway through unexpectedly,
        // and so we only run one major compaction at a time
        synchronized (this)
        {
            logger.debug("Cancelling in-progress compactions for {}", metadata.cfName);

            Iterable<ColumnFamilyStore> selfWithIndexes = concatWithIndexes();
            for (ColumnFamilyStore cfs : selfWithIndexes)
                cfs.getCompactionStrategy().pause();
            try
            {
                // interrupt in-progress compactions
                Function<ColumnFamilyStore, CFMetaData> f = new Function<ColumnFamilyStore, CFMetaData>()
                {
                    public CFMetaData apply(ColumnFamilyStore cfs)
                    {
                        return cfs.metadata;
                    }
                };
                Iterable<CFMetaData> allMetadata = Iterables.transform(selfWithIndexes, f);
                CompactionManager.instance.interruptCompactionFor(allMetadata, interruptValidation);

                // wait for the interruption to be recognized
                long start = System.nanoTime();
                long delay = TimeUnit.MINUTES.toNanos(1);
                while (System.nanoTime() - start < delay)
                {
                    if (CompactionManager.instance.isCompacting(selfWithIndexes))
                        Uninterruptibles.sleepUninterruptibly(100, TimeUnit.MILLISECONDS);
                    else
                        break;
                }

                // doublecheck that we finished, instead of timing out
                for (ColumnFamilyStore cfs : selfWithIndexes)
                {
                    if (!cfs.getDataTracker().getCompacting().isEmpty())
                    {
                        logger.warn("Unable to cancel in-progress compactions for {}.  Probably there is an unusually large row in progress somewhere.  It is also possible that buggy code left some sstables compacting after it was done with them", metadata.cfName);
                    }
                }
                logger.debug("Compactions successfully cancelled");

                // run our task
                try
                {
                    return callable.call();
                }
                catch (Exception e)
                {
                    throw new RuntimeException(e);
                }
            }
            finally
            {
                for (ColumnFamilyStore cfs : selfWithIndexes)
                    cfs.getCompactionStrategy().resume();
            }
        }
    }

    public Iterable<SSTableReader> markAllCompacting()
    {
        Callable<Iterable<SSTableReader>> callable = new Callable<Iterable<SSTableReader>>()
        {
            public Iterable<SSTableReader> call() throws Exception
            {
                assert data.getCompacting().isEmpty() : data.getCompacting();
                Iterable<SSTableReader> sstables = Lists.newArrayList(AbstractCompactionStrategy.filterSuspectSSTables(getSSTables()));
                if (Iterables.isEmpty(sstables))
                    return null;
                boolean success = data.markCompacting(sstables);
                assert success : "something marked things compacting while compactions are disabled";
                return sstables;
            }
        };

        return runWithCompactionsDisabled(callable, false);
    }

    public long getBloomFilterFalsePositives()
    {
        return metric.bloomFilterFalsePositives.value();
    }

    public long getRecentBloomFilterFalsePositives()
    {
        return metric.recentBloomFilterFalsePositives.value();
    }

    public double getBloomFilterFalseRatio()
    {
        return metric.bloomFilterFalseRatio.value();
    }

    public double getRecentBloomFilterFalseRatio()
    {
        return metric.recentBloomFilterFalseRatio.value();
    }

    public long getBloomFilterDiskSpaceUsed()
    {
        return metric.bloomFilterDiskSpaceUsed.value();
    }

    @Override
    public String toString()
    {
        return "CFS(" +
               "Keyspace='" + keyspace.getName() + '\'' +
               ", ColumnFamily='" + name + '\'' +
               ')';
    }

    public void disableAutoCompaction()
    {
        // we don't use CompactionStrategy.pause since we don't want users flipping that on and off
        // during runWithCompactionsDisabled
        this.compactionStrategy.disable();
    }

    public void enableAutoCompaction()
    {
        enableAutoCompaction(false);
    }

    /**
     * used for tests - to be able to check things after a minor compaction
     * @param waitForFutures if we should block until autocompaction is done
     */
    @VisibleForTesting
    public void enableAutoCompaction(boolean waitForFutures)
    {
        this.compactionStrategy.enable();
        List<Future<?>> futures = CompactionManager.instance.submitBackground(this);
        if (waitForFutures)
            FBUtilities.waitOnFutures(futures);
    }

    public boolean isAutoCompactionDisabled()
    {
        return !this.compactionStrategy.isEnabled();
    }

    /*
     JMX getters and setters for the Default<T>s.
       - get/set minCompactionThreshold
       - get/set maxCompactionThreshold
       - get     memsize
       - get     memops
       - get/set memtime
     */

    public AbstractCompactionStrategy getCompactionStrategy()
    {
        assert compactionStrategy != null : "No compaction strategy set yet";
        return compactionStrategy;
    }

    public void setCompactionThresholds(int minThreshold, int maxThreshold)
    {
        validateCompactionThresholds(minThreshold, maxThreshold);

        minCompactionThreshold.set(minThreshold);
        maxCompactionThreshold.set(maxThreshold);

        // this is called as part of CompactionStrategy constructor; avoid circular dependency by checking for null
        if (compactionStrategy != null)
            CompactionManager.instance.submitBackground(this);
    }

    public int getMinimumCompactionThreshold()
    {
        return minCompactionThreshold.value();
    }

    public void setMinimumCompactionThreshold(int minCompactionThreshold)
    {
        validateCompactionThresholds(minCompactionThreshold, maxCompactionThreshold.value());
        this.minCompactionThreshold.set(minCompactionThreshold);
    }

    public int getMaximumCompactionThreshold()
    {
        return maxCompactionThreshold.value();
    }

    public void setMaximumCompactionThreshold(int maxCompactionThreshold)
    {
        validateCompactionThresholds(minCompactionThreshold.value(), maxCompactionThreshold);
        this.maxCompactionThreshold.set(maxCompactionThreshold);
    }

    private void validateCompactionThresholds(int minThreshold, int maxThreshold)
    {
        if (minThreshold > maxThreshold)
            throw new RuntimeException(String.format("The min_compaction_threshold cannot be larger than the max_compaction_threshold. " +
                                                     "Min is '%d', Max is '%d'.", minThreshold, maxThreshold));

        if (maxThreshold == 0 || minThreshold == 0)
            throw new RuntimeException("Disabling compaction by setting min_compaction_threshold or max_compaction_threshold to 0 " +
                    "is deprecated, set the compaction strategy option 'enabled' to 'false' instead or use the nodetool command 'disableautocompaction'.");
    }

    public double getTombstonesPerSlice()
    {
        return metric.tombstoneScannedHistogram.getSnapshot().getMedian();
    }

    public double getLiveCellsPerSlice()
    {
        return metric.liveScannedHistogram.getSnapshot().getMedian();
    }

    // End JMX get/set.

    public long estimateKeys()
    {
        return data.estimatedKeys();
    }

    public long[] getEstimatedRowSizeHistogram()
    {
        return metric.estimatedRowSizeHistogram.value();
    }

    public long[] getEstimatedColumnCountHistogram()
    {
        return metric.estimatedColumnCountHistogram.value();
    }

    public double getCompressionRatio()
    {
        return metric.compressionRatio.value();
    }

    /** true if this CFS contains secondary index data */
    public boolean isIndex()
    {
        return partitioner instanceof LocalPartitioner;
    }

    public Iterable<ColumnFamilyStore> concatWithIndexes()
    {
        // we return the main CFS first, which we rely on for simplicity in switchMemtable(), for getting the
        // latest replay position
        return Iterables.concat(Collections.singleton(this), indexManager.getIndexesBackedByCfs());
    }

    public List<String> getBuiltIndexes()
    {
       return indexManager.getBuiltIndexes();
    }

    public int getUnleveledSSTables()
    {
        return this.compactionStrategy instanceof LeveledCompactionStrategy
               ? ((LeveledCompactionStrategy) this.compactionStrategy).getLevelSize(0)
               : 0;
    }

    public int[] getSSTableCountPerLevel()
    {
        return compactionStrategy instanceof LeveledCompactionStrategy
               ? ((LeveledCompactionStrategy) compactionStrategy).getAllLevelSize()
               : null;
    }

    public static class ViewFragment
    {
        public final List<SSTableReader> sstables;
        public final Iterable<Memtable> memtables;

        public ViewFragment(List<SSTableReader> sstables, Iterable<Memtable> memtables)
        {
            this.sstables = sstables;
            this.memtables = memtables;
        }
    }

    /**
     * Returns the creation time of the oldest memtable not fully flushed yet.
     */
    public long oldestUnflushedMemtable()
    {
        return data.getView().getOldestMemtable().creationTime();
    }

    public boolean isEmpty()
    {
        DataTracker.View view = data.getView();
        return view.sstables.isEmpty() && view.getCurrentMemtable().getOperations() == 0 && view.getCurrentMemtable() == view.getOldestMemtable();
    }

    private boolean isRowCacheEnabled()
    {
        return !(metadata.getCaching() == Caching.NONE
              || metadata.getCaching() == Caching.KEYS_ONLY
              || CacheService.instance.rowCache.getCapacity() == 0);
    }

    /**
     * Discard all SSTables that were created before given timestamp.
     *
     * Caller should first ensure that comapctions have quiesced.
     *
     * @param truncatedAt The timestamp of the truncation
     *                    (all SSTables before that timestamp are going be marked as compacted)
     *
     * @return the most recent replay position of the truncated data
     */
    public ReplayPosition discardSSTables(long truncatedAt)
    {
        assert data.getCompacting().isEmpty() : data.getCompacting();

        List<SSTableReader> truncatedSSTables = new ArrayList<SSTableReader>();

        for (SSTableReader sstable : getSSTables())
        {
            if (!sstable.newSince(truncatedAt))
                truncatedSSTables.add(sstable);
        }

        if (truncatedSSTables.isEmpty())
            return ReplayPosition.NONE;

        markObsolete(truncatedSSTables, OperationType.UNKNOWN);
        return ReplayPosition.getReplayPosition(truncatedSSTables);
    }

    public double getDroppableTombstoneRatio()
    {
        return getDataTracker().getDroppableTombstoneRatio();
    }

    public long getTruncationTime()
    {
        Pair<ReplayPosition, Long> truncationRecord = SystemKeyspace.getTruncationRecords().get(metadata.cfId);
        return truncationRecord == null ? Long.MIN_VALUE : truncationRecord.right;
    }

    public long trueSnapshotsSize()
    {
        return directories.trueSnapshotsSize();
    }
}<|MERGE_RESOLUTION|>--- conflicted
+++ resolved
@@ -1708,7 +1708,6 @@
         return markCurrentViewReferenced().sstables;
     }
 
-<<<<<<< HEAD
     public Set<SSTableReader> getUnrepairedSSTables()
     {
         Set<SSTableReader> unRepairedSSTables = new HashSet<>(getSSTables());
@@ -1735,20 +1734,7 @@
         return repairedSSTables;
     }
 
-    abstract class AbstractViewSSTableFinder
-    {
-        abstract List<SSTableReader> findSSTables(DataTracker.View view);
-        protected List<SSTableReader> sstablesForRowBounds(AbstractBounds<RowPosition> rowBounds, DataTracker.View view)
-        {
-            RowPosition stopInTree = rowBounds.right.isMinimum() ? view.intervalTree.max() : rowBounds.right;
-            return view.intervalTree.search(Interval.<RowPosition, SSTableReader>create(rowBounds.left, stopInTree));
-        }
-    }
-
-    private ViewFragment markReferenced(AbstractViewSSTableFinder finder)
-=======
     private ViewFragment markReferenced(Function<DataTracker.View, List<SSTableReader>> filter)
->>>>>>> 84103bbe
     {
         List<SSTableReader> sstables;
         DataTracker.View view;
