/*
 * Licensed to the Apache Software Foundation (ASF) under one
 * or more contributor license agreements.  See the NOTICE file
 * distributed with this work for additional information
 * regarding copyright ownership.  The ASF licenses this file
 * to you under the Apache License, Version 2.0 (the
 * "License"); you may not use this file except in compliance
 * with the License.  You may obtain a copy of the License at
 *
 *     http://www.apache.org/licenses/LICENSE-2.0
 *
 * Unless required by applicable law or agreed to in writing, software
 * distributed under the License is distributed on an "AS IS" BASIS,
 * WITHOUT WARRANTIES OR CONDITIONS OF ANY KIND, either express or implied.
 * See the License for the specific language governing permissions and
 * limitations under the License.
 */
package org.apache.cassandra.db.compaction;

import java.io.File;
import java.io.IOException;
import java.util.*;

import com.google.common.base.Predicates;
import com.google.common.collect.Iterators;
import org.slf4j.Logger;
import org.slf4j.LoggerFactory;
import org.apache.commons.lang.StringUtils;

import org.apache.cassandra.config.DatabaseDescriptor;
import org.apache.cassandra.db.ColumnFamilyStore;
import org.apache.cassandra.db.DecoratedKey;
import org.apache.cassandra.db.RowIndexEntry;
import org.apache.cassandra.db.compaction.CompactionManager.CompactionExecutorStatsCollector;
import org.apache.cassandra.io.sstable.SSTable;
import org.apache.cassandra.io.sstable.SSTableReader;
import org.apache.cassandra.io.sstable.SSTableWriter;
import org.apache.cassandra.utils.CloseableIterator;
import org.apache.cassandra.utils.FBUtilities;

public class CompactionTask extends AbstractCompactionTask
{
    protected static final Logger logger = LoggerFactory.getLogger(CompactionTask.class);
    protected final int gcBefore;
    protected static long totalBytesCompacted = 0;

    public CompactionTask(ColumnFamilyStore cfs, Collection<SSTableReader> sstables, final int gcBefore)
    {
        super(cfs, sstables);
        this.gcBefore = gcBefore;
    }

    public static synchronized long addToTotalBytesCompacted(long bytesCompacted)
    {
        return totalBytesCompacted += bytesCompacted;
    }

    /**
     * For internal use and testing only.  The rest of the system should go through the submit* methods,
     * which are properly serialized.
     * Caller is in charge of marking/unmarking the sstables as compacting.
     */
    public int execute(CompactionExecutorStatsCollector collector) throws IOException
    {
        // The collection of sstables passed may be empty (but not null); even if
        // it is not empty, it may compact down to nothing if all rows are deleted.
        assert sstables != null;

        Set<SSTableReader> toCompact = new HashSet<SSTableReader>(sstables);
        if (!isCompactionInteresting(toCompact))
            return 0;

        File compactionFileLocation = cfs.directories.getDirectoryForNewSSTables(cfs.getExpectedCompactedFileSize(toCompact));
        if (compactionFileLocation == null && partialCompactionsAcceptable())
        {
            // If the compaction file path is null that means we have no space left for this compaction.
            // Try again w/o the largest one.
            while (compactionFileLocation == null && toCompact.size() > 1)
            {
                logger.warn("insufficient space to compact all requested files " + StringUtils.join(toCompact, ", "));
                // Note that we have removed files that are still marked as compacting.
                // This suboptimal but ok since the caller will unmark all the sstables at the end.
                toCompact.remove(cfs.getMaxSizeFile(toCompact));
                compactionFileLocation = cfs.directories.getDirectoryForNewSSTables(cfs.getExpectedCompactedFileSize(toCompact));
            }
        }

        if (compactionFileLocation == null)
        {
            logger.warn("insufficient space to compact; aborting compaction");
            return 0;
        }

        if (DatabaseDescriptor.isSnapshotBeforeCompaction())
            cfs.snapshotWithoutFlush(System.currentTimeMillis() + "-" + "compact-" + cfs.columnFamily);

        // sanity check: all sstables must belong to the same cfs
        for (SSTableReader sstable : toCompact)
            assert sstable.descriptor.cfname.equals(cfs.columnFamily);

        CompactionController controller = new CompactionController(cfs, toCompact, gcBefore, isUserDefined);
        // new sstables from flush can be added during a compaction, but only the compaction can remove them,
        // so in our single-threaded compaction world this is a valid way of determining if we're compacting
        // all the sstables (that existed when we started)
        logger.info("Compacting {}", toCompact);

        long startTime = System.currentTimeMillis();
        long totalkeysWritten = 0;

        AbstractCompactionStrategy strategy = cfs.getCompactionStrategy();
        long estimatedTotalKeys = Math.max(DatabaseDescriptor.getIndexInterval(), SSTableReader.getApproximateKeyCount(toCompact));
        long estimatedSSTables = Math.max(1, SSTable.getTotalBytes(toCompact) / strategy.getMaxSSTableSize());
        long keysPerSSTable = (long) Math.ceil((double) estimatedTotalKeys / estimatedSSTables);
        if (logger.isDebugEnabled())
            logger.debug("Expected bloom filter size : " + keysPerSSTable);

        AbstractCompactionIterable ci = DatabaseDescriptor.isMultithreadedCompaction()
                                      ? new ParallelCompactionIterable(compactionType, strategy.getScanners(toCompact), controller)
                                      : new CompactionIterable(compactionType, strategy.getScanners(toCompact), controller);
        CloseableIterator<AbstractCompactedRow> iter = ci.iterator();
        Iterator<AbstractCompactedRow> nni = Iterators.filter(iter, Predicates.notNull());
        Map<DecoratedKey, RowIndexEntry> cachedKeys = new HashMap<DecoratedKey, RowIndexEntry>();

        // we can't preheat until the tracker has been set. This doesn't happen until we tell the cfs to
        // replace the old entries.  Track entries to preheat here until then.
        Map<SSTableReader, Map<DecoratedKey, RowIndexEntry>> cachedKeyMap =  new HashMap<SSTableReader, Map<DecoratedKey, RowIndexEntry>>();

        Collection<SSTableReader> sstables = new ArrayList<SSTableReader>();
        Collection<SSTableWriter> writers = new ArrayList<SSTableWriter>();

        if (collector != null)
            collector.beginCompaction(ci);
        try
        {
            if (!nni.hasNext())
            {
                // don't mark compacted in the finally block, since if there _is_ nondeleted data,
                // we need to sync it (via closeAndOpen) first, so there is no period during which
                // a crash could cause data loss.
                cfs.markCompacted(toCompact, compactionType);
                return 0;
            }

            SSTableWriter writer = cfs.createCompactionWriter(keysPerSSTable, compactionFileLocation, toCompact);
            writers.add(writer);
            while (nni.hasNext())
            {
                if (ci.isStopped())
                    throw new CompactionInterruptedException(ci.getCompactionInfo());

                AbstractCompactedRow row = nni.next();
                if (row.isEmpty())
                    continue;

                RowIndexEntry indexEntry = writer.append(row);
                totalkeysWritten++;

                if (DatabaseDescriptor.getPreheatKeyCache())
                {
                    for (SSTableReader sstable : toCompact)
                    {
                        if (sstable.getCachedPosition(row.key, false) != null)
                        {
                            cachedKeys.put(row.key, indexEntry);
                            break;
                        }
                    }
                }
                if (!nni.hasNext() || newSSTableSegmentThresholdReached(writer, indexEntry.position))
                {
                    SSTableReader toIndex = writer.closeAndOpenReader(getMaxDataAge(toCompact));
                    cachedKeyMap.put(toIndex, cachedKeys);
                    sstables.add(toIndex);
                    if (nni.hasNext())
                    {
                        writer = cfs.createCompactionWriter(keysPerSSTable, compactionFileLocation, toCompact);
                        writers.add(writer);
                        cachedKeys = new HashMap<DecoratedKey, RowIndexEntry>();
                    }
                }
            }
        }
        catch (Exception e)
        {
            for (SSTableWriter writer : writers)
                writer.abort();
            throw FBUtilities.unchecked(e);
        }
        finally
        {
            iter.close();
            if (collector != null)
                collector.finishCompaction(ci);
        }

        cfs.replaceCompactedSSTables(toCompact, sstables, compactionType);
        // TODO: this doesn't belong here, it should be part of the reader to load when the tracker is wired up
<<<<<<< HEAD
        for (Entry<SSTableReader, Map<DecoratedKey, RowIndexEntry>> ssTableReaderMapEntry : cachedKeyMap.entrySet())
        {
            SSTableReader key = ssTableReaderMapEntry.getKey();
            for (Entry<DecoratedKey, RowIndexEntry> entry : ssTableReaderMapEntry.getValue().entrySet())
=======
        for (Map.Entry<SSTableReader, Map<DecoratedKey, Long>> ssTableReaderMapEntry : cachedKeyMap.entrySet())
        {
            SSTableReader key = ssTableReaderMapEntry.getKey();
            for (Map.Entry<DecoratedKey, Long> entry : ssTableReaderMapEntry.getValue().entrySet())
>>>>>>> af1dc0f5
               key.cacheKey(entry.getKey(), entry.getValue());
        }

        long dTime = System.currentTimeMillis() - startTime;
        long startsize = SSTable.getTotalBytes(toCompact);
        long endsize = SSTable.getTotalBytes(sstables);
        double ratio = (double)endsize / (double)startsize;

        StringBuilder builder = new StringBuilder();
        builder.append("[");
        for (SSTableReader reader : sstables)
            builder.append(reader.getFilename()).append(",");
        builder.append("]");

        double mbps = dTime > 0 ? (double)endsize/(1024*1024)/((double)dTime/1000) : 0;
        logger.info(String.format("Compacted to %s.  %,d to %,d (~%d%% of original) bytes for %,d keys at %fMB/s.  Time: %,dms.",
                                  builder.toString(), startsize, endsize, (int) (ratio * 100), totalkeysWritten, mbps, dTime));
        logger.debug(String.format("CF Total Bytes Compacted: %,d", CompactionTask.addToTotalBytesCompacted(endsize)));
        return toCompact.size();
    }

    protected boolean partialCompactionsAcceptable()
    {
        return !isUserDefined;
    }

    //extensibility point for other strategies that may want to limit the upper bounds of the sstable segment size
    protected boolean newSSTableSegmentThresholdReached(SSTableWriter writer, long position)
    {
        return false;
    }

    /**
     * @return true if the proposed compaction is worth proceeding with.  We allow leveled compaction to
     * override this to allow "promoting" sstables from one level to another w/o rewriting them, if there is no overlapping.
     */
    protected boolean isCompactionInteresting(Set<SSTableReader> toCompact)
    {
        if (isUserDefined || toCompact.size() >= 2)
            return true;
        logger.info(String.format("Nothing to compact in %s.  Use forceUserDefinedCompaction if you wish to force compaction of single sstables (e.g. for tombstone collection)",
                                   cfs.getColumnFamilyName()));
        return false;
    }

    public static long getMaxDataAge(Collection<SSTableReader> sstables)
    {
        long max = 0;
        for (SSTableReader sstable : sstables)
        {
            if (sstable.maxDataAge > max)
                max = sstable.maxDataAge;
        }
        return max;
    }
}<|MERGE_RESOLUTION|>--- conflicted
+++ resolved
@@ -195,17 +195,10 @@
 
         cfs.replaceCompactedSSTables(toCompact, sstables, compactionType);
         // TODO: this doesn't belong here, it should be part of the reader to load when the tracker is wired up
-<<<<<<< HEAD
-        for (Entry<SSTableReader, Map<DecoratedKey, RowIndexEntry>> ssTableReaderMapEntry : cachedKeyMap.entrySet())
+        for (Map.Entry<SSTableReader, Map<DecoratedKey, RowIndexEntry>> ssTableReaderMapEntry : cachedKeyMap.entrySet())
         {
             SSTableReader key = ssTableReaderMapEntry.getKey();
-            for (Entry<DecoratedKey, RowIndexEntry> entry : ssTableReaderMapEntry.getValue().entrySet())
-=======
-        for (Map.Entry<SSTableReader, Map<DecoratedKey, Long>> ssTableReaderMapEntry : cachedKeyMap.entrySet())
-        {
-            SSTableReader key = ssTableReaderMapEntry.getKey();
-            for (Map.Entry<DecoratedKey, Long> entry : ssTableReaderMapEntry.getValue().entrySet())
->>>>>>> af1dc0f5
+            for (Map.Entry<DecoratedKey, RowIndexEntry> entry : ssTableReaderMapEntry.getValue().entrySet())
                key.cacheKey(entry.getKey(), entry.getValue());
         }
 
