--- conflicted
+++ resolved
@@ -1221,12 +1221,8 @@
         {
             try
             {
-<<<<<<< HEAD
-                return new CompactionInfo(OperationType.CLEANUP,
-=======
                 return new CompactionInfo(sstable.metadata,
                                           OperationType.CLEANUP,
->>>>>>> 6352edb3
                                           scanner.getCurrentPosition(),
                                           scanner.getLengthInBytes());
             }
@@ -1251,12 +1247,8 @@
         {
             try
             {
-<<<<<<< HEAD
-                return new CompactionInfo(OperationType.SCRUB,
-=======
                 return new CompactionInfo(sstable.metadata,
                                           OperationType.SCRUB,
->>>>>>> 6352edb3
                                           dataFile.getFilePointer(),
                                           dataFile.length());
             }
