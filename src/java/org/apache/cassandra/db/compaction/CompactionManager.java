--- conflicted
+++ resolved
@@ -859,16 +859,7 @@
     {
         public ValidationCompactionController(ColumnFamilyStore cfs, Collection<SSTableReader> sstables)
         {
-            super(cfs,
-<<<<<<< HEAD
-                  Integer.MAX_VALUE,
-                  null);
-=======
-                  NO_GC,
-                  true,
-                  null,
-                  cfs.getCompactionStrategy().isKeyExistenceExpensive(ImmutableSet.copyOf(sstables)));
->>>>>>> ccd436c0
+            super(cfs, NO_GC, null);
         }
 
         @Override
