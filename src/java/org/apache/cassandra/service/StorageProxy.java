--- conflicted
+++ resolved
@@ -2811,17 +2811,16 @@
         return ReadRepairMetrics.repairedBackground.getCount();
     }
 
-<<<<<<< HEAD
     public int getNumberOfTables()
     {
         return Schema.instance.getNumberOfTables();
-=======
+    }
+
     public int getOtcBacklogExpirationInterval() {
         return DatabaseDescriptor.getOtcBacklogExpirationInterval();
     }
 
     public void setOtcBacklogExpirationInterval(int intervalInMillis) {
         DatabaseDescriptor.setOtcBacklogExpirationInterval(intervalInMillis);
->>>>>>> 617c8eba
     }
 }