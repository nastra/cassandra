--- conflicted
+++ resolved
@@ -345,13 +345,8 @@
         else if (throwOnDuplicate && ksm.getTableOrViewNullable(cfm.cfName) != null)
             throw new AlreadyExistsException(cfm.ksName, cfm.cfName);
 
-<<<<<<< HEAD
         logger.info("Create new table: {}", cfm);
-        announce(SchemaKeyspace.makeCreateTableMutation(ksm, cfm, FBUtilities.timestampMicros()), announceLocally);
-=======
-        logger.info(String.format("Create new table: %s", cfm));
         announce(SchemaKeyspace.makeCreateTableMutation(ksm, cfm, timestamp), announceLocally);
->>>>>>> 032a8cc1
     }
 
     public static void announceNewView(ViewDefinition view, boolean announceLocally) throws ConfigurationException
