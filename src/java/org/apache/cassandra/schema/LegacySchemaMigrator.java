/*
 * Licensed to the Apache Software Foundation (ASF) under one
 * or more contributor license agreements.  See the NOTICE file
 * distributed with this work for additional information
 * regarding copyright ownership.  The ASF licenses this file
 * to you under the Apache License, Version 2.0 (the
 * "License"); you may not use this file except in compliance
 * with the License.  You may obtain a copy of the License at
 *
 *     http://www.apache.org/licenses/LICENSE-2.0
 *
 * Unless required by applicable law or agreed to in writing, software
 * distributed under the License is distributed on an "AS IS" BASIS,
 * WITHOUT WARRANTIES OR CONDITIONS OF ANY KIND, either express or implied.
 * See the License for the specific language governing permissions and
 * limitations under the License.
 */
package org.apache.cassandra.schema;

import java.nio.ByteBuffer;
import java.util.*;
import java.util.stream.Collectors;

import com.google.common.annotations.VisibleForTesting;
import com.google.common.collect.HashMultimap;
import com.google.common.collect.ImmutableList;
import org.slf4j.Logger;
import org.slf4j.LoggerFactory;

import org.apache.cassandra.config.*;
import org.apache.cassandra.cql3.ColumnIdentifier;
import org.apache.cassandra.cql3.FieldIdentifier;
import org.apache.cassandra.cql3.QueryProcessor;
import org.apache.cassandra.cql3.SuperColumnCompatibility;
import org.apache.cassandra.cql3.UntypedResultSet;
import org.apache.cassandra.cql3.functions.FunctionName;
import org.apache.cassandra.cql3.functions.UDAggregate;
import org.apache.cassandra.cql3.functions.UDFunction;
import org.apache.cassandra.db.*;
import org.apache.cassandra.db.compaction.AbstractCompactionStrategy;
import org.apache.cassandra.db.marshal.*;
import org.apache.cassandra.db.rows.RowIterator;
import org.apache.cassandra.db.rows.UnfilteredRowIterators;
import org.apache.cassandra.exceptions.InvalidRequestException;
import org.apache.cassandra.utils.FBUtilities;

import static java.lang.String.format;
import static org.apache.cassandra.utils.ByteBufferUtil.bytes;
import static org.apache.cassandra.utils.FBUtilities.fromJsonMap;

/**
 * This majestic class performs migration from legacy (pre-3.0) system.schema_* schema tables to the new and glorious
 * system_schema keyspace.
 *
 * The goal is to not lose any information in the migration - including the timestamps.
 */
@SuppressWarnings("deprecation")
public final class LegacySchemaMigrator
{
    private LegacySchemaMigrator()
    {
    }

    private static final Logger logger = LoggerFactory.getLogger(LegacySchemaMigrator.class);

    static final List<CFMetaData> LegacySchemaTables =
        ImmutableList.of(SystemKeyspace.LegacyKeyspaces,
                         SystemKeyspace.LegacyColumnfamilies,
                         SystemKeyspace.LegacyColumns,
                         SystemKeyspace.LegacyTriggers,
                         SystemKeyspace.LegacyUsertypes,
                         SystemKeyspace.LegacyFunctions,
                         SystemKeyspace.LegacyAggregates);

    public static void migrate()
    {
        // read metadata from the legacy schema tables
        Collection<Keyspace> keyspaces = readSchema();

        // if already upgraded, or starting a new 3.0 node, abort early
        if (keyspaces.isEmpty())
        {
            unloadLegacySchemaTables();
            return;
        }

        // write metadata to the new schema tables
        logger.info("Moving {} keyspaces from legacy schema tables to the new schema keyspace ({})",
                    keyspaces.size(),
                    SchemaConstants.SCHEMA_KEYSPACE_NAME);
        keyspaces.forEach(LegacySchemaMigrator::storeKeyspaceInNewSchemaTables);
        keyspaces.forEach(LegacySchemaMigrator::migrateBuiltIndexesForKeyspace);

        // flush the new tables before truncating the old ones
        SchemaKeyspace.flush();

        // truncate the original tables (will be snapshotted now, and will have been snapshotted by pre-flight checks)
        logger.info("Truncating legacy schema tables");
        truncateLegacySchemaTables();

        // remove legacy schema tables from Schema, so that their presence doesn't give the users any wrong ideas
        unloadLegacySchemaTables();

        logger.info("Completed migration of legacy schema tables");
    }

    private static void migrateBuiltIndexesForKeyspace(Keyspace keyspace)
    {
        keyspace.tables.forEach(LegacySchemaMigrator::migrateBuiltIndexesForTable);
    }

    private static void migrateBuiltIndexesForTable(Table table)
    {
        table.metadata.getIndexes().forEach((index) -> migrateIndexBuildStatus(table.metadata.ksName,
                                                                               table.metadata.cfName,
                                                                               index));
    }

    private static void migrateIndexBuildStatus(String keyspace, String table, IndexMetadata index)
    {
        if (SystemKeyspace.isIndexBuilt(keyspace, table + '.' + index.name))
        {
            SystemKeyspace.setIndexBuilt(keyspace, index.name);
            SystemKeyspace.setIndexRemoved(keyspace, table + '.' + index.name);
        }
    }

    static void unloadLegacySchemaTables()
    {
        KeyspaceMetadata systemKeyspace = Schema.instance.getKSMetaData(SchemaConstants.SYSTEM_KEYSPACE_NAME);

        Tables systemTables = systemKeyspace.tables;
        for (CFMetaData table : LegacySchemaTables)
            systemTables = systemTables.without(table.cfName);

        LegacySchemaTables.forEach(Schema.instance::unload);
        LegacySchemaTables.forEach((cfm) -> org.apache.cassandra.db.Keyspace.openAndGetStore(cfm).invalidate());

        Schema.instance.setKeyspaceMetadata(systemKeyspace.withSwapped(systemTables));
    }

    private static void truncateLegacySchemaTables()
    {
        LegacySchemaTables.forEach(table -> Schema.instance.getColumnFamilyStoreInstance(table.cfId).truncateBlocking());
    }

    private static void storeKeyspaceInNewSchemaTables(Keyspace keyspace)
    {
        logger.info("Migrating keyspace {}", keyspace);

        Mutation.SimpleBuilder builder = SchemaKeyspace.makeCreateKeyspaceMutation(keyspace.name, keyspace.params, keyspace.timestamp);
        for (Table table : keyspace.tables)
            SchemaKeyspace.addTableToSchemaMutation(table.metadata, true, builder.timestamp(table.timestamp));

        for (Type type : keyspace.types)
            SchemaKeyspace.addTypeToSchemaMutation(type.metadata, builder.timestamp(type.timestamp));

        for (Function function : keyspace.functions)
            SchemaKeyspace.addFunctionToSchemaMutation(function.metadata, builder.timestamp(function.timestamp));

        for (Aggregate aggregate : keyspace.aggregates)
            SchemaKeyspace.addAggregateToSchemaMutation(aggregate.metadata, builder.timestamp(aggregate.timestamp));

        builder.build().apply();
    }

    /*
     * Read all keyspaces metadata (including nested tables, types, and functions), with their modification timestamps
     */
    private static Collection<Keyspace> readSchema()
    {
        String query = format("SELECT keyspace_name FROM %s.%s", SchemaConstants.SYSTEM_KEYSPACE_NAME, SystemKeyspace.LEGACY_KEYSPACES);
        Collection<String> keyspaceNames = new ArrayList<>();
        query(query).forEach(row -> keyspaceNames.add(row.getString("keyspace_name")));
<<<<<<< HEAD
        keyspaceNames.removeAll(SchemaConstants.SYSTEM_KEYSPACE_NAMES);
=======
        keyspaceNames.removeAll(Schema.LOCAL_SYSTEM_KEYSPACE_NAMES);
>>>>>>> 9e37967e

        Collection<Keyspace> keyspaces = new ArrayList<>();
        keyspaceNames.forEach(name -> keyspaces.add(readKeyspace(name)));
        return keyspaces;
    }

    private static Keyspace readKeyspace(String keyspaceName)
    {
        long timestamp = readKeyspaceTimestamp(keyspaceName);
        KeyspaceParams params = readKeyspaceParams(keyspaceName);

        Collection<Table> tables = readTables(keyspaceName);
        Collection<Type> types = readTypes(keyspaceName);
        Collection<Function> functions = readFunctions(keyspaceName);
        Functions.Builder functionsBuilder = Functions.builder();
        functions.forEach(udf -> functionsBuilder.add(udf.metadata));
        Collection<Aggregate> aggregates = readAggregates(functionsBuilder.build(), keyspaceName);

        return new Keyspace(timestamp, keyspaceName, params, tables, types, functions, aggregates);
    }

    /*
     * Reading keyspace params
     */

    private static long readKeyspaceTimestamp(String keyspaceName)
    {
        String query = format("SELECT writeTime(durable_writes) AS timestamp FROM %s.%s WHERE keyspace_name = ?",
                              SchemaConstants.SYSTEM_KEYSPACE_NAME,
                              SystemKeyspace.LEGACY_KEYSPACES);
        return query(query, keyspaceName).one().getLong("timestamp");
    }

    private static KeyspaceParams readKeyspaceParams(String keyspaceName)
    {
        String query = format("SELECT * FROM %s.%s WHERE keyspace_name = ?",
                              SchemaConstants.SYSTEM_KEYSPACE_NAME,
                              SystemKeyspace.LEGACY_KEYSPACES);
        UntypedResultSet.Row row = query(query, keyspaceName).one();

        boolean durableWrites = row.getBoolean("durable_writes");

        Map<String, String> replication = new HashMap<>();
        replication.putAll(fromJsonMap(row.getString("strategy_options")));
        replication.put(ReplicationParams.CLASS, row.getString("strategy_class"));

        return KeyspaceParams.create(durableWrites, replication);
    }

    /*
     * Reading tables
     */

    private static Collection<Table> readTables(String keyspaceName)
    {
        String query = format("SELECT columnfamily_name FROM %s.%s WHERE keyspace_name = ?",
                              SchemaConstants.SYSTEM_KEYSPACE_NAME,
                              SystemKeyspace.LEGACY_COLUMNFAMILIES);
        Collection<String> tableNames = new ArrayList<>();
        query(query, keyspaceName).forEach(row -> tableNames.add(row.getString("columnfamily_name")));

        Collection<Table> tables = new ArrayList<>();
        tableNames.forEach(name -> tables.add(readTable(keyspaceName, name)));
        return tables;
    }

    private static Table readTable(String keyspaceName, String tableName)
    {
        long timestamp = readTableTimestamp(keyspaceName, tableName);
        CFMetaData metadata = readTableMetadata(keyspaceName, tableName);
        return new Table(timestamp, metadata);
    }

    private static long readTableTimestamp(String keyspaceName, String tableName)
    {
        String query = format("SELECT writeTime(type) AS timestamp FROM %s.%s WHERE keyspace_name = ? AND columnfamily_name = ?",
                              SchemaConstants.SYSTEM_KEYSPACE_NAME,
                              SystemKeyspace.LEGACY_COLUMNFAMILIES);
        return query(query, keyspaceName, tableName).one().getLong("timestamp");
    }

    private static CFMetaData readTableMetadata(String keyspaceName, String tableName)
    {
        String tableQuery = format("SELECT * FROM %s.%s WHERE keyspace_name = ? AND columnfamily_name = ?",
                                   SchemaConstants.SYSTEM_KEYSPACE_NAME,
                                   SystemKeyspace.LEGACY_COLUMNFAMILIES);
        UntypedResultSet.Row tableRow = query(tableQuery, keyspaceName, tableName).one();

        String columnsQuery = format("SELECT * FROM %s.%s WHERE keyspace_name = ? AND columnfamily_name = ?",
                                     SchemaConstants.SYSTEM_KEYSPACE_NAME,
                                     SystemKeyspace.LEGACY_COLUMNS);
        UntypedResultSet columnRows = query(columnsQuery, keyspaceName, tableName);

        String triggersQuery = format("SELECT * FROM %s.%s WHERE keyspace_name = ? AND columnfamily_name = ?",
                                      SchemaConstants.SYSTEM_KEYSPACE_NAME,
                                      SystemKeyspace.LEGACY_TRIGGERS);
        UntypedResultSet triggerRows = query(triggersQuery, keyspaceName, tableName);

        return decodeTableMetadata(tableName, tableRow, columnRows, triggerRows);
    }

    private static CFMetaData decodeTableMetadata(String tableName,
                                                  UntypedResultSet.Row tableRow,
                                                  UntypedResultSet columnRows,
                                                  UntypedResultSet triggerRows)
    {
        String ksName = tableRow.getString("keyspace_name");
        String cfName = tableRow.getString("columnfamily_name");

        AbstractType<?> rawComparator = TypeParser.parse(tableRow.getString("comparator"));
        AbstractType<?> subComparator = tableRow.has("subcomparator") ? TypeParser.parse(tableRow.getString("subcomparator")) : null;

        boolean isSuper = "super".equals(tableRow.getString("type").toLowerCase(Locale.ENGLISH));
        boolean isCompound = rawComparator instanceof CompositeType || isSuper;

        /*
         * Determine whether or not the table is *really* dense
         * We cannot trust is_dense value of true (see CASSANDRA-11502, that fixed the issue for 2.2 only, and not retroactively),
         * but we can trust is_dense value of false.
         */
        Boolean rawIsDense = tableRow.has("is_dense") ? tableRow.getBoolean("is_dense") : null;
        boolean isDense;
        if (rawIsDense != null && !rawIsDense)
            isDense = false;
        else
            isDense = calculateIsDense(rawComparator, columnRows, isSuper);

        // now, if switched to sparse, remove redundant compact_value column and the last clustering column,
        // directly copying CASSANDRA-11502 logic. See CASSANDRA-11315.
        Iterable<UntypedResultSet.Row> filteredColumnRows = !isDense && (rawIsDense == null || rawIsDense)
                                                          ? filterOutRedundantRowsForSparse(columnRows, isSuper, isCompound)
                                                          : columnRows;

        // We don't really use the default validator but as we have it for backward compatibility, we use it to know if it's a counter table
        AbstractType<?> defaultValidator = TypeParser.parse(tableRow.getString("default_validator"));
        boolean isCounter = defaultValidator instanceof CounterColumnType;

        /*
         * With CASSANDRA-5202 we stopped inferring the cf id from the combination of keyspace/table names,
         * and started storing the generated uuids in system.schema_columnfamilies.
         *
         * In 3.0 we SHOULD NOT see tables like that (2.0-created, non-upgraded).
         * But in the off-chance that we do, we generate the deterministic uuid here.
         */
        UUID cfId = tableRow.has("cf_id")
                  ? tableRow.getUUID("cf_id")
                  : CFMetaData.generateLegacyCfId(ksName, cfName);

        boolean isCQLTable = !isSuper && !isDense && isCompound;
        boolean isStaticCompactTable = !isDense && !isCompound;

        // Internally, compact tables have a specific layout, see CompactTables. But when upgrading from
        // previous versions, they may not have the expected schema, so detect if we need to upgrade and do
        // it in createColumnsFromColumnRows.
        // We can remove this once we don't support upgrade from versions < 3.0.
        boolean needsUpgrade = !isCQLTable && checkNeedsUpgrade(filteredColumnRows, isSuper, isStaticCompactTable);

        List<ColumnDefinition> columnDefs = createColumnsFromColumnRows(filteredColumnRows,
                                                                        ksName,
                                                                        cfName,
                                                                        rawComparator,
                                                                        subComparator,
                                                                        isSuper,
                                                                        isCQLTable,
                                                                        isStaticCompactTable,
                                                                        needsUpgrade);

        if (needsUpgrade)
        {
            addDefinitionForUpgrade(columnDefs,
                                    ksName,
                                    cfName,
                                    isStaticCompactTable,
                                    isSuper,
                                    rawComparator,
                                    subComparator,
                                    defaultValidator);
        }

        CFMetaData cfm = CFMetaData.create(ksName,
                                           cfName,
                                           cfId,
                                           isDense,
                                           isCompound,
                                           isSuper,
                                           isCounter,
                                           false, // legacy schema did not contain views
                                           columnDefs,
                                           DatabaseDescriptor.getPartitioner());

        Indexes indexes = createIndexesFromColumnRows(cfm,
                                                      filteredColumnRows,
                                                      ksName,
                                                      cfName,
                                                      rawComparator,
                                                      subComparator,
                                                      isSuper,
                                                      isCQLTable,
                                                      isStaticCompactTable,
                                                      needsUpgrade);
        cfm.indexes(indexes);

        if (tableRow.has("dropped_columns"))
            addDroppedColumns(cfm, rawComparator, tableRow.getMap("dropped_columns", UTF8Type.instance, LongType.instance));

        return cfm.params(decodeTableParams(tableRow))
                  .triggers(createTriggersFromTriggerRows(triggerRows));
    }

    /*
     * We call dense a CF for which each component of the comparator is a clustering column, i.e. no
     * component is used to store a regular column names. In other words, non-composite static "thrift"
     * and CQL3 CF are *not* dense.
     * We save whether the table is dense or not during table creation through CQL, but we don't have this
     * information for table just created through thrift, nor for table prior to CASSANDRA-7744, so this
     * method does its best to infer whether the table is dense or not based on other elements.
     */
    private static boolean calculateIsDense(AbstractType<?> comparator, UntypedResultSet columnRows, boolean isSuper)
    {
        /*
         * As said above, this method is only here because we need to deal with thrift upgrades.
         * Once a CF has been "upgraded", i.e. we've rebuilt and save its CQL3 metadata at least once,
         * then we'll have saved the "is_dense" value and will be good to go.
         *
         * But non-upgraded thrift CF (and pre-7744 CF) will have no value for "is_dense", so we need
         * to infer that information without relying on it in that case. And for the most part this is
         * easy, a CF that has at least one REGULAR definition is not dense. But the subtlety is that not
         * having a REGULAR definition may not mean dense because of CQL3 definitions that have only the
         * PRIMARY KEY defined.
         *
         * So we need to recognize those special case CQL3 table with only a primary key. If we have some
         * clustering columns, we're fine as said above. So the only problem is that we cannot decide for
         * sure if a CF without REGULAR columns nor CLUSTERING_COLUMN definition is meant to be dense, or if it
         * has been created in CQL3 by say:
         *    CREATE TABLE test (k int PRIMARY KEY)
         * in which case it should not be dense. However, we can limit our margin of error by assuming we are
         * in the latter case only if the comparator is exactly CompositeType(UTF8Type).
         */
        for (UntypedResultSet.Row columnRow : columnRows)
        {
            if ("regular".equals(columnRow.getString("type")))
                return false;
        }

        // If we've checked the columns for supercf and found no regulars, it's dense. Relying on the emptiness
        // of the value column is not enough due to index calculation.
        if (isSuper)
            return true;

        int maxClusteringIdx = -1;
        for (UntypedResultSet.Row columnRow : columnRows)
            if ("clustering_key".equals(columnRow.getString("type")))
                maxClusteringIdx = Math.max(maxClusteringIdx, columnRow.has("component_index") ? columnRow.getInt("component_index") : 0);

        return maxClusteringIdx >= 0
             ? maxClusteringIdx == comparator.componentsCount() - 1
             : !isCQL3OnlyPKComparator(comparator);
    }

    private static Iterable<UntypedResultSet.Row> filterOutRedundantRowsForSparse(UntypedResultSet columnRows, boolean isSuper, boolean isCompound)
    {
        Collection<UntypedResultSet.Row> filteredRows = new ArrayList<>();
        for (UntypedResultSet.Row columnRow : columnRows)
        {
            String kind = columnRow.getString("type");

            if (!isSuper && "compact_value".equals(kind))
                continue;

            if ("clustering_key".equals(kind) && !isSuper && !isCompound)
                continue;

            filteredRows.add(columnRow);
        }

        return filteredRows;
    }

    private static boolean isCQL3OnlyPKComparator(AbstractType<?> comparator)
    {
        if (!(comparator instanceof CompositeType))
            return false;

        CompositeType ct = (CompositeType)comparator;
        return ct.types.size() == 1 && ct.types.get(0) instanceof UTF8Type;
    }

    private static TableParams decodeTableParams(UntypedResultSet.Row row)
    {
        TableParams.Builder params = TableParams.builder();

        params.readRepairChance(row.getDouble("read_repair_chance"))
              .dcLocalReadRepairChance(row.getDouble("local_read_repair_chance"))
              .gcGraceSeconds(row.getInt("gc_grace_seconds"));

        if (row.has("comment"))
            params.comment(row.getString("comment"));

        if (row.has("memtable_flush_period_in_ms"))
            params.memtableFlushPeriodInMs(row.getInt("memtable_flush_period_in_ms"));

        params.caching(cachingFromRow(row.getString("caching")));

        if (row.has("default_time_to_live"))
            params.defaultTimeToLive(row.getInt("default_time_to_live"));

        if (row.has("speculative_retry"))
            params.speculativeRetry(SpeculativeRetryParam.fromString(row.getString("speculative_retry")));

        Map<String, String> compressionParameters = fromJsonMap(row.getString("compression_parameters"));
        String crcCheckChance = compressionParameters.remove("crc_check_chance");
        //crc_check_chance was promoted from a compression property to a top-level property
        if (crcCheckChance != null)
            params.crcCheckChance(Double.parseDouble(crcCheckChance));

        params.compression(CompressionParams.fromMap(compressionParameters));

        params.compaction(compactionFromRow(row));

        if (row.has("min_index_interval"))
            params.minIndexInterval(row.getInt("min_index_interval"));

        if (row.has("max_index_interval"))
            params.maxIndexInterval(row.getInt("max_index_interval"));

        if (row.has("bloom_filter_fp_chance"))
            params.bloomFilterFpChance(row.getDouble("bloom_filter_fp_chance"));

        return params.build();
    }


    /**
     *
      * 2.1 and newer use JSON'ified map of caching parameters, but older versions had valid Strings
      * NONE, KEYS_ONLY, ROWS_ONLY, and ALL
      *
      * @param caching, the string representing the table's caching options
      * @return CachingParams object corresponding to the input string
      */
    @VisibleForTesting
    public static CachingParams cachingFromRow(String caching)
    {
        switch(caching)
        {
            case "NONE":
                return CachingParams.CACHE_NOTHING;
            case "KEYS_ONLY":
                return CachingParams.CACHE_KEYS;
            case "ROWS_ONLY":
                return new CachingParams(false, Integer.MAX_VALUE);
            case "ALL":
                return CachingParams.CACHE_EVERYTHING;
            default:
                return CachingParams.fromMap(fromJsonMap(caching));
        }
    }

    /*
     * The method is needed - to migrate max_compaction_threshold and min_compaction_threshold
     * to the compaction map, where they belong.
     *
     * We must use reflection to validate the options because not every compaction strategy respects and supports
     * the threshold params (LCS doesn't, STCS and DTCS do).
     */
    @SuppressWarnings("unchecked")
    private static CompactionParams compactionFromRow(UntypedResultSet.Row row)
    {
        Class<? extends AbstractCompactionStrategy> klass =
            CFMetaData.createCompactionStrategy(row.getString("compaction_strategy_class"));
        Map<String, String> options = fromJsonMap(row.getString("compaction_strategy_options"));

        int minThreshold = row.getInt("min_compaction_threshold");
        int maxThreshold = row.getInt("max_compaction_threshold");

        Map<String, String> optionsWithThresholds = new HashMap<>(options);
        optionsWithThresholds.putIfAbsent(CompactionParams.Option.MIN_THRESHOLD.toString(), Integer.toString(minThreshold));
        optionsWithThresholds.putIfAbsent(CompactionParams.Option.MAX_THRESHOLD.toString(), Integer.toString(maxThreshold));

        try
        {
            Map<String, String> unrecognizedOptions =
                (Map<String, String>) klass.getMethod("validateOptions", Map.class).invoke(null, optionsWithThresholds);

            if (unrecognizedOptions.isEmpty())
                options = optionsWithThresholds;
        }
        catch (Exception e)
        {
            throw new RuntimeException(e);
        }

        return CompactionParams.create(klass, options);
    }

    // Should only be called on compact tables
    private static boolean checkNeedsUpgrade(Iterable<UntypedResultSet.Row> defs, boolean isSuper, boolean isStaticCompactTable)
    {
        // For SuperColumn tables, re-create a compact value column
        if (isSuper)
            return true;

        // For static compact tables, we need to upgrade if the regular definitions haven't been converted to static yet,
        // i.e. if we don't have a static definition yet.
        if (isStaticCompactTable)
            return !hasKind(defs, ColumnDefinition.Kind.STATIC);

        // For dense compact tables, we need to upgrade if we don't have a compact value definition
        return !hasRegularColumns(defs);
    }

    private static boolean hasRegularColumns(Iterable<UntypedResultSet.Row> columnRows)
    {
        for (UntypedResultSet.Row row : columnRows)
        {
            /*
             * We need to special case and ignore the empty compact column (pre-3.0, COMPACT STORAGE, primary-key only tables),
             * since deserializeKind() will otherwise just return a REGULAR.
             * We want the proper EmptyType regular column to be added by addDefinitionForUpgrade(), so we need
             * checkNeedsUpgrade() to return true in this case.
             * See CASSANDRA-9874.
             */
            if (isEmptyCompactValueColumn(row))
                return false;

            if (deserializeKind(row.getString("type")) == ColumnDefinition.Kind.REGULAR)
                return true;
        }

        return false;
    }

    private static boolean isEmptyCompactValueColumn(UntypedResultSet.Row row)
    {
        return "compact_value".equals(row.getString("type")) && row.getString("column_name").isEmpty();
    }

    private static void addDefinitionForUpgrade(List<ColumnDefinition> defs,
                                                String ksName,
                                                String cfName,
                                                boolean isStaticCompactTable,
                                                boolean isSuper,
                                                AbstractType<?> rawComparator,
                                                AbstractType<?> subComparator,
                                                AbstractType<?> defaultValidator)
    {
        CompactTables.DefaultNames names = CompactTables.defaultNameGenerator(defs);

        if (isSuper)
        {
            defs.add(ColumnDefinition.regularDef(ksName, cfName, SuperColumnCompatibility.SUPER_COLUMN_MAP_COLUMN_STR, MapType.getInstance(subComparator, defaultValidator, true)));
        }
        else if (isStaticCompactTable)
        {
            defs.add(ColumnDefinition.clusteringDef(ksName, cfName, names.defaultClusteringName(), rawComparator, 0));
            defs.add(ColumnDefinition.regularDef(ksName, cfName, names.defaultCompactValueName(), defaultValidator));
        }
        else
        {
            // For dense compact tables, we get here if we don't have a compact value column, in which case we should add it
            // (we use EmptyType to recognize that the compact value was not declared by the use (see CreateTableStatement too))
            defs.add(ColumnDefinition.regularDef(ksName, cfName, names.defaultCompactValueName(), EmptyType.instance));
        }
    }

    private static boolean hasKind(Iterable<UntypedResultSet.Row> defs, ColumnDefinition.Kind kind)
    {
        for (UntypedResultSet.Row row : defs)
            if (deserializeKind(row.getString("type")) == kind)
                return true;

        return false;
    }

    /*
     * Prior to 3.0 we used to not store the type of the dropped columns, relying on all collection info being
     * present in the comparator, forever. That allowed us to perform certain validations in AlterTableStatement
     * (namely not allowing to re-add incompatible collection columns, with the same name, but a different type).
     *
     * In 3.0, we no longer preserve the original comparator, and reconstruct it from the columns instead. That means
     * that we should preserve the type of the dropped columns now, and, during migration, fetch the types from
     * the original comparator if necessary.
     */
    private static void addDroppedColumns(CFMetaData cfm, AbstractType<?> comparator, Map<String, Long> droppedTimes)
    {
        AbstractType<?> last = comparator.getComponents().get(comparator.componentsCount() - 1);
        Map<ByteBuffer, CollectionType> collections = last instanceof ColumnToCollectionType
                                                    ? ((ColumnToCollectionType) last).defined
                                                    : Collections.emptyMap();

        for (Map.Entry<String, Long> entry : droppedTimes.entrySet())
        {
            String name = entry.getKey();
            ByteBuffer nameBytes = UTF8Type.instance.decompose(name);
            long time = entry.getValue();

            AbstractType<?> type = collections.containsKey(nameBytes)
                                 ? collections.get(nameBytes)
                                 : BytesType.instance;

            cfm.getDroppedColumns().put(nameBytes, new CFMetaData.DroppedColumn(name, type, time));
        }
    }

    private static List<ColumnDefinition> createColumnsFromColumnRows(Iterable<UntypedResultSet.Row> rows,
                                                                      String keyspace,
                                                                      String table,
                                                                      AbstractType<?> rawComparator,
                                                                      AbstractType<?> rawSubComparator,
                                                                      boolean isSuper,
                                                                      boolean isCQLTable,
                                                                      boolean isStaticCompactTable,
                                                                      boolean needsUpgrade)
    {
        List<ColumnDefinition> columns = new ArrayList<>();

        for (UntypedResultSet.Row row : rows)
        {
            // Skip the empty compact value column. Make addDefinitionForUpgrade() re-add the proper REGULAR one.
            if (isEmptyCompactValueColumn(row))
                continue;

            columns.add(createColumnFromColumnRow(row,
                                                  keyspace,
                                                  table,
                                                  rawComparator,
                                                  rawSubComparator,
                                                  isSuper,
                                                  isCQLTable,
                                                  isStaticCompactTable,
                                                  needsUpgrade));
        }

        return columns;
    }

    private static ColumnDefinition createColumnFromColumnRow(UntypedResultSet.Row row,
                                                              String keyspace,
                                                              String table,
                                                              AbstractType<?> rawComparator,
                                                              AbstractType<?> rawSubComparator,
                                                              boolean isSuper,
                                                              boolean isCQLTable,
                                                              boolean isStaticCompactTable,
                                                              boolean needsUpgrade)
    {
        String rawKind = row.getString("type");

        ColumnDefinition.Kind kind = deserializeKind(rawKind);
        if (needsUpgrade && isStaticCompactTable && kind == ColumnDefinition.Kind.REGULAR)
            kind = ColumnDefinition.Kind.STATIC;

        int componentIndex = ColumnDefinition.NO_POSITION;
        // Note that the component_index is not useful for non-primary key parts (it never really in fact since there is
        // no particular ordering of non-PK columns, we only used to use it as a simplification but that's not needed
        // anymore)
        if (kind.isPrimaryKeyKind())
            // We use to not have a component index when there was a single partition key, we don't anymore (#10491)
            componentIndex = row.has("component_index") ? row.getInt("component_index") : 0;

        // Note: we save the column name as string, but we should not assume that it is an UTF8 name, we
        // we need to use the comparator fromString method
        AbstractType<?> comparator = isCQLTable
                                     ? UTF8Type.instance
                                     : CompactTables.columnDefinitionComparator(rawKind, isSuper, rawComparator, rawSubComparator);
        ColumnIdentifier name = ColumnIdentifier.getInterned(comparator.fromString(row.getString("column_name")), comparator);

        AbstractType<?> validator = parseType(row.getString("validator"));

        // In the 2.x schema we didn't store UDT's with a FrozenType wrapper because they were implicitly frozen.  After
        // CASSANDRA-7423 (non-frozen UDTs), this is no longer true, so we need to freeze UDTs and nested freezable
        // types (UDTs and collections) to properly migrate the schema.  See CASSANDRA-11609 and CASSANDRA-11613.
        if (validator.isUDT() && validator.isMultiCell())
            validator = validator.freeze();
        else
            validator = validator.freezeNestedMulticellTypes();

        return new ColumnDefinition(keyspace, table, name, validator, componentIndex, kind);
    }

    private static Indexes createIndexesFromColumnRows(CFMetaData cfm,
                                                       Iterable<UntypedResultSet.Row> rows,
                                                       String keyspace,
                                                       String table,
                                                       AbstractType<?> rawComparator,
                                                       AbstractType<?> rawSubComparator,
                                                       boolean isSuper,
                                                       boolean isCQLTable,
                                                       boolean isStaticCompactTable,
                                                       boolean needsUpgrade)
    {
        Indexes.Builder indexes = Indexes.builder();

        for (UntypedResultSet.Row row : rows)
        {
            IndexMetadata.Kind kind = null;
            if (row.has("index_type"))
                kind = IndexMetadata.Kind.valueOf(row.getString("index_type"));

            if (kind == null)
                continue;

            Map<String, String> indexOptions = null;
            if (row.has("index_options"))
                indexOptions = fromJsonMap(row.getString("index_options"));

            if (row.has("index_name"))
            {
                String indexName = row.getString("index_name");

                ColumnDefinition column = createColumnFromColumnRow(row,
                                                                    keyspace,
                                                                    table,
                                                                    rawComparator,
                                                                    rawSubComparator,
                                                                    isSuper,
                                                                    isCQLTable,
                                                                    isStaticCompactTable,
                                                                    needsUpgrade);

                indexes.add(IndexMetadata.fromLegacyMetadata(cfm, column, indexName, kind, indexOptions));
            }
            else
            {
                logger.error("Failed to find index name for legacy migration of index on {}.{}", keyspace, table);
            }
        }

        return indexes.build();
    }

    private static ColumnDefinition.Kind deserializeKind(String kind)
    {
        if ("clustering_key".equalsIgnoreCase(kind))
            return ColumnDefinition.Kind.CLUSTERING;

        if ("compact_value".equalsIgnoreCase(kind))
            return ColumnDefinition.Kind.REGULAR;

        return Enum.valueOf(ColumnDefinition.Kind.class, kind.toUpperCase());
    }

    private static Triggers createTriggersFromTriggerRows(UntypedResultSet rows)
    {
        Triggers.Builder triggers = org.apache.cassandra.schema.Triggers.builder();
        rows.forEach(row -> triggers.add(createTriggerFromTriggerRow(row)));
        return triggers.build();
    }

    private static TriggerMetadata createTriggerFromTriggerRow(UntypedResultSet.Row row)
    {
        String name = row.getString("trigger_name");
        String classOption = row.getTextMap("trigger_options").get("class");
        return new TriggerMetadata(name, classOption);
    }

    /*
     * Reading user types
     */

    private static Collection<Type> readTypes(String keyspaceName)
    {
        String query = format("SELECT type_name FROM %s.%s WHERE keyspace_name = ?",
                              SchemaConstants.SYSTEM_KEYSPACE_NAME,
                              SystemKeyspace.LEGACY_USERTYPES);
        Collection<String> typeNames = new ArrayList<>();
        query(query, keyspaceName).forEach(row -> typeNames.add(row.getString("type_name")));

        Collection<Type> types = new ArrayList<>();
        typeNames.forEach(name -> types.add(readType(keyspaceName, name)));
        return types;
    }

    private static Type readType(String keyspaceName, String typeName)
    {
        long timestamp = readTypeTimestamp(keyspaceName, typeName);
        UserType metadata = readTypeMetadata(keyspaceName, typeName);
        return new Type(timestamp, metadata);
    }

    /*
     * Unfortunately there is not a single REGULAR column in system.schema_usertypes, so annoyingly we cannot
     * use the writeTime() CQL function, and must resort to a lower level.
     */
    private static long readTypeTimestamp(String keyspaceName, String typeName)
    {
        ColumnFamilyStore store = org.apache.cassandra.db.Keyspace.open(SchemaConstants.SYSTEM_KEYSPACE_NAME)
                                                                  .getColumnFamilyStore(SystemKeyspace.LEGACY_USERTYPES);

        ClusteringComparator comparator = store.metadata.comparator;
        Slices slices = Slices.with(comparator, Slice.make(comparator, typeName));
        int nowInSec = FBUtilities.nowInSeconds();
        DecoratedKey key = store.metadata.decorateKey(AsciiType.instance.fromString(keyspaceName));
        SinglePartitionReadCommand command = SinglePartitionReadCommand.create(store.metadata, nowInSec, key, slices);

        try (ReadExecutionController controller = command.executionController();
             RowIterator partition = UnfilteredRowIterators.filter(command.queryMemtableAndDisk(store, controller), nowInSec))
        {
            return partition.next().primaryKeyLivenessInfo().timestamp();
        }
    }

    private static UserType readTypeMetadata(String keyspaceName, String typeName)
    {
        String query = format("SELECT * FROM %s.%s WHERE keyspace_name = ? AND type_name = ?",
                              SchemaConstants.SYSTEM_KEYSPACE_NAME,
                              SystemKeyspace.LEGACY_USERTYPES);
        UntypedResultSet.Row row = query(query, keyspaceName, typeName).one();

        List<FieldIdentifier> names =
            row.getList("field_names", UTF8Type.instance)
               .stream()
               .map(t -> FieldIdentifier.forInternalString(t))
               .collect(Collectors.toList());

        List<AbstractType<?>> types =
            row.getList("field_types", UTF8Type.instance)
               .stream()
               .map(LegacySchemaMigrator::parseType)
               .collect(Collectors.toList());

        return new UserType(keyspaceName, bytes(typeName), names, types, true);
    }

    /*
     * Reading UDFs
     */

    private static Collection<Function> readFunctions(String keyspaceName)
    {
        String query = format("SELECT function_name, signature FROM %s.%s WHERE keyspace_name = ?",
                              SchemaConstants.SYSTEM_KEYSPACE_NAME,
                              SystemKeyspace.LEGACY_FUNCTIONS);
        HashMultimap<String, List<String>> functionSignatures = HashMultimap.create();
        query(query, keyspaceName).forEach(row -> functionSignatures.put(row.getString("function_name"), row.getList("signature", UTF8Type.instance)));

        Collection<Function> functions = new ArrayList<>();
        functionSignatures.entries().forEach(pair -> functions.add(readFunction(keyspaceName, pair.getKey(), pair.getValue())));
        return functions;
    }

    private static Function readFunction(String keyspaceName, String functionName, List<String> signature)
    {
        long timestamp = readFunctionTimestamp(keyspaceName, functionName, signature);
        UDFunction metadata = readFunctionMetadata(keyspaceName, functionName, signature);
        return new Function(timestamp, metadata);
    }

    private static long readFunctionTimestamp(String keyspaceName, String functionName, List<String> signature)
    {
        String query = format("SELECT writeTime(return_type) AS timestamp " +
                              "FROM %s.%s " +
                              "WHERE keyspace_name = ? AND function_name = ? AND signature = ?",
                              SchemaConstants.SYSTEM_KEYSPACE_NAME,
                              SystemKeyspace.LEGACY_FUNCTIONS);
        return query(query, keyspaceName, functionName, signature).one().getLong("timestamp");
    }

    private static UDFunction readFunctionMetadata(String keyspaceName, String functionName, List<String> signature)
    {
        String query = format("SELECT * FROM %s.%s WHERE keyspace_name = ? AND function_name = ? AND signature = ?",
                              SchemaConstants.SYSTEM_KEYSPACE_NAME,
                              SystemKeyspace.LEGACY_FUNCTIONS);
        UntypedResultSet.Row row = query(query, keyspaceName, functionName, signature).one();

        FunctionName name = new FunctionName(keyspaceName, functionName);

        List<ColumnIdentifier> argNames = new ArrayList<>();
        if (row.has("argument_names"))
            for (String arg : row.getList("argument_names", UTF8Type.instance))
                argNames.add(new ColumnIdentifier(arg, true));

        List<AbstractType<?>> argTypes = new ArrayList<>();
        if (row.has("argument_types"))
            for (String type : row.getList("argument_types", UTF8Type.instance))
                argTypes.add(parseType(type));

        AbstractType<?> returnType = parseType(row.getString("return_type"));

        String language = row.getString("language");
        String body = row.getString("body");
        boolean calledOnNullInput = row.getBoolean("called_on_null_input");

        try
        {
            return UDFunction.create(name, argNames, argTypes, returnType, calledOnNullInput, language, body);
        }
        catch (InvalidRequestException e)
        {
            return UDFunction.createBrokenFunction(name, argNames, argTypes, returnType, calledOnNullInput, language, body, e);
        }
    }

    /*
     * Reading UDAs
     */

    private static Collection<Aggregate> readAggregates(Functions functions, String keyspaceName)
    {
        String query = format("SELECT aggregate_name, signature FROM %s.%s WHERE keyspace_name = ?",
                              SchemaConstants.SYSTEM_KEYSPACE_NAME,
                              SystemKeyspace.LEGACY_AGGREGATES);
        HashMultimap<String, List<String>> aggregateSignatures = HashMultimap.create();
        query(query, keyspaceName).forEach(row -> aggregateSignatures.put(row.getString("aggregate_name"), row.getList("signature", UTF8Type.instance)));

        Collection<Aggregate> aggregates = new ArrayList<>();
        aggregateSignatures.entries().forEach(pair -> aggregates.add(readAggregate(functions, keyspaceName, pair.getKey(), pair.getValue())));
        return aggregates;
    }

    private static Aggregate readAggregate(Functions functions, String keyspaceName, String aggregateName, List<String> signature)
    {
        long timestamp = readAggregateTimestamp(keyspaceName, aggregateName, signature);
        UDAggregate metadata = readAggregateMetadata(functions, keyspaceName, aggregateName, signature);
        return new Aggregate(timestamp, metadata);
    }

    private static long readAggregateTimestamp(String keyspaceName, String aggregateName, List<String> signature)
    {
        String query = format("SELECT writeTime(return_type) AS timestamp " +
                              "FROM %s.%s " +
                              "WHERE keyspace_name = ? AND aggregate_name = ? AND signature = ?",
                              SchemaConstants.SYSTEM_KEYSPACE_NAME,
                              SystemKeyspace.LEGACY_AGGREGATES);
        return query(query, keyspaceName, aggregateName, signature).one().getLong("timestamp");
    }

    private static UDAggregate readAggregateMetadata(Functions functions, String keyspaceName, String functionName, List<String> signature)
    {
        String query = format("SELECT * FROM %s.%s WHERE keyspace_name = ? AND aggregate_name = ? AND signature = ?",
                              SchemaConstants.SYSTEM_KEYSPACE_NAME,
                              SystemKeyspace.LEGACY_AGGREGATES);
        UntypedResultSet.Row row = query(query, keyspaceName, functionName, signature).one();

        FunctionName name = new FunctionName(keyspaceName, functionName);

        List<String> types = row.getList("argument_types", UTF8Type.instance);

        List<AbstractType<?>> argTypes = new ArrayList<>();
        if (types != null)
        {
            argTypes = new ArrayList<>(types.size());
            for (String type : types)
                argTypes.add(parseType(type));
        }

        AbstractType<?> returnType = parseType(row.getString("return_type"));

        FunctionName stateFunc = new FunctionName(keyspaceName, row.getString("state_func"));
        AbstractType<?> stateType = parseType(row.getString("state_type"));
        FunctionName finalFunc = row.has("final_func") ? new FunctionName(keyspaceName, row.getString("final_func")) : null;
        ByteBuffer initcond = row.has("initcond") ? row.getBytes("initcond") : null;

        try
        {
            return UDAggregate.create(functions, name, argTypes, returnType, stateFunc, finalFunc, stateType, initcond);
        }
        catch (InvalidRequestException reason)
        {
            return UDAggregate.createBroken(name, argTypes, returnType, initcond, reason);
        }
    }

    private static UntypedResultSet query(String query, Object... values)
    {
        return QueryProcessor.executeOnceInternal(query, values);
    }

    private static AbstractType<?> parseType(String str)
    {
        return TypeParser.parse(str);
    }

    private static final class Keyspace
    {
        final long timestamp;
        final String name;
        final KeyspaceParams params;
        final Collection<Table> tables;
        final Collection<Type> types;
        final Collection<Function> functions;
        final Collection<Aggregate> aggregates;

        Keyspace(long timestamp,
                 String name,
                 KeyspaceParams params,
                 Collection<Table> tables,
                 Collection<Type> types,
                 Collection<Function> functions,
                 Collection<Aggregate> aggregates)
        {
            this.timestamp = timestamp;
            this.name = name;
            this.params = params;
            this.tables = tables;
            this.types = types;
            this.functions = functions;
            this.aggregates = aggregates;
        }
    }

    private static final class Table
    {
        final long timestamp;
        final CFMetaData metadata;

        Table(long timestamp, CFMetaData metadata)
        {
            this.timestamp = timestamp;
            this.metadata = metadata;
        }
    }

    private static final class Type
    {
        final long timestamp;
        final UserType metadata;

        Type(long timestamp, UserType metadata)
        {
            this.timestamp = timestamp;
            this.metadata = metadata;
        }
    }

    private static final class Function
    {
        final long timestamp;
        final UDFunction metadata;

        Function(long timestamp, UDFunction metadata)
        {
            this.timestamp = timestamp;
            this.metadata = metadata;
        }
    }

    private static final class Aggregate
    {
        final long timestamp;
        final UDAggregate metadata;

        Aggregate(long timestamp, UDAggregate metadata)
        {
            this.timestamp = timestamp;
            this.metadata = metadata;
        }
    }
}<|MERGE_RESOLUTION|>--- conflicted
+++ resolved
@@ -172,11 +172,7 @@
         String query = format("SELECT keyspace_name FROM %s.%s", SchemaConstants.SYSTEM_KEYSPACE_NAME, SystemKeyspace.LEGACY_KEYSPACES);
         Collection<String> keyspaceNames = new ArrayList<>();
         query(query).forEach(row -> keyspaceNames.add(row.getString("keyspace_name")));
-<<<<<<< HEAD
-        keyspaceNames.removeAll(SchemaConstants.SYSTEM_KEYSPACE_NAMES);
-=======
-        keyspaceNames.removeAll(Schema.LOCAL_SYSTEM_KEYSPACE_NAMES);
->>>>>>> 9e37967e
+        keyspaceNames.removeAll(SchemaConstants.LOCAL_SYSTEM_KEYSPACE_NAMES);
 
         Collection<Keyspace> keyspaces = new ArrayList<>();
         keyspaceNames.forEach(name -> keyspaces.add(readKeyspace(name)));
