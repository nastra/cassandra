--- conflicted
+++ resolved
@@ -248,7 +248,6 @@
         }
     });
 
-<<<<<<< HEAD
     public static final Gauge<Long> globalBytesRepaired = Metrics.register(globalFactory.createMetricName("BytesRepaired"),
                                                                            new Gauge<Long>()
     {
@@ -276,9 +275,7 @@
         }
     });
 
-=======
     public final Meter readRepairRequests;
->>>>>>> 9ee44db4
     public final Meter shortReadProtectionRequests;
 
     public final Map<Sampler, TopKSampler<ByteBuffer>> samplers;
@@ -829,7 +826,6 @@
         casPropose = new LatencyMetrics(factory, "CasPropose", cfs.keyspace.metric.casPropose);
         casCommit = new LatencyMetrics(factory, "CasCommit", cfs.keyspace.metric.casCommit);
 
-<<<<<<< HEAD
         repairsStarted = createTableCounter("RepairJobsStarted");
         repairsCompleted = createTableCounter("RepairJobsCompleted");
 
@@ -850,9 +846,7 @@
             return 0.0;
         });
 
-=======
         readRepairRequests = Metrics.meter(factory.createMetricName("ReadRepairRequests"));
->>>>>>> 9ee44db4
         shortReadProtectionRequests = Metrics.meter(factory.createMetricName("ShortReadProtectionRequests"));
     }
 
