/*
 * Licensed to the Apache Software Foundation (ASF) under one
 * or more contributor license agreements.  See the NOTICE file
 * distributed with this work for additional information
 * regarding copyright ownership.  The ASF licenses this file
 * to you under the Apache License, Version 2.0 (the
 * "License"); you may not use this file except in compliance
 * with the License.  You may obtain a copy of the License at
 *
 *     http://www.apache.org/licenses/LICENSE-2.0
 *
 * Unless required by applicable law or agreed to in writing, software
 * distributed under the License is distributed on an "AS IS" BASIS,
 * WITHOUT WARRANTIES OR CONDITIONS OF ANY KIND, either express or implied.
 * See the License for the specific language governing permissions and
 * limitations under the License.
 */
package org.apache.cassandra.net;

import java.io.*;
import java.lang.management.ManagementFactory;
import java.net.*;
import java.nio.channels.AsynchronousCloseException;
import java.nio.channels.ClosedChannelException;
import java.nio.channels.ServerSocketChannel;
import java.util.*;
import java.util.concurrent.ConcurrentMap;
import java.util.concurrent.CopyOnWriteArraySet;
import java.util.concurrent.TimeUnit;
import java.util.concurrent.atomic.AtomicInteger;

import javax.management.MBeanServer;
import javax.management.ObjectName;

import com.google.common.annotations.VisibleForTesting;
import com.google.common.base.Function;
import com.google.common.collect.Lists;
import com.google.common.collect.Sets;

import org.cliffc.high_scale_lib.NonBlockingHashMap;
import org.slf4j.Logger;
import org.slf4j.LoggerFactory;
import org.apache.cassandra.concurrent.ScheduledExecutors;
import org.apache.cassandra.concurrent.Stage;
import org.apache.cassandra.concurrent.StageManager;
import org.apache.cassandra.concurrent.TracingAwareExecutorService;
import org.apache.cassandra.config.DatabaseDescriptor;
import org.apache.cassandra.config.EncryptionOptions.ServerEncryptionOptions;
import org.apache.cassandra.db.*;
import org.apache.cassandra.dht.AbstractBounds;
import org.apache.cassandra.dht.BootStrapper;
import org.apache.cassandra.dht.IPartitioner;
import org.apache.cassandra.exceptions.ConfigurationException;
import org.apache.cassandra.gms.EchoMessage;
import org.apache.cassandra.gms.GossipDigestAck;
import org.apache.cassandra.gms.GossipDigestAck2;
import org.apache.cassandra.gms.GossipDigestSyn;
import org.apache.cassandra.io.IVersionedSerializer;
import org.apache.cassandra.io.util.DataInputPlus;
import org.apache.cassandra.io.util.DataOutputPlus;
import org.apache.cassandra.io.util.FileUtils;
import org.apache.cassandra.locator.ILatencySubscriber;
import org.apache.cassandra.metrics.ConnectionMetrics;
import org.apache.cassandra.metrics.DroppedMessageMetrics;
import org.apache.cassandra.repair.messages.RepairMessage;
import org.apache.cassandra.security.SSLFactory;
import org.apache.cassandra.service.*;
import org.apache.cassandra.service.paxos.Commit;
import org.apache.cassandra.service.paxos.PrepareResponse;
import org.apache.cassandra.tracing.TraceState;
import org.apache.cassandra.tracing.Tracing;
import org.apache.cassandra.utils.*;
import org.apache.cassandra.utils.concurrent.SimpleCondition;

public final class MessagingService implements MessagingServiceMBean
{
    public static final String MBEAN_NAME = "org.apache.cassandra.net:type=MessagingService";

    // 8 bits version, so don't waste versions
    public static final int VERSION_12 = 6;
    public static final int VERSION_20 = 7;
    public static final int VERSION_21 = 8;
    public static final int VERSION_22 = 9;
    public static final int VERSION_30 = 10;
    public static final int current_version = VERSION_30;

    public static final String FAILURE_CALLBACK_PARAM = "CAL_BAC";
    public static final byte[] ONE_BYTE = new byte[1];
    public static final String FAILURE_RESPONSE_PARAM = "FAIL";

    /**
     * we preface every message with this number so the recipient can validate the sender is sane
     */
    public static final int PROTOCOL_MAGIC = 0xCA552DFA;

    /* All verb handler identifiers */
    public enum Verb
    {
        MUTATION,
        @Deprecated BINARY,
        READ_REPAIR,
        READ,
        REQUEST_RESPONSE, // client-initiated reads and writes
        @Deprecated STREAM_INITIATE,
        @Deprecated STREAM_INITIATE_DONE,
        @Deprecated STREAM_REPLY,
        @Deprecated STREAM_REQUEST,
        @Deprecated RANGE_SLICE,
        @Deprecated BOOTSTRAP_TOKEN,
        @Deprecated TREE_REQUEST,
        @Deprecated TREE_RESPONSE,
        @Deprecated JOIN,
        GOSSIP_DIGEST_SYN,
        GOSSIP_DIGEST_ACK,
        GOSSIP_DIGEST_ACK2,
        @Deprecated DEFINITIONS_ANNOUNCE,
        DEFINITIONS_UPDATE,
        TRUNCATE,
        SCHEMA_CHECK,
        @Deprecated INDEX_SCAN,
        REPLICATION_FINISHED,
        INTERNAL_RESPONSE, // responses to internal calls
        COUNTER_MUTATION,
        @Deprecated STREAMING_REPAIR_REQUEST,
        @Deprecated STREAMING_REPAIR_RESPONSE,
        SNAPSHOT, // Similar to nt snapshot
        MIGRATION_REQUEST,
        GOSSIP_SHUTDOWN,
        _TRACE, // dummy verb so we can use MS.droppedMessagesMap
        ECHO,
        REPAIR_MESSAGE,
        // use as padding for backwards compatability where a previous version needs to validate a verb from the future.
        PAXOS_PREPARE,
        PAXOS_PROPOSE,
        PAXOS_COMMIT,
        @Deprecated PAGED_RANGE,
        BATCHLOG_MUTATION,
        // remember to add new verbs at the end, since we serialize by ordinal
        UNUSED_1,
        UNUSED_2,
        UNUSED_3,
        UNUSED_4,
        UNUSED_5,
        ;
    }

    public static final EnumMap<MessagingService.Verb, Stage> verbStages = new EnumMap<MessagingService.Verb, Stage>(MessagingService.Verb.class)
    {{
        put(Verb.MUTATION, Stage.MUTATION);
        put(Verb.COUNTER_MUTATION, Stage.COUNTER_MUTATION);
        put(Verb.BATCHLOG_MUTATION, Stage.BATCHLOG_MUTATION);
        put(Verb.READ_REPAIR, Stage.MUTATION);
        put(Verb.TRUNCATE, Stage.MUTATION);
        put(Verb.PAXOS_PREPARE, Stage.MUTATION);
        put(Verb.PAXOS_PROPOSE, Stage.MUTATION);
        put(Verb.PAXOS_COMMIT, Stage.MUTATION);

        put(Verb.READ, Stage.READ);
        put(Verb.RANGE_SLICE, Stage.READ);
        put(Verb.INDEX_SCAN, Stage.READ);
        put(Verb.PAGED_RANGE, Stage.READ);

        put(Verb.REQUEST_RESPONSE, Stage.REQUEST_RESPONSE);
        put(Verb.INTERNAL_RESPONSE, Stage.INTERNAL_RESPONSE);

        put(Verb.STREAM_REPLY, Stage.MISC); // actually handled by FileStreamTask and streamExecutors
        put(Verb.STREAM_REQUEST, Stage.MISC);
        put(Verb.REPLICATION_FINISHED, Stage.MISC);
        put(Verb.SNAPSHOT, Stage.MISC);

        put(Verb.TREE_REQUEST, Stage.ANTI_ENTROPY);
        put(Verb.TREE_RESPONSE, Stage.ANTI_ENTROPY);
        put(Verb.STREAMING_REPAIR_REQUEST, Stage.ANTI_ENTROPY);
        put(Verb.STREAMING_REPAIR_RESPONSE, Stage.ANTI_ENTROPY);
        put(Verb.REPAIR_MESSAGE, Stage.ANTI_ENTROPY);
        put(Verb.GOSSIP_DIGEST_ACK, Stage.GOSSIP);
        put(Verb.GOSSIP_DIGEST_ACK2, Stage.GOSSIP);
        put(Verb.GOSSIP_DIGEST_SYN, Stage.GOSSIP);
        put(Verb.GOSSIP_SHUTDOWN, Stage.GOSSIP);

        put(Verb.DEFINITIONS_UPDATE, Stage.MIGRATION);
        put(Verb.SCHEMA_CHECK, Stage.MIGRATION);
        put(Verb.MIGRATION_REQUEST, Stage.MIGRATION);
        put(Verb.INDEX_SCAN, Stage.READ);
        put(Verb.REPLICATION_FINISHED, Stage.MISC);
        put(Verb.COUNTER_MUTATION, Stage.MUTATION);
        put(Verb.SNAPSHOT, Stage.MISC);
        put(Verb.ECHO, Stage.GOSSIP);

        put(Verb.UNUSED_1, Stage.INTERNAL_RESPONSE);
        put(Verb.UNUSED_2, Stage.INTERNAL_RESPONSE);
        put(Verb.UNUSED_3, Stage.INTERNAL_RESPONSE);
    }};

    /**
     * Messages we receive in IncomingTcpConnection have a Verb that tells us what kind of message it is.
     * Most of the time, this is enough to determine how to deserialize the message payload.
     * The exception is the REQUEST_RESPONSE verb, which just means "a reply to something you told me to do."
     * Traditionally, this was fine since each VerbHandler knew what type of payload it expected, and
     * handled the deserialization itself.  Now that we do that in ITC, to avoid the extra copy to an
     * intermediary byte[] (See CASSANDRA-3716), we need to wire that up to the CallbackInfo object
     * (see below).
     */
    public static final EnumMap<Verb, IVersionedSerializer<?>> verbSerializers = new EnumMap<Verb, IVersionedSerializer<?>>(Verb.class)
    {{
        put(Verb.REQUEST_RESPONSE, CallbackDeterminedSerializer.instance);
        put(Verb.INTERNAL_RESPONSE, CallbackDeterminedSerializer.instance);

        put(Verb.MUTATION, Mutation.serializer);
        put(Verb.BATCHLOG_MUTATION, Mutation.serializer);
        put(Verb.READ_REPAIR, Mutation.serializer);
        put(Verb.READ, ReadCommand.serializer);
        put(Verb.RANGE_SLICE, ReadCommand.legacyRangeSliceCommandSerializer);
        put(Verb.PAGED_RANGE, ReadCommand.legacyPagedRangeCommandSerializer);
        put(Verb.BOOTSTRAP_TOKEN, BootStrapper.StringSerializer.instance);
        put(Verb.REPAIR_MESSAGE, RepairMessage.serializer);
        put(Verb.GOSSIP_DIGEST_ACK, GossipDigestAck.serializer);
        put(Verb.GOSSIP_DIGEST_ACK2, GossipDigestAck2.serializer);
        put(Verb.GOSSIP_DIGEST_SYN, GossipDigestSyn.serializer);
        put(Verb.DEFINITIONS_UPDATE, MigrationManager.MigrationsSerializer.instance);
        put(Verb.TRUNCATE, Truncation.serializer);
        put(Verb.REPLICATION_FINISHED, null);
        put(Verb.COUNTER_MUTATION, CounterMutation.serializer);
        put(Verb.SNAPSHOT, SnapshotCommand.serializer);
        put(Verb.ECHO, EchoMessage.serializer);
        put(Verb.PAXOS_PREPARE, Commit.serializer);
        put(Verb.PAXOS_PROPOSE, Commit.serializer);
        put(Verb.PAXOS_COMMIT, Commit.serializer);
    }};

    /**
     * A Map of what kind of serializer to wire up to a REQUEST_RESPONSE callback, based on outbound Verb.
     */
    public static final EnumMap<Verb, IVersionedSerializer<?>> callbackDeserializers = new EnumMap<Verb, IVersionedSerializer<?>>(Verb.class)
    {{
        put(Verb.MUTATION, WriteResponse.serializer);
        put(Verb.BATCHLOG_MUTATION, WriteResponse.serializer);
        put(Verb.READ_REPAIR, WriteResponse.serializer);
        put(Verb.COUNTER_MUTATION, WriteResponse.serializer);
        put(Verb.RANGE_SLICE, ReadResponse.legacyRangeSliceReplySerializer);
        put(Verb.PAGED_RANGE, ReadResponse.legacyRangeSliceReplySerializer);
        put(Verb.READ, ReadResponse.serializer);
        put(Verb.TRUNCATE, TruncateResponse.serializer);
        put(Verb.SNAPSHOT, null);

        put(Verb.MIGRATION_REQUEST, MigrationManager.MigrationsSerializer.instance);
        put(Verb.SCHEMA_CHECK, UUIDSerializer.serializer);
        put(Verb.BOOTSTRAP_TOKEN, BootStrapper.StringSerializer.instance);
        put(Verb.REPLICATION_FINISHED, null);

        put(Verb.PAXOS_PREPARE, PrepareResponse.serializer);
        put(Verb.PAXOS_PROPOSE, BooleanSerializer.serializer);
    }};

    /* This records all the results mapped by message Id */
    private final ExpiringMap<Integer, CallbackInfo> callbacks;

    /**
     * a placeholder class that means "deserialize using the callback." We can't implement this without
     * special-case code in InboundTcpConnection because there is no way to pass the message id to IVersionedSerializer.
     */
    static class CallbackDeterminedSerializer implements IVersionedSerializer<Object>
    {
        public static final CallbackDeterminedSerializer instance = new CallbackDeterminedSerializer();

        public Object deserialize(DataInputPlus in, int version) throws IOException
        {
            throw new UnsupportedOperationException();
        }

        public void serialize(Object o, DataOutputPlus out, int version) throws IOException
        {
            throw new UnsupportedOperationException();
        }

        public long serializedSize(Object o, int version)
        {
            throw new UnsupportedOperationException();
        }
    }

    /* Lookup table for registering message handlers based on the verb. */
    private final Map<Verb, IVerbHandler> verbHandlers;

    private final ConcurrentMap<InetAddress, OutboundTcpConnectionPool> connectionManagers = new NonBlockingHashMap<InetAddress, OutboundTcpConnectionPool>();

    private static final Logger logger = LoggerFactory.getLogger(MessagingService.class);
    private static final int LOG_DROPPED_INTERVAL_IN_MS = 5000;

    private final List<SocketThread> socketThreads = Lists.newArrayList();
    private final SimpleCondition listenGate;

    /**
     * Verbs it's okay to drop if the request has been queued longer than the request timeout.  These
     * all correspond to client requests or something triggered by them; we don't want to
     * drop internal messages like bootstrap or repair notifications.
     */
    public static final EnumSet<Verb> DROPPABLE_VERBS = EnumSet.of(Verb._TRACE,
                                                                   Verb.MUTATION,
                                                                   Verb.BATCHLOG_MUTATION, //FIXME: should this be droppable??
                                                                   Verb.COUNTER_MUTATION,
                                                                   Verb.READ_REPAIR,
                                                                   Verb.READ,
                                                                   Verb.RANGE_SLICE,
                                                                   Verb.PAGED_RANGE,
                                                                   Verb.REQUEST_RESPONSE);


    private static final class DroppedMessages
    {
        final DroppedMessageMetrics metrics;
        final AtomicInteger droppedInternalTimeout;
        final AtomicInteger droppedCrossNodeTimeout;

        DroppedMessages(Verb verb)
        {
            this.metrics = new DroppedMessageMetrics(verb);
            this.droppedInternalTimeout = new AtomicInteger(0);
            this.droppedCrossNodeTimeout = new AtomicInteger(0);
        }

    }
    // total dropped message counts for server lifetime
    private final Map<Verb, DroppedMessages> droppedMessagesMap = new EnumMap<>(Verb.class);

    private final List<ILatencySubscriber> subscribers = new ArrayList<ILatencySubscriber>();

    // protocol versions of the other nodes in the cluster
    private final ConcurrentMap<InetAddress, Integer> versions = new NonBlockingHashMap<InetAddress, Integer>();

    // message sinks are a testing hook
    private final Set<IMessageSink> messageSinks = new CopyOnWriteArraySet<>();

    public void addMessageSink(IMessageSink sink)
    {
        messageSinks.add(sink);
    }

    public void clearMessageSinks()
    {
        messageSinks.clear();
    }

    private static class MSHandle
    {
        public static final MessagingService instance = new MessagingService(false);
    }

    public static MessagingService instance()
    {
        return MSHandle.instance;
    }

    private static class MSTestHandle
    {
        public static final MessagingService instance = new MessagingService(true);
    }

    static MessagingService test()
    {
        return MSTestHandle.instance;
    }

    private MessagingService(boolean testOnly)
    {
        for (Verb verb : DROPPABLE_VERBS)
            droppedMessagesMap.put(verb, new DroppedMessages(verb));

        listenGate = new SimpleCondition();
        verbHandlers = new EnumMap<Verb, IVerbHandler>(Verb.class);
        if (!testOnly)
        {
            Runnable logDropped = new Runnable()
            {
                public void run()
                {
                    logDroppedMessages();
                }
            };
            ScheduledExecutors.scheduledTasks.scheduleWithFixedDelay(logDropped, LOG_DROPPED_INTERVAL_IN_MS, LOG_DROPPED_INTERVAL_IN_MS, TimeUnit.MILLISECONDS);
        }

        Function<Pair<Integer, ExpiringMap.CacheableObject<CallbackInfo>>, ?> timeoutReporter = new Function<Pair<Integer, ExpiringMap.CacheableObject<CallbackInfo>>, Object>()
        {
            public Object apply(Pair<Integer, ExpiringMap.CacheableObject<CallbackInfo>> pair)
            {
                final CallbackInfo expiredCallbackInfo = pair.right.value;
                maybeAddLatency(expiredCallbackInfo.callback, expiredCallbackInfo.target, pair.right.timeout);
                ConnectionMetrics.totalTimeouts.mark();
                getConnectionPool(expiredCallbackInfo.target).incrementTimeout();
                if (expiredCallbackInfo.isFailureCallback())
                {
                    StageManager.getStage(Stage.INTERNAL_RESPONSE).submit(new Runnable() {
                        @Override
                        public void run() {
                            ((IAsyncCallbackWithFailure)expiredCallbackInfo.callback).onFailure(expiredCallbackInfo.target);
                        }
                    });
                }

                if (expiredCallbackInfo.shouldHint())
                {
                    Mutation mutation = ((WriteCallbackInfo) expiredCallbackInfo).mutation();
                    return StorageProxy.submitHint(mutation, expiredCallbackInfo.target, null);
                }

                return null;
            }
        };

        callbacks = new ExpiringMap<>(DatabaseDescriptor.getMinRpcTimeout(), timeoutReporter);

        if (!testOnly)
        {
            MBeanServer mbs = ManagementFactory.getPlatformMBeanServer();
            try
            {
                mbs.registerMBean(this, new ObjectName(MBEAN_NAME));
            }
            catch (Exception e)
            {
                throw new RuntimeException(e);
            }
        }
    }

    /**
     * Track latency information for the dynamic snitch
     *
     * @param cb      the callback associated with this message -- this lets us know if it's a message type we're interested in
     * @param address the host that replied to the message
     * @param latency
     */
    public void maybeAddLatency(IAsyncCallback cb, InetAddress address, long latency)
    {
        if (cb.isLatencyForSnitch())
            addLatency(address, latency);
    }

    public void addLatency(InetAddress address, long latency)
    {
        for (ILatencySubscriber subscriber : subscribers)
            subscriber.receiveTiming(address, latency);
    }

    /**
     * called from gossiper when it notices a node is not responding.
     */
    public void convict(InetAddress ep)
    {
        logger.debug("Resetting pool for {}", ep);
        getConnectionPool(ep).reset();
    }

    /**
     * Listen on the specified port.
     *
     * @param localEp InetAddress whose port to listen on.
     */
    public void listen(InetAddress localEp) throws ConfigurationException
    {
        callbacks.reset(); // hack to allow tests to stop/restart MS
        for (ServerSocket ss : getServerSockets(localEp))
        {
            SocketThread th = new SocketThread(ss, "ACCEPT-" + localEp);
            th.start();
            socketThreads.add(th);
        }
        listenGate.signalAll();
    }

    @SuppressWarnings("resource")
    private List<ServerSocket> getServerSockets(InetAddress localEp) throws ConfigurationException
    {
        final List<ServerSocket> ss = new ArrayList<ServerSocket>(2);
        if (DatabaseDescriptor.getServerEncryptionOptions().internode_encryption != ServerEncryptionOptions.InternodeEncryption.none)
        {
            try
            {
                ss.add(SSLFactory.getServerSocket(DatabaseDescriptor.getServerEncryptionOptions(), localEp, DatabaseDescriptor.getSSLStoragePort()));
            }
            catch (IOException e)
            {
                throw new ConfigurationException("Unable to create ssl socket", e);
            }
            // setReuseAddress happens in the factory.
            logger.info("Starting Encrypted Messaging Service on SSL port {}", DatabaseDescriptor.getSSLStoragePort());
        }

        if (DatabaseDescriptor.getServerEncryptionOptions().internode_encryption != ServerEncryptionOptions.InternodeEncryption.all)
        {
            ServerSocketChannel serverChannel = null;
            try
            {
                serverChannel = ServerSocketChannel.open();
            }
            catch (IOException e)
            {
                throw new RuntimeException(e);
            }
            ServerSocket socket = serverChannel.socket();
            try
            {
                socket.setReuseAddress(true);
            }
            catch (SocketException e)
            {
                FileUtils.closeQuietly(socket);
                throw new ConfigurationException("Insufficient permissions to setReuseAddress", e);
            }
            InetSocketAddress address = new InetSocketAddress(localEp, DatabaseDescriptor.getStoragePort());
            try
            {
                socket.bind(address,500);
            }
            catch (BindException e)
            {
                FileUtils.closeQuietly(socket);
                if (e.getMessage().contains("in use"))
                    throw new ConfigurationException(address + " is in use by another process.  Change listen_address:storage_port in cassandra.yaml to values that do not conflict with other services");
                else if (e.getMessage().contains("Cannot assign requested address"))
                    throw new ConfigurationException("Unable to bind to address " + address
                                                     + ". Set listen_address in cassandra.yaml to an interface you can bind to, e.g., your private IP address on EC2");
                else
                    throw new RuntimeException(e);
            }
            catch (IOException e)
            {
                FileUtils.closeQuietly(socket);
                throw new RuntimeException(e);
            }
            logger.info("Starting Messaging Service on port {}", DatabaseDescriptor.getStoragePort());
            ss.add(socket);
        }
        return ss;
    }

    public void waitUntilListening()
    {
        try
        {
            listenGate.await();
        }
        catch (InterruptedException ie)
        {
            logger.debug("await interrupted");
        }
    }

    public boolean isListening()
    {
        return listenGate.isSignaled();
    }

    public void destroyConnectionPool(InetAddress to)
    {
        OutboundTcpConnectionPool cp = connectionManagers.get(to);
        if (cp == null)
            return;
        cp.close();
        connectionManagers.remove(to);
    }

    public OutboundTcpConnectionPool getConnectionPool(InetAddress to)
    {
        OutboundTcpConnectionPool cp = connectionManagers.get(to);
        if (cp == null)
        {
            cp = new OutboundTcpConnectionPool(to);
            OutboundTcpConnectionPool existingPool = connectionManagers.putIfAbsent(to, cp);
            if (existingPool != null)
                cp = existingPool;
            else
                cp.start();
        }
        cp.waitForStarted();
        return cp;
    }


    public OutboundTcpConnection getConnection(InetAddress to, MessageOut msg)
    {
        return getConnectionPool(to).getConnection(msg);
    }

    /**
     * Register a verb and the corresponding verb handler with the
     * Messaging Service.
     *
     * @param verb
     * @param verbHandler handler for the specified verb
     */
    public void registerVerbHandlers(Verb verb, IVerbHandler verbHandler)
    {
        assert !verbHandlers.containsKey(verb);
        verbHandlers.put(verb, verbHandler);
    }

    /**
     * This method returns the verb handler associated with the registered
     * verb. If no handler has been registered then null is returned.
     *
     * @param type for which the verb handler is sought
     * @return a reference to IVerbHandler which is the handler for the specified verb
     */
    public IVerbHandler getVerbHandler(Verb type)
    {
        return verbHandlers.get(type);
    }

    public int addCallback(IAsyncCallback cb, MessageOut message, InetAddress to, long timeout, boolean failureCallback)
    {
        assert message.verb != Verb.MUTATION; // mutations need to call the overload with a ConsistencyLevel
        int messageId = nextId();
        CallbackInfo previous = callbacks.put(messageId, new CallbackInfo(to, cb, callbackDeserializers.get(message.verb), failureCallback), timeout);
        assert previous == null : String.format("Callback already exists for id %d! (%s)", messageId, previous);
        return messageId;
    }

    public int addCallback(IAsyncCallback cb,
                           MessageOut<?> message,
                           InetAddress to,
                           long timeout,
                           ConsistencyLevel consistencyLevel,
                           boolean allowHints)
    {
<<<<<<< HEAD
        assert message.verb == Verb.MUTATION
               || message.verb == Verb.BATCHLOG_MUTATION
               || message.verb == Verb.COUNTER_MUTATION;
=======
        assert message.verb == Verb.MUTATION || message.verb == Verb.COUNTER_MUTATION || message.verb == Verb.PAXOS_COMMIT;
>>>>>>> 0b99d33e
        int messageId = nextId();

        CallbackInfo previous = callbacks.put(messageId,
                                              new WriteCallbackInfo(to,
                                                                    cb,
                                                                    message,
                                                                    callbackDeserializers.get(message.verb),
                                                                    consistencyLevel,
                                                                    allowHints),
                                                                    timeout);
        assert previous == null : String.format("Callback already exists for id %d! (%s)", messageId, previous);
        return messageId;
    }

    private static final AtomicInteger idGen = new AtomicInteger(0);

    private static int nextId()
    {
        return idGen.incrementAndGet();
    }

    public int sendRR(MessageOut message, InetAddress to, IAsyncCallback cb)
    {
        return sendRR(message, to, cb, message.getTimeout(), false);
    }

    public int sendRRWithFailure(MessageOut message, InetAddress to, IAsyncCallbackWithFailure cb)
    {
        return sendRR(message, to, cb, message.getTimeout(), true);
    }

    /**
     * Send a non-mutation message to a given endpoint. This method specifies a callback
     * which is invoked with the actual response.
     *
     * @param message message to be sent.
     * @param to      endpoint to which the message needs to be sent
     * @param cb      callback interface which is used to pass the responses or
     *                suggest that a timeout occurred to the invoker of the send().
     * @param timeout the timeout used for expiration
     * @return an reference to message id used to match with the result
     */
    public int sendRR(MessageOut message, InetAddress to, IAsyncCallback cb, long timeout, boolean failureCallback)
    {
        int id = addCallback(cb, message, to, timeout, failureCallback);
        sendOneWay(failureCallback ? message.withParameter(FAILURE_CALLBACK_PARAM, ONE_BYTE) : message, id, to);
        return id;
    }

    /**
     * Send a mutation message or a Paxos Commit to a given endpoint. This method specifies a callback
     * which is invoked with the actual response.
     * Also holds the message (only mutation messages) to determine if it
     * needs to trigger a hint (uses StorageProxy for that).
     *
     * @param message message to be sent.
     * @param to      endpoint to which the message needs to be sent
     * @param handler callback interface which is used to pass the responses or
     *                suggest that a timeout occurred to the invoker of the send().
     * @return an reference to message id used to match with the result
     */
    public int sendRR(MessageOut<?> message,
                      InetAddress to,
                      AbstractWriteResponseHandler<?> handler,
                      boolean allowHints)
    {
        int id = addCallback(handler, message, to, message.getTimeout(), handler.consistencyLevel, allowHints);
        sendOneWay(message.withParameter(FAILURE_CALLBACK_PARAM, ONE_BYTE), id, to);
        return id;
    }

    public void sendOneWay(MessageOut message, InetAddress to)
    {
        sendOneWay(message, nextId(), to);
    }

    public void sendReply(MessageOut message, int id, InetAddress to)
    {
        sendOneWay(message, id, to);
    }

    /**
     * Send a message to a given endpoint. This method adheres to the fire and forget
     * style messaging.
     *
     * @param message messages to be sent.
     * @param to      endpoint to which the message needs to be sent
     */
    public void sendOneWay(MessageOut message, int id, InetAddress to)
    {
        if (logger.isTraceEnabled())
            logger.trace("{} sending {} to {}@{}", FBUtilities.getBroadcastAddress(), message.verb, id, to);

        if (to.equals(FBUtilities.getBroadcastAddress()))
            logger.trace("Message-to-self {} going over MessagingService", message);

        // message sinks are a testing hook
        for (IMessageSink ms : messageSinks)
            if (!ms.allowOutgoingMessage(message, id, to))
                return;

        // get pooled connection (really, connection queue)
        OutboundTcpConnection connection = getConnection(to, message);

        // write it
        connection.enqueue(message, id);
    }

    public <T> AsyncOneResponse<T> sendRR(MessageOut message, InetAddress to)
    {
        AsyncOneResponse<T> iar = new AsyncOneResponse<T>();
        sendRR(message, to, iar);
        return iar;
    }

    public void register(ILatencySubscriber subcriber)
    {
        subscribers.add(subcriber);
    }

    public void clearCallbacksUnsafe()
    {
        callbacks.reset();
    }

    /**
     * Wait for callbacks and don't allow any more to be created (since they could require writing hints)
     */
    public void shutdown()
    {
        logger.info("Waiting for messaging service to quiesce");
        // We may need to schedule hints on the mutation stage, so it's erroneous to shut down the mutation stage first
        assert !StageManager.getStage(Stage.MUTATION).isShutdown();

        // the important part
        callbacks.shutdownBlocking();

        // attempt to humor tests that try to stop and restart MS
        try
        {
            for (SocketThread th : socketThreads)
                th.close();
        }
        catch (IOException e)
        {
            throw new IOError(e);
        }
    }

    public void receive(MessageIn message, int id, long timestamp, boolean isCrossNodeTimestamp)
    {
        TraceState state = Tracing.instance.initializeFromMessage(message);
        if (state != null)
            state.trace("{} message received from {}", message.verb, message.from);

        // message sinks are a testing hook
        for (IMessageSink ms : messageSinks)
            if (!ms.allowIncomingMessage(message, id))
                return;

        Runnable runnable = new MessageDeliveryTask(message, id, timestamp, isCrossNodeTimestamp);
        TracingAwareExecutorService stage = StageManager.getStage(message.getMessageType());
        assert stage != null : "No stage for message type " + message.verb;

        stage.execute(runnable, state);
    }

    public void setCallbackForTests(int messageId, CallbackInfo callback)
    {
        callbacks.put(messageId, callback);
    }

    public CallbackInfo getRegisteredCallback(int messageId)
    {
        return callbacks.get(messageId);
    }

    public CallbackInfo removeRegisteredCallback(int messageId)
    {
        return callbacks.remove(messageId);
    }

    /**
     * @return System.nanoTime() when callback was created.
     */
    public long getRegisteredCallbackAge(int messageId)
    {
        return callbacks.getAge(messageId);
    }

    public static void validateMagic(int magic) throws IOException
    {
        if (magic != PROTOCOL_MAGIC)
            throw new IOException("invalid protocol header");
    }

    public static int getBits(int packed, int start, int count)
    {
        return packed >>> (start + 1) - count & ~(-1 << count);
    }

    /**
     * @return the last version associated with address, or @param version if this is the first such version
     */
    public int setVersion(InetAddress endpoint, int version)
    {
        logger.debug("Setting version {} for {}", version, endpoint);
        Integer v = versions.put(endpoint, version);
        return v == null ? version : v;
    }

    public void resetVersion(InetAddress endpoint)
    {
        logger.debug("Resetting version for {}", endpoint);
        versions.remove(endpoint);
    }

    public int getVersion(InetAddress endpoint)
    {
        Integer v = versions.get(endpoint);
        if (v == null)
        {
            // we don't know the version. assume current. we'll know soon enough if that was incorrect.
            logger.trace("Assuming current protocol version for {}", endpoint);
            return MessagingService.current_version;
        }
        else
            return Math.min(v, MessagingService.current_version);
    }

    public int getVersion(String endpoint) throws UnknownHostException
    {
        return getVersion(InetAddress.getByName(endpoint));
    }

    public int getRawVersion(InetAddress endpoint)
    {
        Integer v = versions.get(endpoint);
        if (v == null)
            throw new IllegalStateException("getRawVersion() was called without checking knowsVersion() result first");
        return v;
    }

    public boolean knowsVersion(InetAddress endpoint)
    {
        return versions.containsKey(endpoint);
    }

    public void incrementDroppedMessages(Verb verb)
    {
        incrementDroppedMessages(verb, false);
    }

    public void incrementDroppedMessages(Verb verb, boolean isCrossNodeTimeout)
    {
        assert DROPPABLE_VERBS.contains(verb) : "Verb " + verb + " should not legally be dropped";
        incrementDroppedMessages(droppedMessagesMap.get(verb), isCrossNodeTimeout);
    }

    private void incrementDroppedMessages(DroppedMessages droppedMessages, boolean isCrossNodeTimeout)
    {
        droppedMessages.metrics.dropped.mark();
        if (isCrossNodeTimeout)
            droppedMessages.droppedCrossNodeTimeout.incrementAndGet();
        else
            droppedMessages.droppedInternalTimeout.incrementAndGet();
    }

    private void logDroppedMessages()
    {
        List<String> logs = getDroppedMessagesLogs();
        for (String log : logs)
            logger.info(log);

        if (logs.size() > 0)
            StatusLogger.log();
    }

    @VisibleForTesting
    List<String> getDroppedMessagesLogs()
    {
        List<String> ret = new ArrayList<>();
        for (Map.Entry<Verb, DroppedMessages> entry : droppedMessagesMap.entrySet())
        {
            Verb verb = entry.getKey();
            DroppedMessages droppedMessages = entry.getValue();

            int droppedInternalTimeout = droppedMessages.droppedInternalTimeout.getAndSet(0);
            int droppedCrossNodeTimeout = droppedMessages.droppedCrossNodeTimeout.getAndSet(0);
            if (droppedInternalTimeout > 0 || droppedCrossNodeTimeout > 0)
            {
                ret.add(String.format("%s messages were dropped in last %d ms: %d for internal timeout and %d for cross node timeout",
                                      verb,
                                      LOG_DROPPED_INTERVAL_IN_MS,
                                      droppedInternalTimeout,
                                      droppedCrossNodeTimeout));
            }
        }
        return ret;
    }

    private static class SocketThread extends Thread
    {
        private final ServerSocket server;
        private final Set<Closeable> connections = Sets.newConcurrentHashSet();

        SocketThread(ServerSocket server, String name)
        {
            super(name);
            this.server = server;
        }

        @SuppressWarnings("resource")
        public void run()
        {
            while (!server.isClosed())
            {
                Socket socket = null;
                try
                {
                    socket = server.accept();
                    if (!authenticate(socket))
                    {
                        logger.debug("remote failed to authenticate");
                        socket.close();
                        continue;
                    }

                    socket.setKeepAlive(true);
                    socket.setSoTimeout(2 * OutboundTcpConnection.WAIT_FOR_VERSION_MAX_TIME);
                    // determine the connection type to decide whether to buffer
                    DataInputStream in = new DataInputStream(socket.getInputStream());
                    MessagingService.validateMagic(in.readInt());
                    int header = in.readInt();
                    boolean isStream = MessagingService.getBits(header, 3, 1) == 1;
                    int version = MessagingService.getBits(header, 15, 8);
                    logger.debug("Connection version {} from {}", version, socket.getInetAddress());
                    socket.setSoTimeout(0);

                    Thread thread = isStream
                                  ? new IncomingStreamingConnection(version, socket, connections)
                                  : new IncomingTcpConnection(version, MessagingService.getBits(header, 2, 1) == 1, socket, connections);
                    thread.start();
                    connections.add((Closeable) thread);
                }
                catch (AsynchronousCloseException e)
                {
                    // this happens when another thread calls close().
                    logger.debug("Asynchronous close seen by server thread");
                    break;
                }
                catch (ClosedChannelException e)
                {
                    logger.debug("MessagingService server thread already closed");
                    break;
                }
                catch (IOException e)
                {
                    logger.debug("Error reading the socket " + socket, e);
                    FileUtils.closeQuietly(socket);
                }
            }
            logger.info("MessagingService has terminated the accept() thread");
        }

        void close() throws IOException
        {
            logger.debug("Closing accept() thread");

            try
            {
                server.close();
            }
            catch (IOException e)
            {
                // dirty hack for clean shutdown on OSX w/ Java >= 1.8.0_20
                // see https://issues.apache.org/jira/browse/CASSANDRA-8220
                // see https://bugs.openjdk.java.net/browse/JDK-8050499
                if (!"Unknown error: 316".equals(e.getMessage()) || !"Mac OS X".equals(System.getProperty("os.name")))
                    throw e;
            }

            for (Closeable connection : connections)
            {
                connection.close();
            }
        }

        private boolean authenticate(Socket socket)
        {
            return DatabaseDescriptor.getInternodeAuthenticator().authenticate(socket.getInetAddress(), socket.getPort());
        }
    }

    public Map<String, Integer> getLargeMessagePendingTasks()
    {
        Map<String, Integer> pendingTasks = new HashMap<String, Integer>(connectionManagers.size());
        for (Map.Entry<InetAddress, OutboundTcpConnectionPool> entry : connectionManagers.entrySet())
            pendingTasks.put(entry.getKey().getHostAddress(), entry.getValue().largeMessages.getPendingMessages());
        return pendingTasks;
    }

    public int getLargeMessagePendingTasks(InetAddress address)
    {
        OutboundTcpConnectionPool connection = connectionManagers.get(address);
        return connection == null ? 0 : connection.largeMessages.getPendingMessages();
    }

    public Map<String, Long> getLargeMessageCompletedTasks()
    {
        Map<String, Long> completedTasks = new HashMap<String, Long>(connectionManagers.size());
        for (Map.Entry<InetAddress, OutboundTcpConnectionPool> entry : connectionManagers.entrySet())
            completedTasks.put(entry.getKey().getHostAddress(), entry.getValue().largeMessages.getCompletedMesssages());
        return completedTasks;
    }

    public Map<String, Long> getLargeMessageDroppedTasks()
    {
        Map<String, Long> droppedTasks = new HashMap<String, Long>(connectionManagers.size());
        for (Map.Entry<InetAddress, OutboundTcpConnectionPool> entry : connectionManagers.entrySet())
            droppedTasks.put(entry.getKey().getHostAddress(), entry.getValue().largeMessages.getDroppedMessages());
        return droppedTasks;
    }

    public Map<String, Integer> getSmallMessagePendingTasks()
    {
        Map<String, Integer> pendingTasks = new HashMap<String, Integer>(connectionManagers.size());
        for (Map.Entry<InetAddress, OutboundTcpConnectionPool> entry : connectionManagers.entrySet())
            pendingTasks.put(entry.getKey().getHostAddress(), entry.getValue().smallMessages.getPendingMessages());
        return pendingTasks;
    }

    public Map<String, Long> getSmallMessageCompletedTasks()
    {
        Map<String, Long> completedTasks = new HashMap<String, Long>(connectionManagers.size());
        for (Map.Entry<InetAddress, OutboundTcpConnectionPool> entry : connectionManagers.entrySet())
            completedTasks.put(entry.getKey().getHostAddress(), entry.getValue().smallMessages.getCompletedMesssages());
        return completedTasks;
    }

    public Map<String, Long> getSmallMessageDroppedTasks()
    {
        Map<String, Long> droppedTasks = new HashMap<String, Long>(connectionManagers.size());
        for (Map.Entry<InetAddress, OutboundTcpConnectionPool> entry : connectionManagers.entrySet())
            droppedTasks.put(entry.getKey().getHostAddress(), entry.getValue().smallMessages.getDroppedMessages());
        return droppedTasks;
    }

    public Map<String, Integer> getDroppedMessages()
    {
        Map<String, Integer> map = new HashMap<>(droppedMessagesMap.size());
        for (Map.Entry<Verb, DroppedMessages> entry : droppedMessagesMap.entrySet())
            map.put(entry.getKey().toString(), (int) entry.getValue().metrics.dropped.getCount());
        return map;
    }


    public long getTotalTimeouts()
    {
        return ConnectionMetrics.totalTimeouts.getCount();
    }

    public Map<String, Long> getTimeoutsPerHost()
    {
        Map<String, Long> result = new HashMap<String, Long>(connectionManagers.size());
        for (Map.Entry<InetAddress, OutboundTcpConnectionPool> entry: connectionManagers.entrySet())
        {
            String ip = entry.getKey().getHostAddress();
            long recent = entry.getValue().getTimeouts();
            result.put(ip, recent);
        }
        return result;
    }

    public static IPartitioner globalPartitioner()
    {
        return StorageService.instance.getTokenMetadata().partitioner;
    }

    public static void validatePartitioner(Collection<? extends AbstractBounds<?>> allBounds)
    {
        for (AbstractBounds<?> bounds : allBounds)
            validatePartitioner(bounds);
    }

    public static void validatePartitioner(AbstractBounds<?> bounds)
    {
        if (globalPartitioner() != bounds.left.getPartitioner())
            throw new AssertionError(String.format("Partitioner in bounds serialization. Expected %s, was %s.",
                                                   globalPartitioner().getClass().getName(),
                                                   bounds.left.getPartitioner().getClass().getName()));
    }
}<|MERGE_RESOLUTION|>--- conflicted
+++ resolved
@@ -624,13 +624,10 @@
                            ConsistencyLevel consistencyLevel,
                            boolean allowHints)
     {
-<<<<<<< HEAD
         assert message.verb == Verb.MUTATION
-               || message.verb == Verb.BATCHLOG_MUTATION
-               || message.verb == Verb.COUNTER_MUTATION;
-=======
-        assert message.verb == Verb.MUTATION || message.verb == Verb.COUNTER_MUTATION || message.verb == Verb.PAXOS_COMMIT;
->>>>>>> 0b99d33e
+            || message.verb == Verb.BATCHLOG_MUTATION
+            || message.verb == Verb.COUNTER_MUTATION
+            || message.verb == Verb.PAXOS_COMMIT;
         int messageId = nextId();
 
         CallbackInfo previous = callbacks.put(messageId,
