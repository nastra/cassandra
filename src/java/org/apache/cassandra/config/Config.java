--- conflicted
+++ resolved
@@ -167,17 +167,13 @@
     public String memory_allocator = NativeAllocator.class.getSimpleName();
     public boolean populate_io_cache_on_flush = false;
 
-<<<<<<< HEAD
-    public boolean inter_dc_tcp_nodelay = false;
-
     private static boolean isClientMode = false;
 
     public boolean preheat_kernel_page_cache = false;
-=======
+
     public Integer file_cache_size_in_mb;
 
     public boolean inter_dc_tcp_nodelay = true;
->>>>>>> dfe49376
 
     public String memtable_allocator = "SlabAllocator";
 
