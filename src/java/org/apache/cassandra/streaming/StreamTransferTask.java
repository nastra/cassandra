--- conflicted
+++ resolved
@@ -54,13 +54,8 @@
 
     public synchronized void addTransferFile(Ref<SSTableReader> ref, long estimatedKeys, List<Pair<Long, Long>> sections, long repairedAt)
     {
-<<<<<<< HEAD
-        assert sstable != null && cfId.equals(sstable.metadata.cfId);
-        OutgoingFileMessage message = new OutgoingFileMessage(sstable, ref, sequenceNumber.getAndIncrement(), estimatedKeys, sections, repairedAt, session.keepSSTableLevel());
-=======
         assert ref.get() != null && cfId.equals(ref.get().metadata.cfId);
-        OutgoingFileMessage message = new OutgoingFileMessage(ref, sequenceNumber.getAndIncrement(), estimatedKeys, sections, repairedAt);
->>>>>>> 9f7ab09f
+        OutgoingFileMessage message = new OutgoingFileMessage(ref, sequenceNumber.getAndIncrement(), estimatedKeys, sections, repairedAt, session.keepSSTableLevel());
         files.put(message.header.sequenceNumber, message);
         totalSize += message.header.size();
     }
