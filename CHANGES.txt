<<<<<<< HEAD
3.0.9
 * Fix file system race condition that may cause LogAwareFileLister to fail to classify files (CASSANDRA-11889)
 * Fix file handle leaks due to simultaneous compaction/repair and
   listing snapshots, calculating snapshot sizes, or making schema
   changes (CASSANDRA-11594)
 * Fix nodetool repair exits with 0 for some errors (CASSANDRA-12508)
 * Do not shut down BatchlogManager twice during drain (CASSANDRA-12504)
 * Disk failure policy should not be invoked on out of space (CASSANDRA-12385)
 * Calculate last compacted key on startup (CASSANDRA-6216)
 * Add schema to snapshot manifest, add USING TIMESTAMP clause to ALTER TABLE statements (CASSANDRA-7190)
 * Fix clean interval not sent to commit log for empty memtable flush (CASSANDRA-12436)
 * Fix potential resource leak in RMIServerSocketFactoryImpl (CASSANDRA-12331)
 * Backport CASSANDRA-12002 (CASSANDRA-12177)
 * Make sure compaction stats are updated when compaction is interrupted (CASSANDRA-12100)
 * Fix potential bad messaging service message for paged range reads
   within mixed-version 3.x clusters (CASSANDRA-12249)
 * Change commitlog and sstables to track dirty and clean intervals (CASSANDRA-11828)
 * NullPointerException during compaction on table with static columns (CASSANDRA-12336)
 * Fixed ConcurrentModificationException when reading metrics in GraphiteReporter (CASSANDRA-11823)
 * Fix upgrade of super columns on thrift (CASSANDRA-12335)
 * Fixed flacky BlacklistingCompactionsTest, switched to fixed size types and increased corruption size (CASSANDRA-12359)
 * Rerun ReplicationAwareTokenAllocatorTest on failure to avoid flakiness (CASSANDRA-12277)
 * Exception when computing read-repair for range tombstones (CASSANDRA-12263)
 * Lost counter writes in compact table and static columns (CASSANDRA-12219)
 * AssertionError with MVs on updating a row that isn't indexed due to a null value (CASSANDRA-12247)
 * Disable RR and speculative retry with EACH_QUORUM reads (CASSANDRA-11980)
 * Add option to override compaction space check (CASSANDRA-12180)
 * Faster startup by only scanning each directory for temporary files once (CASSANDRA-12114)
 * Respond with v1/v2 protocol header when responding to driver that attempts
   to connect with too low of a protocol version (CASSANDRA-11464)
 * NullPointerExpception when reading/compacting table (CASSANDRA-11988)
 * Fix problem with undeleteable rows on upgrade to new sstable format (CASSANDRA-12144)
 * Fix paging logic for deleted partitions with static columns (CASSANDRA-12107)
 * Wait until the message is being send to decide which serializer must be used (CASSANDRA-11393)
 * Fix migration of static thrift column names with non-text comparators (CASSANDRA-12147)
 * Fix upgrading sparse tables that are incorrectly marked as dense (CASSANDRA-11315)
 * Fix reverse queries ignoring range tombstones (CASSANDRA-11733)
 * Avoid potential race when rebuilding CFMetaData (CASSANDRA-12098)
 * Avoid missing sstables when getting the canonical sstables (CASSANDRA-11996)
 * Always select the live sstables when getting sstables in bounds (CASSANDRA-11944)
 * Fix column ordering of results with static columns for Thrift requests in
   a mixed 2.x/3.x cluster, also fix potential non-resolved duplication of
   those static columns in query results (CASSANDRA-12123)
 * Avoid digest mismatch with empty but static rows (CASSANDRA-12090)
 * Fix EOF exception when altering column type (CASSANDRA-11820)
Merged from 2.2:
=======
2.2.8
 * Fail repair on non-existing table (CASSANDRA-12279)
>>>>>>> acd46ab7
 * cqlsh copy: fix missing counter values (CASSANDRA-12476)
 * Move migration tasks to non-periodic queue, assure flush executor shutdown after non-periodic executor (CASSANDRA-12251)
 * cqlsh copy: fixed possible race in initializing feeding thread (CASSANDRA-11701)
 * Only set broadcast_rpc_address on Ec2MultiRegionSnitch if it's not set (CASSANDRA-11357)
 * Update StorageProxy range metrics for timeouts, failures and unavailables (CASSANDRA-9507)
 * Add Sigar to classes included in clientutil.jar (CASSANDRA-11635)
 * Add decay to histograms and timers used for metrics (CASSANDRA-11752)
 * Fix hanging stream session (CASSANDRA-10992)
 * Fix INSERT JSON, fromJson() support of smallint, tinyint types (CASSANDRA-12371)
 * Restore JVM metric export for metric reporters (CASSANDRA-12312)
 * Release sstables of failed stream sessions only when outgoing transfers are finished (CASSANDRA-11345)
 * Wait for tracing events before returning response and query at same consistency level client side (CASSANDRA-11465)
 * cqlsh copyutil should get host metadata by connected address (CASSANDRA-11979)
 * Fixed cqlshlib.test.remove_test_db (CASSANDRA-12214)
 * Synchronize ThriftServer::stop() (CASSANDRA-12105)
 * Use dedicated thread for JMX notifications (CASSANDRA-12146)
 * Improve streaming synchronization and fault tolerance (CASSANDRA-11414)
 * MemoryUtil.getShort() should return an unsigned short also for architectures not supporting unaligned memory accesses (CASSANDRA-11973)
Merged from 2.1:
 * Fix queries with empty ByteBuffer values in clustering column restrictions (CASSANDRA-12127)
 * Disable passing control to post-flush after flush failure to prevent data loss (CASSANDRA-11828)
 * Allow STCS-in-L0 compactions to reduce scope with LCS (CASSANDRA-12040)
 * cannot use cql since upgrading python to 2.7.11+ (CASSANDRA-11850)
 * Fix filtering on clustering columns when 2i is used (CASSANDRA-11907)


3.0.8
 * Fix potential race in schema during new table creation (CASSANDRA-12083)
 * cqlsh: fix error handling in rare COPY FROM failure scenario (CASSANDRA-12070)
 * Disable autocompaction during drain (CASSANDRA-11878)
 * Add a metrics timer to MemtablePool and use it to track time spent blocked on memory in MemtableAllocator (CASSANDRA-11327)
 * Fix upgrading schema with super columns with non-text subcomparators (CASSANDRA-12023)
 * Add TimeWindowCompactionStrategy (CASSANDRA-9666)
Merged from 2.2:
 * Allow nodetool info to run with readonly JMX access (CASSANDRA-11755)
 * Validate bloom_filter_fp_chance against lowest supported
   value when the table is created (CASSANDRA-11920)
 * Don't send erroneous NEW_NODE notifications on restart (CASSANDRA-11038)
 * StorageService shutdown hook should use a volatile variable (CASSANDRA-11984)
Merged from 2.1:
 * Avoid stalling paxos when the paxos state expires (CASSANDRA-12043)
 * Remove finished incoming streaming connections from MessagingService (CASSANDRA-11854)
 * Don't try to get sstables for non-repairing column families (CASSANDRA-12077)
 * Avoid marking too many sstables as repaired (CASSANDRA-11696)
 * Prevent select statements with clustering key > 64k (CASSANDRA-11882)
 * Fix clock skew corrupting other nodes with paxos (CASSANDRA-11991)
 * Remove distinction between non-existing static columns and existing but null in LWTs (CASSANDRA-9842)
 * Cache local ranges when calculating repair neighbors (CASSANDRA-11934)
 * Allow LWT operation on static column with only partition keys (CASSANDRA-10532)
 * Create interval tree over canonical sstables to avoid missing sstables during streaming (CASSANDRA-11886)
 * cqlsh COPY FROM: shutdown parent cluster after forking, to avoid corrupting SSL connections (CASSANDRA-11749)


3.0.7
 * Fix legacy serialization of Thrift-generated non-compound range tombstones
   when communicating with 2.x nodes (CASSANDRA-11930)
 * Fix Directories instantiations where CFS.initialDirectories should be used (CASSANDRA-11849)
 * Avoid referencing DatabaseDescriptor in AbstractType (CASSANDRA-11912)
 * Fix sstables not being protected from removal during index build (CASSANDRA-11905)
 * cqlsh: Suppress stack trace from Read/WriteFailures (CASSANDRA-11032)
 * Remove unneeded code to repair index summaries that have
   been improperly down-sampled (CASSANDRA-11127)
 * Avoid WriteTimeoutExceptions during commit log replay due to materialized
   view lock contention (CASSANDRA-11891)
 * Prevent OOM failures on SSTable corruption, improve tests for corruption detection (CASSANDRA-9530)
 * Use CFS.initialDirectories when clearing snapshots (CASSANDRA-11705)
 * Allow compaction strategies to disable early open (CASSANDRA-11754)
 * Refactor Materialized View code (CASSANDRA-11475)
 * Update Java Driver (CASSANDRA-11615)
Merged from 2.2:
 * Persist local metadata earlier in startup sequence (CASSANDRA-11742)
 * Run CommitLog tests with different compression settings (CASSANDRA-9039)
 * cqlsh: fix tab completion for case-sensitive identifiers (CASSANDRA-11664)
 * Avoid showing estimated key as -1 in tablestats (CASSANDRA-11587)
 * Fix possible race condition in CommitLog.recover (CASSANDRA-11743)
 * Enable client encryption in sstableloader with cli options (CASSANDRA-11708)
 * Possible memory leak in NIODataInputStream (CASSANDRA-11867)
 * Add seconds to cqlsh tracing session duration (CASSANDRA-11753)
 * Prohibit Reversed Counter type as part of the PK (CASSANDRA-9395)
Merged from 2.1:
 * cqlsh: apply current keyspace to source command (CASSANDRA-11152)
 * Backport CASSANDRA-11578 (CASSANDRA-11750)
 * Clear out parent repair session if repair coordinator dies (CASSANDRA-11824)
 * Set default streaming_socket_timeout_in_ms to 24 hours (CASSANDRA-11840)
 * Do not consider local node a valid source during replace (CASSANDRA-11848)
 * Add message dropped tasks to nodetool netstats (CASSANDRA-11855)
 * Avoid holding SSTableReaders for duration of incremental repair (CASSANDRA-11739)


3.0.6
 * Disallow creating view with a static column (CASSANDRA-11602)
 * Reduce the amount of object allocations caused by the getFunctions methods (CASSANDRA-11593)
 * Potential error replaying commitlog with smallint/tinyint/date/time types (CASSANDRA-11618)
 * Fix queries with filtering on counter columns (CASSANDRA-11629)
 * Improve tombstone printing in sstabledump (CASSANDRA-11655)
 * Fix paging for range queries where all clustering columns are specified (CASSANDRA-11669)
 * Don't require HEAP_NEW_SIZE to be set when using G1 (CASSANDRA-11600)
 * Fix sstabledump not showing cells after tombstone marker (CASSANDRA-11654)
 * Ignore all LocalStrategy keyspaces for streaming and other related
   operations (CASSANDRA-11627)
 * Ensure columnfilter covers indexed columns for thrift 2i queries (CASSANDRA-11523)
 * Only open one sstable scanner per sstable (CASSANDRA-11412)
 * Option to specify ProtocolVersion in cassandra-stress (CASSANDRA-11410)
 * ArithmeticException in avgFunctionForDecimal (CASSANDRA-11485)
 * LogAwareFileLister should only use OLD sstable files in current folder to determine disk consistency (CASSANDRA-11470)
 * Notify indexers of expired rows during compaction (CASSANDRA-11329)
 * Properly respond with ProtocolError when a v1/v2 native protocol
   header is received (CASSANDRA-11464)
 * Validate that num_tokens and initial_token are consistent with one another (CASSANDRA-10120)
Merged from 2.2:
 * Fix commit log replay after out-of-order flush completion (CASSANDRA-9669)
 * cqlsh: correctly handle non-ascii chars in error messages (CASSANDRA-11626)
 * Exit JVM if JMX server fails to startup (CASSANDRA-11540)
 * Produce a heap dump when exiting on OOM (CASSANDRA-9861)
 * Restore ability to filter on clustering columns when using a 2i (CASSANDRA-11510)
 * JSON datetime formatting needs timezone (CASSANDRA-11137)
 * Fix is_dense recalculation for Thrift-updated tables (CASSANDRA-11502)
 * Remove unnescessary file existence check during anticompaction (CASSANDRA-11660)
 * Add missing files to debian packages (CASSANDRA-11642)
 * Avoid calling Iterables::concat in loops during ModificationStatement::getFunctions (CASSANDRA-11621)
 * cqlsh: COPY FROM should use regular inserts for single statement batches and
   report errors correctly if workers processes crash on initialization (CASSANDRA-11474)
 * Always close cluster with connection in CqlRecordWriter (CASSANDRA-11553)
 * Allow only DISTINCT queries with partition keys restrictions (CASSANDRA-11339)
 * CqlConfigHelper no longer requires both a keystore and truststore to work (CASSANDRA-11532)
 * Make deprecated repair methods backward-compatible with previous notification service (CASSANDRA-11430)
 * IncomingStreamingConnection version check message wrong (CASSANDRA-11462)
Merged from 2.1:
 * Support mlockall on IBM POWER arch (CASSANDRA-11576)
 * Add option to disable use of severity in DynamicEndpointSnitch (CASSANDRA-11737)
 * cqlsh COPY FROM fails for null values with non-prepared statements (CASSANDRA-11631)
 * Make cython optional in pylib/setup.py (CASSANDRA-11630)
 * Change order of directory searching for cassandra.in.sh to favor local one (CASSANDRA-11628)
 * cqlsh COPY FROM fails with []{} chars in UDT/tuple fields/values (CASSANDRA-11633)
 * clqsh: COPY FROM throws TypeError with Cython extensions enabled (CASSANDRA-11574)
 * cqlsh: COPY FROM ignores NULL values in conversion (CASSANDRA-11549)
 * Validate levels when building LeveledScanner to avoid overlaps with orphaned sstables (CASSANDRA-9935)


3.0.5
 * Fix rare NPE on schema upgrade from 2.x to 3.x (CASSANDRA-10943)
 * Improve backoff policy for cqlsh COPY FROM (CASSANDRA-11320)
 * Improve IF NOT EXISTS check in CREATE INDEX (CASSANDRA-11131)
 * Upgrade ohc to 0.4.3
 * Enable SO_REUSEADDR for JMX RMI server sockets (CASSANDRA-11093)
 * Allocate merkletrees with the correct size (CASSANDRA-11390)
 * Support streaming pre-3.0 sstables (CASSANDRA-10990)
 * Add backpressure to compressed commit log (CASSANDRA-10971)
 * SSTableExport supports secondary index tables (CASSANDRA-11330)
 * Fix sstabledump to include missing info in debug output (CASSANDRA-11321)
 * Establish and implement canonical bulk reading workload(s) (CASSANDRA-10331)
 * Fix paging for IN queries on tables without clustering columns (CASSANDRA-11208)
 * Remove recursive call from CompositesSearcher (CASSANDRA-11304)
 * Fix filtering on non-primary key columns for queries without index (CASSANDRA-6377)
 * Fix sstableloader fail when using materialized view (CASSANDRA-11275)
Merged from 2.2:
 * DatabaseDescriptor should log stacktrace in case of Eception during seed provider creation (CASSANDRA-11312)
 * Use canonical path for directory in SSTable descriptor (CASSANDRA-10587)
 * Add cassandra-stress keystore option (CASSANDRA-9325)
 * Dont mark sstables as repairing with sub range repairs (CASSANDRA-11451)
 * Notify when sstables change after cancelling compaction (CASSANDRA-11373)
 * cqlsh: COPY FROM should check that explicit column names are valid (CASSANDRA-11333)
 * Add -Dcassandra.start_gossip startup option (CASSANDRA-10809)
 * Fix UTF8Validator.validate() for modified UTF-8 (CASSANDRA-10748)
 * Clarify that now() function is calculated on the coordinator node in CQL documentation (CASSANDRA-10900)
 * Fix bloom filter sizing with LCS (CASSANDRA-11344)
 * (cqlsh) Fix error when result is 0 rows with EXPAND ON (CASSANDRA-11092)
 * Add missing newline at end of bin/cqlsh (CASSANDRA-11325)
 * Fix AE in nodetool cfstats (backport CASSANDRA-10859) (CASSANDRA-11297)
 * Unresolved hostname leads to replace being ignored (CASSANDRA-11210)
 * Only log yaml config once, at startup (CASSANDRA-11217)
 * Reference leak with parallel repairs on the same table (CASSANDRA-11215)
Merged from 2.1:
 * Add a -j parameter to scrub/cleanup/upgradesstables to state how
   many threads to use (CASSANDRA-11179)
 * Backport CASSANDRA-10679 (CASSANDRA-9598)
 * InvalidateKeys should have a weak ref to key cache (CASSANDRA-11176)
 * COPY FROM on large datasets: fix progress report and debug performance (CASSANDRA-11053)

3.0.4
 * Preserve order for preferred SSL cipher suites (CASSANDRA-11164)
 * MV should only query complex columns included in the view (CASSANDRA-11069)
 * Failed aggregate creation breaks server permanently (CASSANDRA-11064)
 * Add sstabledump tool (CASSANDRA-7464)
 * Introduce backpressure for hints (CASSANDRA-10972)
 * Fix ClusteringPrefix not being able to read tombstone range boundaries (CASSANDRA-11158)
 * Prevent logging in sandboxed state (CASSANDRA-11033)
 * Disallow drop/alter operations of UDTs used by UDAs (CASSANDRA-10721)
 * Add query time validation method on Index (CASSANDRA-11043)
 * Avoid potential AssertionError in mixed version cluster (CASSANDRA-11128)
 * Properly handle hinted handoff after topology changes (CASSANDRA-5902)
 * AssertionError when listing sstable files on inconsistent disk state (CASSANDRA-11156)
 * Fix wrong rack counting and invalid conditions check for TokenAllocation
   (CASSANDRA-11139)
 * Avoid creating empty hint files (CASSANDRA-11090)
 * Fix leak detection strong reference loop using weak reference (CASSANDRA-11120)
 * Configurie BatchlogManager to stop delayed tasks on shutdown (CASSANDRA-11062)
 * Hadoop integration is incompatible with Cassandra Driver 3.0.0 (CASSANDRA-11001)
 * Add dropped_columns to the list of schema table so it gets handled
   properly (CASSANDRA-11050)
 * Fix NPE when using forceRepairRangeAsync without DC (CASSANDRA-11239)
Merged from 2.2:
 * Range.compareTo() violates the contract of Comparable (CASSANDRA-11216)
 * Avoid NPE when serializing ErrorMessage with null message (CASSANDRA-11167)
 * Replacing an aggregate with a new version doesn't reset INITCOND (CASSANDRA-10840)
 * (cqlsh) cqlsh cannot be called through symlink (CASSANDRA-11037)
 * fix ohc and java-driver pom dependencies in build.xml (CASSANDRA-10793)
 * Protect from keyspace dropped during repair (CASSANDRA-11065)
 * Handle adding fields to a UDT in SELECT JSON and toJson() (CASSANDRA-11146)
 * Better error message for cleanup (CASSANDRA-10991)
 * cqlsh pg-style-strings broken if line ends with ';' (CASSANDRA-11123)
 * Always persist upsampled index summaries (CASSANDRA-10512)
 * (cqlsh) Fix inconsistent auto-complete (CASSANDRA-10733)
 * Make SELECT JSON and toJson() threadsafe (CASSANDRA-11048)
 * Fix SELECT on tuple relations for mixed ASC/DESC clustering order (CASSANDRA-7281)
 * Use cloned TokenMetadata in size estimates to avoid race against membership check
   (CASSANDRA-10736)
 * (cqlsh) Support utf-8/cp65001 encoding on Windows (CASSANDRA-11030)
 * Fix paging on DISTINCT queries repeats result when first row in partition changes
   (CASSANDRA-10010)
 * cqlsh: change default encoding to UTF-8 (CASSANDRA-11124)
Merged from 2.1:
 * Checking if an unlogged batch is local is inefficient (CASSANDRA-11529)
 * Fix out-of-space error treatment in memtable flushing (CASSANDRA-11448).
 * Don't do defragmentation if reading from repaired sstables (CASSANDRA-10342)
 * Fix streaming_socket_timeout_in_ms not enforced (CASSANDRA-11286)
 * Avoid dropping message too quickly due to missing unit conversion (CASSANDRA-11302)
 * Don't remove FailureDetector history on removeEndpoint (CASSANDRA-10371)
 * Only notify if repair status changed (CASSANDRA-11172)
 * Use logback setting for 'cassandra -v' command (CASSANDRA-10767)
 * Fix sstableloader to unthrottle streaming by default (CASSANDRA-9714)
 * Fix incorrect warning in 'nodetool status' (CASSANDRA-10176)
 * Properly release sstable ref when doing offline scrub (CASSANDRA-10697)
 * Improve nodetool status performance for large cluster (CASSANDRA-7238)
 * Gossiper#isEnabled is not thread safe (CASSANDRA-11116)
 * Avoid major compaction mixing repaired and unrepaired sstables in DTCS (CASSANDRA-11113)
 * Make it clear what DTCS timestamp_resolution is used for (CASSANDRA-11041)
 * (cqlsh) Support timezone conversion using pytz (CASSANDRA-10397)
 * (cqlsh) Display milliseconds when datetime overflows (CASSANDRA-10625)


3.0.3
 * Remove double initialization of newly added tables (CASSANDRA-11027)
 * Filter keys searcher results by target range (CASSANDRA-11104)
 * Fix deserialization of legacy read commands (CASSANDRA-11087)
 * Fix incorrect computation of deletion time in sstable metadata (CASSANDRA-11102)
 * Avoid memory leak when collecting sstable metadata (CASSANDRA-11026)
 * Mutations do not block for completion under view lock contention (CASSANDRA-10779)
 * Invalidate legacy schema tables when unloading them (CASSANDRA-11071)
 * (cqlsh) handle INSERT and UPDATE statements with LWT conditions correctly
   (CASSANDRA-11003)
 * Fix DISTINCT queries in mixed version clusters (CASSANDRA-10762)
 * Migrate build status for indexes along with legacy schema (CASSANDRA-11046)
 * Ensure SSTables for legacy KEYS indexes can be read (CASSANDRA-11045)
 * Added support for IBM zSystems architecture (CASSANDRA-11054)
 * Update CQL documentation (CASSANDRA-10899)
 * Check the column name, not cell name, for dropped columns when reading
   legacy sstables (CASSANDRA-11018)
 * Don't attempt to index clustering values of static rows (CASSANDRA-11021)
 * Remove checksum files after replaying hints (CASSANDRA-10947)
 * Support passing base table metadata to custom 2i validation (CASSANDRA-10924)
 * Ensure stale index entries are purged during reads (CASSANDRA-11013)
 * Fix AssertionError when removing from list using UPDATE (CASSANDRA-10954)
 * Fix UnsupportedOperationException when reading old sstable with range
   tombstone (CASSANDRA-10743)
 * MV should use the maximum timestamp of the primary key (CASSANDRA-10910)
 * Fix potential assertion error during compaction (CASSANDRA-10944)
 * Fix counting of received sstables in streaming (CASSANDRA-10949)
 * Implement hints compression (CASSANDRA-9428)
 * Fix potential assertion error when reading static columns (CASSANDRA-10903)
 * Avoid NoSuchElementException when executing empty batch (CASSANDRA-10711)
 * Avoid building PartitionUpdate in toString (CASSANDRA-10897)
 * Reduce heap spent when receiving many SSTables (CASSANDRA-10797)
 * Add back support for 3rd party auth providers to bulk loader (CASSANDRA-10873)
 * Eliminate the dependency on jgrapht for UDT resolution (CASSANDRA-10653)
 * (Hadoop) Close Clusters and Sessions in Hadoop Input/Output classes (CASSANDRA-10837)
 * Fix sstableloader not working with upper case keyspace name (CASSANDRA-10806)
Merged from 2.2:
 * maxPurgeableTimestamp needs to check memtables too (CASSANDRA-9949)
 * Apply change to compaction throughput in real time (CASSANDRA-10025)
 * Fix potential NPE on ORDER BY queries with IN (CASSANDRA-10955)
 * Start L0 STCS-compactions even if there is a L0 -> L1 compaction
   going (CASSANDRA-10979)
 * Make UUID LSB unique per process (CASSANDRA-7925)
 * Avoid NPE when performing sstable tasks (scrub etc.) (CASSANDRA-10980)
 * Make sure client gets tombstone overwhelmed warning (CASSANDRA-9465)
 * Fix error streaming section more than 2GB (CASSANDRA-10961)
 * (cqlsh) Also apply --connect-timeout to control connection
   timeout (CASSANDRA-10959)
 * Histogram buckets exposed in jmx are sorted incorrectly (CASSANDRA-10975)
 * Enable GC logging by default (CASSANDRA-10140)
 * Optimize pending range computation (CASSANDRA-9258)
 * Skip commit log and saved cache directories in SSTable version startup check (CASSANDRA-10902)
 * drop/alter user should be case sensitive (CASSANDRA-10817)
 * jemalloc detection fails due to quoting issues in regexv (CASSANDRA-10946)
 * (cqlsh) show correct column names for empty result sets (CASSANDRA-9813)
 * Add new types to Stress (CASSANDRA-9556)
 * Add property to allow listening on broadcast interface (CASSANDRA-9748)
 * Fix regression in split size on CqlInputFormat (CASSANDRA-10835)
 * Better handling of SSL connection errors inter-node (CASSANDRA-10816)
 * Disable reloading of GossipingPropertyFileSnitch (CASSANDRA-9474)
 * Verify tables in pseudo-system keyspaces at startup (CASSANDRA-10761)
 * (cqlsh) encode input correctly when saving history
Merged from 2.1:
 * test_bulk_round_trip_blogposts is failing occasionally (CASSANDRA-10938)
 * Fix isJoined return true only after becoming cluster member (CASANDRA-11007)
 * Fix bad gossip generation seen in long-running clusters (CASSANDRA-10969)
 * Avoid NPE when incremental repair fails (CASSANDRA-10909)
 * Unmark sstables compacting once they are done in cleanup/scrub/upgradesstables (CASSANDRA-10829)
 * Allow simultaneous bootstrapping with strict consistency when no vnodes are used (CASSANDRA-11005)
 * Log a message when major compaction does not result in a single file (CASSANDRA-10847)
 * (cqlsh) fix cqlsh_copy_tests when vnodes are disabled (CASSANDRA-10997)
 * (cqlsh) Add request timeout option to cqlsh (CASSANDRA-10686)
 * Avoid AssertionError while submitting hint with LWT (CASSANDRA-10477)
 * If CompactionMetadata is not in stats file, use index summary instead (CASSANDRA-10676)
 * Retry sending gossip syn multiple times during shadow round (CASSANDRA-8072)
 * Fix pending range calculation during moves (CASSANDRA-10887)
 * Sane default (200Mbps) for inter-DC streaming througput (CASSANDRA-8708)
 * Match cassandra-loader options in COPY FROM (CASSANDRA-9303)
 * Fix binding to any address in CqlBulkRecordWriter (CASSANDRA-9309)
 * cqlsh fails to decode utf-8 characters for text typed columns (CASSANDRA-10875)
 * Log error when stream session fails (CASSANDRA-9294)
 * Fix bugs in commit log archiving startup behavior (CASSANDRA-10593)
 * (cqlsh) further optimise COPY FROM (CASSANDRA-9302)
 * Allow CREATE TABLE WITH ID (CASSANDRA-9179)
 * Make Stress compiles within eclipse (CASSANDRA-10807)
 * Cassandra Daemon should print JVM arguments (CASSANDRA-10764)
 * Allow cancellation of index summary redistribution (CASSANDRA-8805)


3.0.2
 * Fix upgrade data loss due to range tombstone deleting more data than then should
   (CASSANDRA-10822)


3.0.1
 * Avoid MV race during node decommission (CASSANDRA-10674)
 * Disable reloading of GossipingPropertyFileSnitch (CASSANDRA-9474)
 * Handle single-column deletions correction in materialized views
   when the column is part of the view primary key (CASSANDRA-10796)
 * Fix issue with datadir migration on upgrade (CASSANDRA-10788)
 * Fix bug with range tombstones on reverse queries and test coverage for
   AbstractBTreePartition (CASSANDRA-10059)
 * Remove 64k limit on collection elements (CASSANDRA-10374)
 * Remove unclear Indexer.indexes() method (CASSANDRA-10690)
 * Fix NPE on stream read error (CASSANDRA-10771)
 * Normalize cqlsh DESC output (CASSANDRA-10431)
 * Rejects partition range deletions when columns are specified (CASSANDRA-10739)
 * Fix error when saving cached key for old format sstable (CASSANDRA-10778)
 * Invalidate prepared statements on DROP INDEX (CASSANDRA-10758)
 * Fix SELECT statement with IN restrictions on partition key,
   ORDER BY and LIMIT (CASSANDRA-10729)
 * Improve stress performance over 1k threads (CASSANDRA-7217)
 * Wait for migration responses to complete before bootstrapping (CASSANDRA-10731)
 * Unable to create a function with argument of type Inet (CASSANDRA-10741)
 * Fix backward incompatibiliy in CqlInputFormat (CASSANDRA-10717)
 * Correctly preserve deletion info on updated rows when notifying indexers
   of single-row deletions (CASSANDRA-10694)
 * Notify indexers of partition delete during cleanup (CASSANDRA-10685)
 * Keep the file open in trySkipCache (CASSANDRA-10669)
 * Updated trigger example (CASSANDRA-10257)
Merged from 2.2:
 * Verify tables in pseudo-system keyspaces at startup (CASSANDRA-10761)
 * Fix IllegalArgumentException in DataOutputBuffer.reallocate for large buffers (CASSANDRA-10592)
 * Show CQL help in cqlsh in web browser (CASSANDRA-7225)
 * Serialize on disk the proper SSTable compression ratio (CASSANDRA-10775)
 * Reject index queries while the index is building (CASSANDRA-8505)
 * CQL.textile syntax incorrectly includes optional keyspace for aggregate SFUNC and FINALFUNC (CASSANDRA-10747)
 * Fix JSON update with prepared statements (CASSANDRA-10631)
 * Don't do anticompaction after subrange repair (CASSANDRA-10422)
 * Fix SimpleDateType type compatibility (CASSANDRA-10027)
 * (Hadoop) fix splits calculation (CASSANDRA-10640)
 * (Hadoop) ensure that Cluster instances are always closed (CASSANDRA-10058)
Merged from 2.1:
 * Fix Stress profile parsing on Windows (CASSANDRA-10808)
 * Fix incremental repair hang when replica is down (CASSANDRA-10288)
 * Optimize the way we check if a token is repaired in anticompaction (CASSANDRA-10768)
 * Add proper error handling to stream receiver (CASSANDRA-10774)
 * Warn or fail when changing cluster topology live (CASSANDRA-10243)
 * Status command in debian/ubuntu init script doesn't work (CASSANDRA-10213)
 * Some DROP ... IF EXISTS incorrectly result in exceptions on non-existing KS (CASSANDRA-10658)
 * DeletionTime.compareTo wrong in rare cases (CASSANDRA-10749)
 * Force encoding when computing statement ids (CASSANDRA-10755)
 * Properly reject counters as map keys (CASSANDRA-10760)
 * Fix the sstable-needs-cleanup check (CASSANDRA-10740)
 * (cqlsh) Print column names before COPY operation (CASSANDRA-8935)
 * Fix CompressedInputStream for proper cleanup (CASSANDRA-10012)
 * (cqlsh) Support counters in COPY commands (CASSANDRA-9043)
 * Try next replica if not possible to connect to primary replica on
   ColumnFamilyRecordReader (CASSANDRA-2388)
 * Limit window size in DTCS (CASSANDRA-10280)
 * sstableloader does not use MAX_HEAP_SIZE env parameter (CASSANDRA-10188)
 * (cqlsh) Improve COPY TO performance and error handling (CASSANDRA-9304)
 * Create compression chunk for sending file only (CASSANDRA-10680)
 * Forbid compact clustering column type changes in ALTER TABLE (CASSANDRA-8879)
 * Reject incremental repair with subrange repair (CASSANDRA-10422)
 * Add a nodetool command to refresh size_estimates (CASSANDRA-9579)
 * Invalidate cache after stream receive task is completed (CASSANDRA-10341)
 * Reject counter writes in CQLSSTableWriter (CASSANDRA-10258)
 * Remove superfluous COUNTER_MUTATION stage mapping (CASSANDRA-10605)


3.0
 * Fix AssertionError while flushing memtable due to materialized views
   incorrectly inserting empty rows (CASSANDRA-10614)
 * Store UDA initcond as CQL literal in the schema table, instead of a blob (CASSANDRA-10650)
 * Don't use -1 for the position of partition key in schema (CASSANDRA-10491)
 * Fix distinct queries in mixed version cluster (CASSANDRA-10573)
 * Skip sstable on clustering in names query (CASSANDRA-10571)
 * Remove value skipping as it breaks read-repair (CASSANDRA-10655)
 * Fix bootstrapping with MVs (CASSANDRA-10621)
 * Make sure EACH_QUORUM reads are using NTS (CASSANDRA-10584)
 * Fix MV replica filtering for non-NetworkTopologyStrategy (CASSANDRA-10634)
 * (Hadoop) fix CIF describeSplits() not handling 0 size estimates (CASSANDRA-10600)
 * Fix reading of legacy sstables (CASSANDRA-10590)
 * Use CQL type names in schema metadata tables (CASSANDRA-10365)
 * Guard batchlog replay against integer division by zero (CASSANDRA-9223)
 * Fix bug when adding a column to thrift with the same name than a primary key (CASSANDRA-10608)
 * Add client address argument to IAuthenticator::newSaslNegotiator (CASSANDRA-8068)
 * Fix implementation of LegacyLayout.LegacyBoundComparator (CASSANDRA-10602)
 * Don't use 'names query' read path for counters (CASSANDRA-10572)
 * Fix backward compatibility for counters (CASSANDRA-10470)
 * Remove memory_allocator paramter from cassandra.yaml (CASSANDRA-10581,10628)
 * Execute the metadata reload task of all registered indexes on CFS::reload (CASSANDRA-10604)
 * Fix thrift cas operations with defined columns (CASSANDRA-10576)
 * Fix PartitionUpdate.operationCount()for updates with static column operations (CASSANDRA-10606)
 * Fix thrift get() queries with defined columns (CASSANDRA-10586)
 * Fix marking of indexes as built and removed (CASSANDRA-10601)
 * Skip initialization of non-registered 2i instances, remove Index::getIndexName (CASSANDRA-10595)
 * Fix batches on multiple tables (CASSANDRA-10554)
 * Ensure compaction options are validated when updating KeyspaceMetadata (CASSANDRA-10569)
 * Flatten Iterator Transformation Hierarchy (CASSANDRA-9975)
 * Remove token generator (CASSANDRA-5261)
 * RolesCache should not be created for any authenticator that does not requireAuthentication (CASSANDRA-10562)
 * Fix LogTransaction checking only a single directory for files (CASSANDRA-10421)
 * Fix handling of range tombstones when reading old format sstables (CASSANDRA-10360)
 * Aggregate with Initial Condition fails with C* 3.0 (CASSANDRA-10367)
Merged from 2.2:
 * (cqlsh) show partial trace if incomplete after max_trace_wait (CASSANDRA-7645)
 * Use most up-to-date version of schema for system tables (CASSANDRA-10652)
 * Deprecate memory_allocator in cassandra.yaml (CASSANDRA-10581,10628)
 * Expose phi values from failure detector via JMX and tweak debug
   and trace logging (CASSANDRA-9526)
 * Fix IllegalArgumentException in DataOutputBuffer.reallocate for large buffers (CASSANDRA-10592)
Merged from 2.1:
 * Shutdown compaction in drain to prevent leak (CASSANDRA-10079)
 * (cqlsh) fix COPY using wrong variable name for time_format (CASSANDRA-10633)
 * Do not run SizeEstimatesRecorder if a node is not a member of the ring (CASSANDRA-9912)
 * Improve handling of dead nodes in gossip (CASSANDRA-10298)
 * Fix logback-tools.xml incorrectly configured for outputing to System.err
   (CASSANDRA-9937)
 * Fix streaming to catch exception so retry not fail (CASSANDRA-10557)
 * Add validation method to PerRowSecondaryIndex (CASSANDRA-10092)
 * Support encrypted and plain traffic on the same port (CASSANDRA-10559)
 * Do STCS in DTCS windows (CASSANDRA-10276)
 * Avoid repetition of JVM_OPTS in debian package (CASSANDRA-10251)
 * Fix potential NPE from handling result of SIM.highestSelectivityIndex (CASSANDRA-10550)
 * Fix paging issues with partitions containing only static columns data (CASSANDRA-10381)
 * Fix conditions on static columns (CASSANDRA-10264)
 * AssertionError: attempted to delete non-existing file CommitLog (CASSANDRA-10377)
 * Fix sorting for queries with an IN condition on partition key columns (CASSANDRA-10363)


3.0-rc2
 * Fix SELECT DISTINCT queries between 2.2.2 nodes and 3.0 nodes (CASSANDRA-10473)
 * Remove circular references in SegmentedFile (CASSANDRA-10543)
 * Ensure validation of indexed values only occurs once per-partition (CASSANDRA-10536)
 * Fix handling of static columns for range tombstones in thrift (CASSANDRA-10174)
 * Support empty ColumnFilter for backward compatility on empty IN (CASSANDRA-10471)
 * Remove Pig support (CASSANDRA-10542)
 * Fix LogFile throws Exception when assertion is disabled (CASSANDRA-10522)
 * Revert CASSANDRA-7486, make CMS default GC, move GC config to
   conf/jvm.options (CASSANDRA-10403)
 * Fix TeeingAppender causing some logs to be truncated/empty (CASSANDRA-10447)
 * Allow EACH_QUORUM for reads (CASSANDRA-9602)
 * Fix potential ClassCastException while upgrading (CASSANDRA-10468)
 * Fix NPE in MVs on update (CASSANDRA-10503)
 * Only include modified cell data in indexing deltas (CASSANDRA-10438)
 * Do not load keyspace when creating sstable writer (CASSANDRA-10443)
 * If node is not yet gossiping write all MV updates to batchlog only (CASSANDRA-10413)
 * Re-populate token metadata after commit log recovery (CASSANDRA-10293)
 * Provide additional metrics for materialized views (CASSANDRA-10323)
 * Flush system schema tables after local schema changes (CASSANDRA-10429)
Merged from 2.2:
 * Reduce contention getting instances of CompositeType (CASSANDRA-10433)
 * Fix the regression when using LIMIT with aggregates (CASSANDRA-10487)
 * Avoid NoClassDefFoundError during DataDescriptor initialization on windows (CASSANDRA-10412)
 * Preserve case of quoted Role & User names (CASSANDRA-10394)
 * cqlsh pg-style-strings broken (CASSANDRA-10484)
 * cqlsh prompt includes name of keyspace after failed `use` statement (CASSANDRA-10369)
Merged from 2.1:
 * (cqlsh) Distinguish negative and positive infinity in output (CASSANDRA-10523)
 * (cqlsh) allow custom time_format for COPY TO (CASSANDRA-8970)
 * Don't allow startup if the node's rack has changed (CASSANDRA-10242)
 * (cqlsh) show partial trace if incomplete after max_trace_wait (CASSANDRA-7645)
 * Allow LOCAL_JMX to be easily overridden (CASSANDRA-10275)
 * Mark nodes as dead even if they've already left (CASSANDRA-10205)


3.0.0-rc1
 * Fix mixed version read request compatibility for compact static tables
   (CASSANDRA-10373)
 * Fix paging of DISTINCT with static and IN (CASSANDRA-10354)
 * Allow MATERIALIZED VIEW's SELECT statement to restrict primary key
   columns (CASSANDRA-9664)
 * Move crc_check_chance out of compression options (CASSANDRA-9839)
 * Fix descending iteration past end of BTreeSearchIterator (CASSANDRA-10301)
 * Transfer hints to a different node on decommission (CASSANDRA-10198)
 * Check partition keys for CAS operations during stmt validation (CASSANDRA-10338)
 * Add custom query expressions to SELECT (CASSANDRA-10217)
 * Fix minor bugs in MV handling (CASSANDRA-10362)
 * Allow custom indexes with 0,1 or multiple target columns (CASSANDRA-10124)
 * Improve MV schema representation (CASSANDRA-9921)
 * Add flag to enable/disable coordinator batchlog for MV writes (CASSANDRA-10230)
 * Update cqlsh COPY for new internal driver serialization interface (CASSANDRA-10318)
 * Give index implementations more control over rebuild operations (CASSANDRA-10312)
 * Update index file format (CASSANDRA-10314)
 * Add "shadowable" row tombstones to deal with mv timestamp issues (CASSANDRA-10261)
 * CFS.loadNewSSTables() broken for pre-3.0 sstables
 * Cache selected index in read command to reduce lookups (CASSANDRA-10215)
 * Small optimizations of sstable index serialization (CASSANDRA-10232)
 * Support for both encrypted and unencrypted native transport connections (CASSANDRA-9590)
Merged from 2.2:
 * Configurable page size in cqlsh (CASSANDRA-9855)
 * Defer default role manager setup until all nodes are on 2.2+ (CASSANDRA-9761)
 * Handle missing RoleManager in config after upgrade to 2.2 (CASSANDRA-10209)
Merged from 2.1:
 * Bulk Loader API could not tolerate even node failure (CASSANDRA-10347)
 * Avoid misleading pushed notifications when multiple nodes
   share an rpc_address (CASSANDRA-10052)
 * Fix dropping undroppable when message queue is full (CASSANDRA-10113)
 * Fix potential ClassCastException during paging (CASSANDRA-10352)
 * Prevent ALTER TYPE from creating circular references (CASSANDRA-10339)
 * Fix cache handling of 2i and base tables (CASSANDRA-10155, 10359)
 * Fix NPE in nodetool compactionhistory (CASSANDRA-9758)
 * (Pig) support BulkOutputFormat as a URL parameter (CASSANDRA-7410)
 * BATCH statement is broken in cqlsh (CASSANDRA-10272)
 * (cqlsh) Make cqlsh PEP8 Compliant (CASSANDRA-10066)
 * (cqlsh) Fix error when starting cqlsh with --debug (CASSANDRA-10282)
 * Scrub, Cleanup and Upgrade do not unmark compacting until all operations
   have completed, regardless of the occurence of exceptions (CASSANDRA-10274)


3.0.0-beta2
 * Fix columns returned by AbstractBtreePartitions (CASSANDRA-10220)
 * Fix backward compatibility issue due to AbstractBounds serialization bug (CASSANDRA-9857)
 * Fix startup error when upgrading nodes (CASSANDRA-10136)
 * Base table PRIMARY KEY can be assumed to be NOT NULL in MV creation (CASSANDRA-10147)
 * Improve batchlog write patch (CASSANDRA-9673)
 * Re-apply MaterializedView updates on commitlog replay (CASSANDRA-10164)
 * Require AbstractType.isByteOrderComparable declaration in constructor (CASSANDRA-9901)
 * Avoid digest mismatch on upgrade to 3.0 (CASSANDRA-9554)
 * Fix Materialized View builder when adding multiple MVs (CASSANDRA-10156)
 * Choose better poolingOptions for protocol v4 in cassandra-stress (CASSANDRA-10182)
 * Fix LWW bug affecting Materialized Views (CASSANDRA-10197)
 * Ensures frozen sets and maps are always sorted (CASSANDRA-10162)
 * Don't deadlock when flushing CFS backed custom indexes (CASSANDRA-10181)
 * Fix double flushing of secondary index tables (CASSANDRA-10180)
 * Fix incorrect handling of range tombstones in thrift (CASSANDRA-10046)
 * Only use batchlog when paired materialized view replica is remote (CASSANDRA-10061)
 * Reuse TemporalRow when updating multiple MaterializedViews (CASSANDRA-10060)
 * Validate gc_grace_seconds for batchlog writes and MVs (CASSANDRA-9917)
 * Fix sstablerepairedset (CASSANDRA-10132)
Merged from 2.2:
 * Cancel transaction for sstables we wont redistribute index summary
   for (CASSANDRA-10270)
 * Retry snapshot deletion after compaction and gc on Windows (CASSANDRA-10222)
 * Fix failure to start with space in directory path on Windows (CASSANDRA-10239)
 * Fix repair hang when snapshot failed (CASSANDRA-10057)
 * Fall back to 1/4 commitlog volume for commitlog_total_space on small disks
   (CASSANDRA-10199)
Merged from 2.1:
 * Added configurable warning threshold for GC duration (CASSANDRA-8907)
 * Fix handling of streaming EOF (CASSANDRA-10206)
 * Only check KeyCache when it is enabled
 * Change streaming_socket_timeout_in_ms default to 1 hour (CASSANDRA-8611)
 * (cqlsh) update list of CQL keywords (CASSANDRA-9232)
 * Add nodetool gettraceprobability command (CASSANDRA-10234)
Merged from 2.0:
 * Fix rare race where older gossip states can be shadowed (CASSANDRA-10366)
 * Fix consolidating racks violating the RF contract (CASSANDRA-10238)
 * Disallow decommission when node is in drained state (CASSANDRA-8741)


2.2.1
 * Fix race during construction of commit log (CASSANDRA-10049)
 * Fix LeveledCompactionStrategyTest (CASSANDRA-9757)
 * Fix broken UnbufferedDataOutputStreamPlus.writeUTF (CASSANDRA-10203)
 * (cqlsh) default load-from-file encoding to utf-8 (CASSANDRA-9898)
 * Avoid returning Permission.NONE when failing to query users table (CASSANDRA-10168)
 * (cqlsh) add CLEAR command (CASSANDRA-10086)
 * Support string literals as Role names for compatibility (CASSANDRA-10135)
Merged from 2.1:
 * Only check KeyCache when it is enabled
 * Change streaming_socket_timeout_in_ms default to 1 hour (CASSANDRA-8611)
 * (cqlsh) update list of CQL keywords (CASSANDRA-9232)


3.0.0-beta1
 * Redesign secondary index API (CASSANDRA-9459, 7771, 9041)
 * Fix throwing ReadFailure instead of ReadTimeout on range queries (CASSANDRA-10125)
 * Rewrite hinted handoff (CASSANDRA-6230)
 * Fix query on static compact tables (CASSANDRA-10093)
 * Fix race during construction of commit log (CASSANDRA-10049)
 * Add option to only purge repaired tombstones (CASSANDRA-6434)
 * Change authorization handling for MVs (CASSANDRA-9927)
 * Add custom JMX enabled executor for UDF sandbox (CASSANDRA-10026)
 * Fix row deletion bug for Materialized Views (CASSANDRA-10014)
 * Support mixed-version clusters with Cassandra 2.1 and 2.2 (CASSANDRA-9704)
 * Fix multiple slices on RowSearchers (CASSANDRA-10002)
 * Fix bug in merging of collections (CASSANDRA-10001)
 * Optimize batchlog replay to avoid full scans (CASSANDRA-7237)
 * Repair improvements when using vnodes (CASSANDRA-5220)
 * Disable scripted UDFs by default (CASSANDRA-9889)
 * Bytecode inspection for Java-UDFs (CASSANDRA-9890)
 * Use byte to serialize MT hash length (CASSANDRA-9792)
 * Replace usage of Adler32 with CRC32 (CASSANDRA-8684)
 * Fix migration to new format from 2.1 SSTable (CASSANDRA-10006)
 * SequentialWriter should extend BufferedDataOutputStreamPlus (CASSANDRA-9500)
 * Use the same repairedAt timestamp within incremental repair session (CASSANDRA-9111)
Merged from 2.2:
 * Allow count(*) and count(1) to be use as normal aggregation (CASSANDRA-10114)
 * An NPE is thrown if the column name is unknown for an IN relation (CASSANDRA-10043)
 * Apply commit_failure_policy to more errors on startup (CASSANDRA-9749)
 * Fix histogram overflow exception (CASSANDRA-9973)
 * Route gossip messages over dedicated socket (CASSANDRA-9237)
 * Add checksum to saved cache files (CASSANDRA-9265)
 * Log warning when using an aggregate without partition key (CASSANDRA-9737)
Merged from 2.1:
 * (cqlsh) Allow encoding to be set through command line (CASSANDRA-10004)
 * Add new JMX methods to change local compaction strategy (CASSANDRA-9965)
 * Write hints for paxos commits (CASSANDRA-7342)
 * (cqlsh) Fix timestamps before 1970 on Windows, always
   use UTC for timestamp display (CASSANDRA-10000)
 * (cqlsh) Avoid overwriting new config file with old config
   when both exist (CASSANDRA-9777)
 * Release snapshot selfRef when doing snapshot repair (CASSANDRA-9998)
 * Cannot replace token does not exist - DN node removed as Fat Client (CASSANDRA-9871)
Merged from 2.0:
 * Don't cast expected bf size to an int (CASSANDRA-9959)
 * Make getFullyExpiredSSTables less expensive (CASSANDRA-9882)


3.0.0-alpha1
 * Implement proper sandboxing for UDFs (CASSANDRA-9402)
 * Simplify (and unify) cleanup of compaction leftovers (CASSANDRA-7066)
 * Allow extra schema definitions in cassandra-stress yaml (CASSANDRA-9850)
 * Metrics should use up to date nomenclature (CASSANDRA-9448)
 * Change CREATE/ALTER TABLE syntax for compression (CASSANDRA-8384)
 * Cleanup crc and adler code for java 8 (CASSANDRA-9650)
 * Storage engine refactor (CASSANDRA-8099, 9743, 9746, 9759, 9781, 9808, 9825,
   9848, 9705, 9859, 9867, 9874, 9828, 9801)
 * Update Guava to 18.0 (CASSANDRA-9653)
 * Bloom filter false positive ratio is not honoured (CASSANDRA-8413)
 * New option for cassandra-stress to leave a ratio of columns null (CASSANDRA-9522)
 * Change hinted_handoff_enabled yaml setting, JMX (CASSANDRA-9035)
 * Add algorithmic token allocation (CASSANDRA-7032)
 * Add nodetool command to replay batchlog (CASSANDRA-9547)
 * Make file buffer cache independent of paths being read (CASSANDRA-8897)
 * Remove deprecated legacy Hadoop code (CASSANDRA-9353)
 * Decommissioned nodes will not rejoin the cluster (CASSANDRA-8801)
 * Change gossip stabilization to use endpoit size (CASSANDRA-9401)
 * Change default garbage collector to G1 (CASSANDRA-7486)
 * Populate TokenMetadata early during startup (CASSANDRA-9317)
 * Undeprecate cache recentHitRate (CASSANDRA-6591)
 * Add support for selectively varint encoding fields (CASSANDRA-9499, 9865)
 * Materialized Views (CASSANDRA-6477)
Merged from 2.2:
 * Avoid grouping sstables for anticompaction with DTCS (CASSANDRA-9900)
 * UDF / UDA execution time in trace (CASSANDRA-9723)
 * Fix broken internode SSL (CASSANDRA-9884)
Merged from 2.1:
 * Add new JMX methods to change local compaction strategy (CASSANDRA-9965)
 * Fix handling of enable/disable autocompaction (CASSANDRA-9899)
 * Add consistency level to tracing ouput (CASSANDRA-9827)
 * Remove repair snapshot leftover on startup (CASSANDRA-7357)
 * Use random nodes for batch log when only 2 racks (CASSANDRA-8735)
 * Ensure atomicity inside thrift and stream session (CASSANDRA-7757)
 * Fix nodetool info error when the node is not joined (CASSANDRA-9031)
Merged from 2.0:
 * Log when messages are dropped due to cross_node_timeout (CASSANDRA-9793)
 * Don't track hotness when opening from snapshot for validation (CASSANDRA-9382)


2.2.0
 * Allow the selection of columns together with aggregates (CASSANDRA-9767)
 * Fix cqlsh copy methods and other windows specific issues (CASSANDRA-9795)
 * Don't wrap byte arrays in SequentialWriter (CASSANDRA-9797)
 * sum() and avg() functions missing for smallint and tinyint types (CASSANDRA-9671)
 * Revert CASSANDRA-9542 (allow native functions in UDA) (CASSANDRA-9771)
Merged from 2.1:
 * Fix MarshalException when upgrading superColumn family (CASSANDRA-9582)
 * Fix broken logging for "empty" flushes in Memtable (CASSANDRA-9837)
 * Handle corrupt files on startup (CASSANDRA-9686)
 * Fix clientutil jar and tests (CASSANDRA-9760)
 * (cqlsh) Allow the SSL protocol version to be specified through the
    config file or environment variables (CASSANDRA-9544)
Merged from 2.0:
 * Add tool to find why expired sstables are not getting dropped (CASSANDRA-10015)
 * Remove erroneous pending HH tasks from tpstats/jmx (CASSANDRA-9129)
 * Don't cast expected bf size to an int (CASSANDRA-9959)
 * checkForEndpointCollision fails for legitimate collisions (CASSANDRA-9765)
 * Complete CASSANDRA-8448 fix (CASSANDRA-9519)
 * Don't include auth credentials in debug log (CASSANDRA-9682)
 * Can't transition from write survey to normal mode (CASSANDRA-9740)
 * Scrub (recover) sstables even when -Index.db is missing (CASSANDRA-9591)
 * Fix growing pending background compaction (CASSANDRA-9662)


2.2.0-rc2
 * Re-enable memory-mapped I/O on Windows (CASSANDRA-9658)
 * Warn when an extra-large partition is compacted (CASSANDRA-9643)
 * (cqlsh) Allow setting the initial connection timeout (CASSANDRA-9601)
 * BulkLoader has --transport-factory option but does not use it (CASSANDRA-9675)
 * Allow JMX over SSL directly from nodetool (CASSANDRA-9090)
 * Update cqlsh for UDFs (CASSANDRA-7556)
 * Change Windows kernel default timer resolution (CASSANDRA-9634)
 * Deprected sstable2json and json2sstable (CASSANDRA-9618)
 * Allow native functions in user-defined aggregates (CASSANDRA-9542)
 * Don't repair system_distributed by default (CASSANDRA-9621)
 * Fix mixing min, max, and count aggregates for blob type (CASSANRA-9622)
 * Rename class for DATE type in Java driver (CASSANDRA-9563)
 * Duplicate compilation of UDFs on coordinator (CASSANDRA-9475)
 * Fix connection leak in CqlRecordWriter (CASSANDRA-9576)
 * Mlockall before opening system sstables & remove boot_without_jna option (CASSANDRA-9573)
 * Add functions to convert timeuuid to date or time, deprecate dateOf and unixTimestampOf (CASSANDRA-9229)
 * Make sure we cancel non-compacting sstables from LifecycleTransaction (CASSANDRA-9566)
 * Fix deprecated repair JMX API (CASSANDRA-9570)
 * Add logback metrics (CASSANDRA-9378)
 * Update and refactor ant test/test-compression to run the tests in parallel (CASSANDRA-9583)
 * Fix upgrading to new directory for secondary index (CASSANDRA-9687)
Merged from 2.1:
 * (cqlsh) Fix bad check for CQL compatibility when DESCRIBE'ing
   COMPACT STORAGE tables with no clustering columns
 * Eliminate strong self-reference chains in sstable ref tidiers (CASSANDRA-9656)
 * Ensure StreamSession uses canonical sstable reader instances (CASSANDRA-9700) 
 * Ensure memtable book keeping is not corrupted in the event we shrink usage (CASSANDRA-9681)
 * Update internal python driver for cqlsh (CASSANDRA-9064)
 * Fix IndexOutOfBoundsException when inserting tuple with too many
   elements using the string literal notation (CASSANDRA-9559)
 * Enable describe on indices (CASSANDRA-7814)
 * Fix incorrect result for IN queries where column not found (CASSANDRA-9540)
 * ColumnFamilyStore.selectAndReference may block during compaction (CASSANDRA-9637)
 * Fix bug in cardinality check when compacting (CASSANDRA-9580)
 * Fix memory leak in Ref due to ConcurrentLinkedQueue.remove() behaviour (CASSANDRA-9549)
 * Make rebuild only run one at a time (CASSANDRA-9119)
Merged from 2.0:
 * Avoid NPE in AuthSuccess#decode (CASSANDRA-9727)
 * Add listen_address to system.local (CASSANDRA-9603)
 * Bug fixes to resultset metadata construction (CASSANDRA-9636)
 * Fix setting 'durable_writes' in ALTER KEYSPACE (CASSANDRA-9560)
 * Avoids ballot clash in Paxos (CASSANDRA-9649)
 * Improve trace messages for RR (CASSANDRA-9479)
 * Fix suboptimal secondary index selection when restricted
   clustering column is also indexed (CASSANDRA-9631)
 * (cqlsh) Add min_threshold to DTCS option autocomplete (CASSANDRA-9385)
 * Fix error message when attempting to create an index on a column
   in a COMPACT STORAGE table with clustering columns (CASSANDRA-9527)
 * 'WITH WITH' in alter keyspace statements causes NPE (CASSANDRA-9565)
 * Expose some internals of SelectStatement for inspection (CASSANDRA-9532)
 * ArrivalWindow should use primitives (CASSANDRA-9496)
 * Periodically submit background compaction tasks (CASSANDRA-9592)
 * Set HAS_MORE_PAGES flag to false when PagingState is null (CASSANDRA-9571)


2.2.0-rc1
 * Compressed commit log should measure compressed space used (CASSANDRA-9095)
 * Fix comparison bug in CassandraRoleManager#collectRoles (CASSANDRA-9551)
 * Add tinyint,smallint,time,date support for UDFs (CASSANDRA-9400)
 * Deprecates SSTableSimpleWriter and SSTableSimpleUnsortedWriter (CASSANDRA-9546)
 * Empty INITCOND treated as null in aggregate (CASSANDRA-9457)
 * Remove use of Cell in Thrift MapReduce classes (CASSANDRA-8609)
 * Integrate pre-release Java Driver 2.2-rc1, custom build (CASSANDRA-9493)
 * Clean up gossiper logic for old versions (CASSANDRA-9370)
 * Fix custom payload coding/decoding to match the spec (CASSANDRA-9515)
 * ant test-all results incomplete when parsed (CASSANDRA-9463)
 * Disallow frozen<> types in function arguments and return types for
   clarity (CASSANDRA-9411)
 * Static Analysis to warn on unsafe use of Autocloseable instances (CASSANDRA-9431)
 * Update commitlog archiving examples now that commitlog segments are
   not recycled (CASSANDRA-9350)
 * Extend Transactional API to sstable lifecycle management (CASSANDRA-8568)
 * (cqlsh) Add support for native protocol 4 (CASSANDRA-9399)
 * Ensure that UDF and UDAs are keyspace-isolated (CASSANDRA-9409)
 * Revert CASSANDRA-7807 (tracing completion client notifications) (CASSANDRA-9429)
 * Add ability to stop compaction by ID (CASSANDRA-7207)
 * Let CassandraVersion handle SNAPSHOT version (CASSANDRA-9438)
Merged from 2.1:
 * (cqlsh) Fix using COPY through SOURCE or -f (CASSANDRA-9083)
 * Fix occasional lack of `system` keyspace in schema tables (CASSANDRA-8487)
 * Use ProtocolError code instead of ServerError code for native protocol
   error responses to unsupported protocol versions (CASSANDRA-9451)
 * Default commitlog_sync_batch_window_in_ms changed to 2ms (CASSANDRA-9504)
 * Fix empty partition assertion in unsorted sstable writing tools (CASSANDRA-9071)
 * Ensure truncate without snapshot cannot produce corrupt responses (CASSANDRA-9388) 
 * Consistent error message when a table mixes counter and non-counter
   columns (CASSANDRA-9492)
 * Avoid getting unreadable keys during anticompaction (CASSANDRA-9508)
 * (cqlsh) Better float precision by default (CASSANDRA-9224)
 * Improve estimated row count (CASSANDRA-9107)
 * Optimize range tombstone memory footprint (CASSANDRA-8603)
 * Use configured gcgs in anticompaction (CASSANDRA-9397)
Merged from 2.0:
 * Don't accumulate more range than necessary in RangeTombstone.Tracker (CASSANDRA-9486)
 * Add broadcast and rpc addresses to system.local (CASSANDRA-9436)
 * Always mark sstable suspect when corrupted (CASSANDRA-9478)
 * Add database users and permissions to CQL3 documentation (CASSANDRA-7558)
 * Allow JVM_OPTS to be passed to standalone tools (CASSANDRA-5969)
 * Fix bad condition in RangeTombstoneList (CASSANDRA-9485)
 * Fix potential StackOverflow when setting CrcCheckChance over JMX (CASSANDRA-9488)
 * Fix null static columns in pages after the first, paged reversed
   queries (CASSANDRA-8502)
 * Fix counting cache serialization in request metrics (CASSANDRA-9466)
 * Add option not to validate atoms during scrub (CASSANDRA-9406)


2.2.0-beta1
 * Introduce Transactional API for internal state changes (CASSANDRA-8984)
 * Add a flag in cassandra.yaml to enable UDFs (CASSANDRA-9404)
 * Better support of null for UDF (CASSANDRA-8374)
 * Use ecj instead of javassist for UDFs (CASSANDRA-8241)
 * faster async logback configuration for tests (CASSANDRA-9376)
 * Add `smallint` and `tinyint` data types (CASSANDRA-8951)
 * Avoid thrift schema creation when native driver is used in stress tool (CASSANDRA-9374)
 * Make Functions.declared thread-safe
 * Add client warnings to native protocol v4 (CASSANDRA-8930)
 * Allow roles cache to be invalidated (CASSANDRA-8967)
 * Upgrade Snappy (CASSANDRA-9063)
 * Don't start Thrift rpc by default (CASSANDRA-9319)
 * Only stream from unrepaired sstables with incremental repair (CASSANDRA-8267)
 * Aggregate UDFs allow SFUNC return type to differ from STYPE if FFUNC specified (CASSANDRA-9321)
 * Remove Thrift dependencies in bundled tools (CASSANDRA-8358)
 * Disable memory mapping of hsperfdata file for JVM statistics (CASSANDRA-9242)
 * Add pre-startup checks to detect potential incompatibilities (CASSANDRA-8049)
 * Distinguish between null and unset in protocol v4 (CASSANDRA-7304)
 * Add user/role permissions for user-defined functions (CASSANDRA-7557)
 * Allow cassandra config to be updated to restart daemon without unloading classes (CASSANDRA-9046)
 * Don't initialize compaction writer before checking if iter is empty (CASSANDRA-9117)
 * Don't execute any functions at prepare-time (CASSANDRA-9037)
 * Share file handles between all instances of a SegmentedFile (CASSANDRA-8893)
 * Make it possible to major compact LCS (CASSANDRA-7272)
 * Make FunctionExecutionException extend RequestExecutionException
   (CASSANDRA-9055)
 * Add support for SELECT JSON, INSERT JSON syntax and new toJson(), fromJson()
   functions (CASSANDRA-7970)
 * Optimise max purgeable timestamp calculation in compaction (CASSANDRA-8920)
 * Constrain internode message buffer sizes, and improve IO class hierarchy (CASSANDRA-8670) 
 * New tool added to validate all sstables in a node (CASSANDRA-5791)
 * Push notification when tracing completes for an operation (CASSANDRA-7807)
 * Delay "node up" and "node added" notifications until native protocol server is started (CASSANDRA-8236)
 * Compressed Commit Log (CASSANDRA-6809)
 * Optimise IntervalTree (CASSANDRA-8988)
 * Add a key-value payload for third party usage (CASSANDRA-8553, 9212)
 * Bump metrics-reporter-config dependency for metrics 3.0 (CASSANDRA-8149)
 * Partition intra-cluster message streams by size, not type (CASSANDRA-8789)
 * Add WriteFailureException to native protocol, notify coordinator of
   write failures (CASSANDRA-8592)
 * Convert SequentialWriter to nio (CASSANDRA-8709)
 * Add role based access control (CASSANDRA-7653, 8650, 7216, 8760, 8849, 8761, 8850)
 * Record client ip address in tracing sessions (CASSANDRA-8162)
 * Indicate partition key columns in response metadata for prepared
   statements (CASSANDRA-7660)
 * Merge UUIDType and TimeUUIDType parse logic (CASSANDRA-8759)
 * Avoid memory allocation when searching index summary (CASSANDRA-8793)
 * Optimise (Time)?UUIDType Comparisons (CASSANDRA-8730)
 * Make CRC32Ex into a separate maven dependency (CASSANDRA-8836)
 * Use preloaded jemalloc w/ Unsafe (CASSANDRA-8714, 9197)
 * Avoid accessing partitioner through StorageProxy (CASSANDRA-8244, 8268)
 * Upgrade Metrics library and remove depricated metrics (CASSANDRA-5657)
 * Serializing Row cache alternative, fully off heap (CASSANDRA-7438)
 * Duplicate rows returned when in clause has repeated values (CASSANDRA-6706)
 * Make CassandraException unchecked, extend RuntimeException (CASSANDRA-8560)
 * Support direct buffer decompression for reads (CASSANDRA-8464)
 * DirectByteBuffer compatible LZ4 methods (CASSANDRA-7039)
 * Group sstables for anticompaction correctly (CASSANDRA-8578)
 * Add ReadFailureException to native protocol, respond
   immediately when replicas encounter errors while handling
   a read request (CASSANDRA-7886)
 * Switch CommitLogSegment from RandomAccessFile to nio (CASSANDRA-8308)
 * Allow mixing token and partition key restrictions (CASSANDRA-7016)
 * Support index key/value entries on map collections (CASSANDRA-8473)
 * Modernize schema tables (CASSANDRA-8261)
 * Support for user-defined aggregation functions (CASSANDRA-8053)
 * Fix NPE in SelectStatement with empty IN values (CASSANDRA-8419)
 * Refactor SelectStatement, return IN results in natural order instead
   of IN value list order and ignore duplicate values in partition key IN restrictions (CASSANDRA-7981)
 * Support UDTs, tuples, and collections in user-defined
   functions (CASSANDRA-7563)
 * Fix aggregate fn results on empty selection, result column name,
   and cqlsh parsing (CASSANDRA-8229)
 * Mark sstables as repaired after full repair (CASSANDRA-7586)
 * Extend Descriptor to include a format value and refactor reader/writer
   APIs (CASSANDRA-7443)
 * Integrate JMH for microbenchmarks (CASSANDRA-8151)
 * Keep sstable levels when bootstrapping (CASSANDRA-7460)
 * Add Sigar library and perform basic OS settings check on startup (CASSANDRA-7838)
 * Support for aggregation functions (CASSANDRA-4914)
 * Remove cassandra-cli (CASSANDRA-7920)
 * Accept dollar quoted strings in CQL (CASSANDRA-7769)
 * Make assassinate a first class command (CASSANDRA-7935)
 * Support IN clause on any partition key column (CASSANDRA-7855)
 * Support IN clause on any clustering column (CASSANDRA-4762)
 * Improve compaction logging (CASSANDRA-7818)
 * Remove YamlFileNetworkTopologySnitch (CASSANDRA-7917)
 * Do anticompaction in groups (CASSANDRA-6851)
 * Support user-defined functions (CASSANDRA-7395, 7526, 7562, 7740, 7781, 7929,
   7924, 7812, 8063, 7813, 7708)
 * Permit configurable timestamps with cassandra-stress (CASSANDRA-7416)
 * Move sstable RandomAccessReader to nio2, which allows using the
   FILE_SHARE_DELETE flag on Windows (CASSANDRA-4050)
 * Remove CQL2 (CASSANDRA-5918)
 * Optimize fetching multiple cells by name (CASSANDRA-6933)
 * Allow compilation in java 8 (CASSANDRA-7028)
 * Make incremental repair default (CASSANDRA-7250)
 * Enable code coverage thru JaCoCo (CASSANDRA-7226)
 * Switch external naming of 'column families' to 'tables' (CASSANDRA-4369) 
 * Shorten SSTable path (CASSANDRA-6962)
 * Use unsafe mutations for most unit tests (CASSANDRA-6969)
 * Fix race condition during calculation of pending ranges (CASSANDRA-7390)
 * Fail on very large batch sizes (CASSANDRA-8011)
 * Improve concurrency of repair (CASSANDRA-6455, 8208, 9145)
 * Select optimal CRC32 implementation at runtime (CASSANDRA-8614)
 * Evaluate MurmurHash of Token once per query (CASSANDRA-7096)
 * Generalize progress reporting (CASSANDRA-8901)
 * Resumable bootstrap streaming (CASSANDRA-8838, CASSANDRA-8942)
 * Allow scrub for secondary index (CASSANDRA-5174)
 * Save repair data to system table (CASSANDRA-5839)
 * fix nodetool names that reference column families (CASSANDRA-8872)
 Merged from 2.1:
 * Warn on misuse of unlogged batches (CASSANDRA-9282)
 * Failure detector detects and ignores local pauses (CASSANDRA-9183)
 * Add utility class to support for rate limiting a given log statement (CASSANDRA-9029)
 * Add missing consistency levels to cassandra-stess (CASSANDRA-9361)
 * Fix commitlog getCompletedTasks to not increment (CASSANDRA-9339)
 * Fix for harmless exceptions logged as ERROR (CASSANDRA-8564)
 * Delete processed sstables in sstablesplit/sstableupgrade (CASSANDRA-8606)
 * Improve sstable exclusion from partition tombstones (CASSANDRA-9298)
 * Validate the indexed column rather than the cell's contents for 2i (CASSANDRA-9057)
 * Add support for top-k custom 2i queries (CASSANDRA-8717)
 * Fix error when dropping table during compaction (CASSANDRA-9251)
 * cassandra-stress supports validation operations over user profiles (CASSANDRA-8773)
 * Add support for rate limiting log messages (CASSANDRA-9029)
 * Log the partition key with tombstone warnings (CASSANDRA-8561)
 * Reduce runWithCompactionsDisabled poll interval to 1ms (CASSANDRA-9271)
 * Fix PITR commitlog replay (CASSANDRA-9195)
 * GCInspector logs very different times (CASSANDRA-9124)
 * Fix deleting from an empty list (CASSANDRA-9198)
 * Update tuple and collection types that use a user-defined type when that UDT
   is modified (CASSANDRA-9148, CASSANDRA-9192)
 * Use higher timeout for prepair and snapshot in repair (CASSANDRA-9261)
 * Fix anticompaction blocking ANTI_ENTROPY stage (CASSANDRA-9151)
 * Repair waits for anticompaction to finish (CASSANDRA-9097)
 * Fix streaming not holding ref when stream error (CASSANDRA-9295)
 * Fix canonical view returning early opened SSTables (CASSANDRA-9396)
Merged from 2.0:
 * (cqlsh) Add LOGIN command to switch users (CASSANDRA-7212)
 * Clone SliceQueryFilter in AbstractReadCommand implementations (CASSANDRA-8940)
 * Push correct protocol notification for DROP INDEX (CASSANDRA-9310)
 * token-generator - generated tokens too long (CASSANDRA-9300)
 * Fix counting of tombstones for TombstoneOverwhelmingException (CASSANDRA-9299)
 * Fix ReconnectableSnitch reconnecting to peers during upgrade (CASSANDRA-6702)
 * Include keyspace and table name in error log for collections over the size
   limit (CASSANDRA-9286)
 * Avoid potential overlap in LCS with single-partition sstables (CASSANDRA-9322)
 * Log warning message when a table is queried before the schema has fully
   propagated (CASSANDRA-9136)
 * Overload SecondaryIndex#indexes to accept the column definition (CASSANDRA-9314)
 * (cqlsh) Add SERIAL and LOCAL_SERIAL consistency levels (CASSANDRA-8051)
 * Fix index selection during rebuild with certain table layouts (CASSANDRA-9281)
 * Fix partition-level-delete-only workload accounting (CASSANDRA-9194)
 * Allow scrub to handle corrupted compressed chunks (CASSANDRA-9140)
 * Fix assertion error when resetlocalschema is run during repair (CASSANDRA-9249)
 * Disable single sstable tombstone compactions for DTCS by default (CASSANDRA-9234)
 * IncomingTcpConnection thread is not named (CASSANDRA-9262)
 * Close incoming connections when MessagingService is stopped (CASSANDRA-9238)
 * Fix streaming hang when retrying (CASSANDRA-9132)


2.1.5
 * Re-add deprecated cold_reads_to_omit param for backwards compat (CASSANDRA-9203)
 * Make anticompaction visible in compactionstats (CASSANDRA-9098)
 * Improve nodetool getendpoints documentation about the partition
   key parameter (CASSANDRA-6458)
 * Don't check other keyspaces for schema changes when an user-defined
   type is altered (CASSANDRA-9187)
 * Add generate-idea-files target to build.xml (CASSANDRA-9123)
 * Allow takeColumnFamilySnapshot to take a list of tables (CASSANDRA-8348)
 * Limit major sstable operations to their canonical representation (CASSANDRA-8669)
 * cqlsh: Add tests for INSERT and UPDATE tab completion (CASSANDRA-9125)
 * cqlsh: quote column names when needed in COPY FROM inserts (CASSANDRA-9080)
 * Do not load read meter for offline operations (CASSANDRA-9082)
 * cqlsh: Make CompositeType data readable (CASSANDRA-8919)
 * cqlsh: Fix display of triggers (CASSANDRA-9081)
 * Fix NullPointerException when deleting or setting an element by index on
   a null list collection (CASSANDRA-9077)
 * Buffer bloom filter serialization (CASSANDRA-9066)
 * Fix anti-compaction target bloom filter size (CASSANDRA-9060)
 * Make FROZEN and TUPLE unreserved keywords in CQL (CASSANDRA-9047)
 * Prevent AssertionError from SizeEstimatesRecorder (CASSANDRA-9034)
 * Avoid overwriting index summaries for sstables with an older format that
   does not support downsampling; rebuild summaries on startup when this
   is detected (CASSANDRA-8993)
 * Fix potential data loss in CompressedSequentialWriter (CASSANDRA-8949)
 * Make PasswordAuthenticator number of hashing rounds configurable (CASSANDRA-8085)
 * Fix AssertionError when binding nested collections in DELETE (CASSANDRA-8900)
 * Check for overlap with non-early sstables in LCS (CASSANDRA-8739)
 * Only calculate max purgable timestamp if we have to (CASSANDRA-8914)
 * (cqlsh) Greatly improve performance of COPY FROM (CASSANDRA-8225)
 * IndexSummary effectiveIndexInterval is now a guideline, not a rule (CASSANDRA-8993)
 * Use correct bounds for page cache eviction of compressed files (CASSANDRA-8746)
 * SSTableScanner enforces its bounds (CASSANDRA-8946)
 * Cleanup cell equality (CASSANDRA-8947)
 * Introduce intra-cluster message coalescing (CASSANDRA-8692)
 * DatabaseDescriptor throws NPE when rpc_interface is used (CASSANDRA-8839)
 * Don't check if an sstable is live for offline compactions (CASSANDRA-8841)
 * Don't set clientMode in SSTableLoader (CASSANDRA-8238)
 * Fix SSTableRewriter with disabled early open (CASSANDRA-8535)
 * Fix cassandra-stress so it respects the CL passed in user mode (CASSANDRA-8948)
 * Fix rare NPE in ColumnDefinition#hasIndexOption() (CASSANDRA-8786)
 * cassandra-stress reports per-operation statistics, plus misc (CASSANDRA-8769)
 * Add SimpleDate (cql date) and Time (cql time) types (CASSANDRA-7523)
 * Use long for key count in cfstats (CASSANDRA-8913)
 * Make SSTableRewriter.abort() more robust to failure (CASSANDRA-8832)
 * Remove cold_reads_to_omit from STCS (CASSANDRA-8860)
 * Make EstimatedHistogram#percentile() use ceil instead of floor (CASSANDRA-8883)
 * Fix top partitions reporting wrong cardinality (CASSANDRA-8834)
 * Fix rare NPE in KeyCacheSerializer (CASSANDRA-8067)
 * Pick sstables for validation as late as possible inc repairs (CASSANDRA-8366)
 * Fix commitlog getPendingTasks to not increment (CASSANDRA-8862)
 * Fix parallelism adjustment in range and secondary index queries
   when the first fetch does not satisfy the limit (CASSANDRA-8856)
 * Check if the filtered sstables is non-empty in STCS (CASSANDRA-8843)
 * Upgrade java-driver used for cassandra-stress (CASSANDRA-8842)
 * Fix CommitLog.forceRecycleAllSegments() memory access error (CASSANDRA-8812)
 * Improve assertions in Memory (CASSANDRA-8792)
 * Fix SSTableRewriter cleanup (CASSANDRA-8802)
 * Introduce SafeMemory for CompressionMetadata.Writer (CASSANDRA-8758)
 * 'nodetool info' prints exception against older node (CASSANDRA-8796)
 * Ensure SSTableReader.last corresponds exactly with the file end (CASSANDRA-8750)
 * Make SSTableWriter.openEarly more robust and obvious (CASSANDRA-8747)
 * Enforce SSTableReader.first/last (CASSANDRA-8744)
 * Cleanup SegmentedFile API (CASSANDRA-8749)
 * Avoid overlap with early compaction replacement (CASSANDRA-8683)
 * Safer Resource Management++ (CASSANDRA-8707)
 * Write partition size estimates into a system table (CASSANDRA-7688)
 * cqlsh: Fix keys() and full() collection indexes in DESCRIBE output
   (CASSANDRA-8154)
 * Show progress of streaming in nodetool netstats (CASSANDRA-8886)
 * IndexSummaryBuilder utilises offheap memory, and shares data between
   each IndexSummary opened from it (CASSANDRA-8757)
 * markCompacting only succeeds if the exact SSTableReader instances being 
   marked are in the live set (CASSANDRA-8689)
 * cassandra-stress support for varint (CASSANDRA-8882)
 * Fix Adler32 digest for compressed sstables (CASSANDRA-8778)
 * Add nodetool statushandoff/statusbackup (CASSANDRA-8912)
 * Use stdout for progress and stats in sstableloader (CASSANDRA-8982)
 * Correctly identify 2i datadir from older versions (CASSANDRA-9116)
Merged from 2.0:
 * Ignore gossip SYNs after shutdown (CASSANDRA-9238)
 * Avoid overflow when calculating max sstable size in LCS (CASSANDRA-9235)
 * Make sstable blacklisting work with compression (CASSANDRA-9138)
 * Do not attempt to rebuild indexes if no index accepts any column (CASSANDRA-9196)
 * Don't initiate snitch reconnection for dead states (CASSANDRA-7292)
 * Fix ArrayIndexOutOfBoundsException in CQLSSTableWriter (CASSANDRA-8978)
 * Add shutdown gossip state to prevent timeouts during rolling restarts (CASSANDRA-8336)
 * Fix running with java.net.preferIPv6Addresses=true (CASSANDRA-9137)
 * Fix failed bootstrap/replace attempts being persisted in system.peers (CASSANDRA-9180)
 * Flush system.IndexInfo after marking index built (CASSANDRA-9128)
 * Fix updates to min/max_compaction_threshold through cassandra-cli
   (CASSANDRA-8102)
 * Don't include tmp files when doing offline relevel (CASSANDRA-9088)
 * Use the proper CAS WriteType when finishing a previous round during Paxos
   preparation (CASSANDRA-8672)
 * Avoid race in cancelling compactions (CASSANDRA-9070)
 * More aggressive check for expired sstables in DTCS (CASSANDRA-8359)
 * Fix ignored index_interval change in ALTER TABLE statements (CASSANDRA-7976)
 * Do more aggressive compaction in old time windows in DTCS (CASSANDRA-8360)
 * java.lang.AssertionError when reading saved cache (CASSANDRA-8740)
 * "disk full" when running cleanup (CASSANDRA-9036)
 * Lower logging level from ERROR to DEBUG when a scheduled schema pull
   cannot be completed due to a node being down (CASSANDRA-9032)
 * Fix MOVED_NODE client event (CASSANDRA-8516)
 * Allow overriding MAX_OUTSTANDING_REPLAY_COUNT (CASSANDRA-7533)
 * Fix malformed JMX ObjectName containing IPv6 addresses (CASSANDRA-9027)
 * (cqlsh) Allow increasing CSV field size limit through
   cqlshrc config option (CASSANDRA-8934)
 * Stop logging range tombstones when exceeding the threshold
   (CASSANDRA-8559)
 * Fix NullPointerException when nodetool getendpoints is run
   against invalid keyspaces or tables (CASSANDRA-8950)
 * Allow specifying the tmp dir (CASSANDRA-7712)
 * Improve compaction estimated tasks estimation (CASSANDRA-8904)
 * Fix duplicate up/down messages sent to native clients (CASSANDRA-7816)
 * Expose commit log archive status via JMX (CASSANDRA-8734)
 * Provide better exceptions for invalid replication strategy parameters
   (CASSANDRA-8909)
 * Fix regression in mixed single and multi-column relation support for
   SELECT statements (CASSANDRA-8613)
 * Add ability to limit number of native connections (CASSANDRA-8086)
 * Fix CQLSSTableWriter throwing exception and spawning threads
   (CASSANDRA-8808)
 * Fix MT mismatch between empty and GC-able data (CASSANDRA-8979)
 * Fix incorrect validation when snapshotting single table (CASSANDRA-8056)
 * Add offline tool to relevel sstables (CASSANDRA-8301)
 * Preserve stream ID for more protocol errors (CASSANDRA-8848)
 * Fix combining token() function with multi-column relations on
   clustering columns (CASSANDRA-8797)
 * Make CFS.markReferenced() resistant to bad refcounting (CASSANDRA-8829)
 * Fix StreamTransferTask abort/complete bad refcounting (CASSANDRA-8815)
 * Fix AssertionError when querying a DESC clustering ordered
   table with ASC ordering and paging (CASSANDRA-8767)
 * AssertionError: "Memory was freed" when running cleanup (CASSANDRA-8716)
 * Make it possible to set max_sstable_age to fractional days (CASSANDRA-8406)
 * Fix some multi-column relations with indexes on some clustering
   columns (CASSANDRA-8275)
 * Fix memory leak in SSTableSimple*Writer and SSTableReader.validate()
   (CASSANDRA-8748)
 * Throw OOM if allocating memory fails to return a valid pointer (CASSANDRA-8726)
 * Fix SSTableSimpleUnsortedWriter ConcurrentModificationException (CASSANDRA-8619)
 * 'nodetool info' prints exception against older node (CASSANDRA-8796)
 * Ensure SSTableSimpleUnsortedWriter.close() terminates if
   disk writer has crashed (CASSANDRA-8807)


2.1.4
 * Bind JMX to localhost unless explicitly configured otherwise (CASSANDRA-9085)


2.1.3
 * Fix HSHA/offheap_objects corruption (CASSANDRA-8719)
 * Upgrade libthrift to 0.9.2 (CASSANDRA-8685)
 * Don't use the shared ref in sstableloader (CASSANDRA-8704)
 * Purge internal prepared statements if related tables or
   keyspaces are dropped (CASSANDRA-8693)
 * (cqlsh) Handle unicode BOM at start of files (CASSANDRA-8638)
 * Stop compactions before exiting offline tools (CASSANDRA-8623)
 * Update tools/stress/README.txt to match current behaviour (CASSANDRA-7933)
 * Fix schema from Thrift conversion with empty metadata (CASSANDRA-8695)
 * Safer Resource Management (CASSANDRA-7705)
 * Make sure we compact highly overlapping cold sstables with
   STCS (CASSANDRA-8635)
 * rpc_interface and listen_interface generate NPE on startup when specified
   interface doesn't exist (CASSANDRA-8677)
 * Fix ArrayIndexOutOfBoundsException in nodetool cfhistograms (CASSANDRA-8514)
 * Switch from yammer metrics for nodetool cf/proxy histograms (CASSANDRA-8662)
 * Make sure we don't add tmplink files to the compaction
   strategy (CASSANDRA-8580)
 * (cqlsh) Handle maps with blob keys (CASSANDRA-8372)
 * (cqlsh) Handle DynamicCompositeType schemas correctly (CASSANDRA-8563)
 * Duplicate rows returned when in clause has repeated values (CASSANDRA-6706)
 * Add tooling to detect hot partitions (CASSANDRA-7974)
 * Fix cassandra-stress user-mode truncation of partition generation (CASSANDRA-8608)
 * Only stream from unrepaired sstables during inc repair (CASSANDRA-8267)
 * Don't allow starting multiple inc repairs on the same sstables (CASSANDRA-8316)
 * Invalidate prepared BATCH statements when related tables
   or keyspaces are dropped (CASSANDRA-8652)
 * Fix missing results in secondary index queries on collections
   with ALLOW FILTERING (CASSANDRA-8421)
 * Expose EstimatedHistogram metrics for range slices (CASSANDRA-8627)
 * (cqlsh) Escape clqshrc passwords properly (CASSANDRA-8618)
 * Fix NPE when passing wrong argument in ALTER TABLE statement (CASSANDRA-8355)
 * Pig: Refactor and deprecate CqlStorage (CASSANDRA-8599)
 * Don't reuse the same cleanup strategy for all sstables (CASSANDRA-8537)
 * Fix case-sensitivity of index name on CREATE and DROP INDEX
   statements (CASSANDRA-8365)
 * Better detection/logging for corruption in compressed sstables (CASSANDRA-8192)
 * Use the correct repairedAt value when closing writer (CASSANDRA-8570)
 * (cqlsh) Handle a schema mismatch being detected on startup (CASSANDRA-8512)
 * Properly calculate expected write size during compaction (CASSANDRA-8532)
 * Invalidate affected prepared statements when a table's columns
   are altered (CASSANDRA-7910)
 * Stress - user defined writes should populate sequentally (CASSANDRA-8524)
 * Fix regression in SSTableRewriter causing some rows to become unreadable 
   during compaction (CASSANDRA-8429)
 * Run major compactions for repaired/unrepaired in parallel (CASSANDRA-8510)
 * (cqlsh) Fix compression options in DESCRIBE TABLE output when compression
   is disabled (CASSANDRA-8288)
 * (cqlsh) Fix DESCRIBE output after keyspaces are altered (CASSANDRA-7623)
 * Make sure we set lastCompactedKey correctly (CASSANDRA-8463)
 * (cqlsh) Fix output of CONSISTENCY command (CASSANDRA-8507)
 * (cqlsh) Fixed the handling of LIST statements (CASSANDRA-8370)
 * Make sstablescrub check leveled manifest again (CASSANDRA-8432)
 * Check first/last keys in sstable when giving out positions (CASSANDRA-8458)
 * Disable mmap on Windows (CASSANDRA-6993)
 * Add missing ConsistencyLevels to cassandra-stress (CASSANDRA-8253)
 * Add auth support to cassandra-stress (CASSANDRA-7985)
 * Fix ArrayIndexOutOfBoundsException when generating error message
   for some CQL syntax errors (CASSANDRA-8455)
 * Scale memtable slab allocation logarithmically (CASSANDRA-7882)
 * cassandra-stress simultaneous inserts over same seed (CASSANDRA-7964)
 * Reduce cassandra-stress sampling memory requirements (CASSANDRA-7926)
 * Ensure memtable flush cannot expire commit log entries from its future (CASSANDRA-8383)
 * Make read "defrag" async to reclaim memtables (CASSANDRA-8459)
 * Remove tmplink files for offline compactions (CASSANDRA-8321)
 * Reduce maxHintsInProgress (CASSANDRA-8415)
 * BTree updates may call provided update function twice (CASSANDRA-8018)
 * Release sstable references after anticompaction (CASSANDRA-8386)
 * Handle abort() in SSTableRewriter properly (CASSANDRA-8320)
 * Centralize shared executors (CASSANDRA-8055)
 * Fix filtering for CONTAINS (KEY) relations on frozen collection
   clustering columns when the query is restricted to a single
   partition (CASSANDRA-8203)
 * Do more aggressive entire-sstable TTL expiry checks (CASSANDRA-8243)
 * Add more log info if readMeter is null (CASSANDRA-8238)
 * add check of the system wall clock time at startup (CASSANDRA-8305)
 * Support for frozen collections (CASSANDRA-7859)
 * Fix overflow on histogram computation (CASSANDRA-8028)
 * Have paxos reuse the timestamp generation of normal queries (CASSANDRA-7801)
 * Fix incremental repair not remove parent session on remote (CASSANDRA-8291)
 * Improve JBOD disk utilization (CASSANDRA-7386)
 * Log failed host when preparing incremental repair (CASSANDRA-8228)
 * Force config client mode in CQLSSTableWriter (CASSANDRA-8281)
 * Fix sstableupgrade throws exception (CASSANDRA-8688)
 * Fix hang when repairing empty keyspace (CASSANDRA-8694)
Merged from 2.0:
 * Fix IllegalArgumentException in dynamic snitch (CASSANDRA-8448)
 * Add support for UPDATE ... IF EXISTS (CASSANDRA-8610)
 * Fix reversal of list prepends (CASSANDRA-8733)
 * Prevent non-zero default_time_to_live on tables with counters
   (CASSANDRA-8678)
 * Fix SSTableSimpleUnsortedWriter ConcurrentModificationException
   (CASSANDRA-8619)
 * Round up time deltas lower than 1ms in BulkLoader (CASSANDRA-8645)
 * Add batch remove iterator to ABSC (CASSANDRA-8414, 8666)
 * Round up time deltas lower than 1ms in BulkLoader (CASSANDRA-8645)
 * Fix isClientMode check in Keyspace (CASSANDRA-8687)
 * Use more efficient slice size for querying internal secondary
   index tables (CASSANDRA-8550)
 * Fix potentially returning deleted rows with range tombstone (CASSANDRA-8558)
 * Check for available disk space before starting a compaction (CASSANDRA-8562)
 * Fix DISTINCT queries with LIMITs or paging when some partitions
   contain only tombstones (CASSANDRA-8490)
 * Introduce background cache refreshing to permissions cache
   (CASSANDRA-8194)
 * Fix race condition in StreamTransferTask that could lead to
   infinite loops and premature sstable deletion (CASSANDRA-7704)
 * Add an extra version check to MigrationTask (CASSANDRA-8462)
 * Ensure SSTableWriter cleans up properly after failure (CASSANDRA-8499)
 * Increase bf true positive count on key cache hit (CASSANDRA-8525)
 * Move MeteredFlusher to its own thread (CASSANDRA-8485)
 * Fix non-distinct results in DISTNCT queries on static columns when
   paging is enabled (CASSANDRA-8087)
 * Move all hints related tasks to hints internal executor (CASSANDRA-8285)
 * Fix paging for multi-partition IN queries (CASSANDRA-8408)
 * Fix MOVED_NODE topology event never being emitted when a node
   moves its token (CASSANDRA-8373)
 * Fix validation of indexes in COMPACT tables (CASSANDRA-8156)
 * Avoid StackOverflowError when a large list of IN values
   is used for a clustering column (CASSANDRA-8410)
 * Fix NPE when writetime() or ttl() calls are wrapped by
   another function call (CASSANDRA-8451)
 * Fix NPE after dropping a keyspace (CASSANDRA-8332)
 * Fix error message on read repair timeouts (CASSANDRA-7947)
 * Default DTCS base_time_seconds changed to 60 (CASSANDRA-8417)
 * Refuse Paxos operation with more than one pending endpoint (CASSANDRA-8346, 8640)
 * Throw correct exception when trying to bind a keyspace or table
   name (CASSANDRA-6952)
 * Make HHOM.compact synchronized (CASSANDRA-8416)
 * cancel latency-sampling task when CF is dropped (CASSANDRA-8401)
 * don't block SocketThread for MessagingService (CASSANDRA-8188)
 * Increase quarantine delay on replacement (CASSANDRA-8260)
 * Expose off-heap memory usage stats (CASSANDRA-7897)
 * Ignore Paxos commits for truncated tables (CASSANDRA-7538)
 * Validate size of indexed column values (CASSANDRA-8280)
 * Make LCS split compaction results over all data directories (CASSANDRA-8329)
 * Fix some failing queries that use multi-column relations
   on COMPACT STORAGE tables (CASSANDRA-8264)
 * Fix InvalidRequestException with ORDER BY (CASSANDRA-8286)
 * Disable SSLv3 for POODLE (CASSANDRA-8265)
 * Fix millisecond timestamps in Tracing (CASSANDRA-8297)
 * Include keyspace name in error message when there are insufficient
   live nodes to stream from (CASSANDRA-8221)
 * Avoid overlap in L1 when L0 contains many nonoverlapping
   sstables (CASSANDRA-8211)
 * Improve PropertyFileSnitch logging (CASSANDRA-8183)
 * Add DC-aware sequential repair (CASSANDRA-8193)
 * Use live sstables in snapshot repair if possible (CASSANDRA-8312)
 * Fix hints serialized size calculation (CASSANDRA-8587)


2.1.2
 * (cqlsh) parse_for_table_meta errors out on queries with undefined
   grammars (CASSANDRA-8262)
 * (cqlsh) Fix SELECT ... TOKEN() function broken in C* 2.1.1 (CASSANDRA-8258)
 * Fix Cassandra crash when running on JDK8 update 40 (CASSANDRA-8209)
 * Optimize partitioner tokens (CASSANDRA-8230)
 * Improve compaction of repaired/unrepaired sstables (CASSANDRA-8004)
 * Make cache serializers pluggable (CASSANDRA-8096)
 * Fix issues with CONTAINS (KEY) queries on secondary indexes
   (CASSANDRA-8147)
 * Fix read-rate tracking of sstables for some queries (CASSANDRA-8239)
 * Fix default timestamp in QueryOptions (CASSANDRA-8246)
 * Set socket timeout when reading remote version (CASSANDRA-8188)
 * Refactor how we track live size (CASSANDRA-7852)
 * Make sure unfinished compaction files are removed (CASSANDRA-8124)
 * Fix shutdown when run as Windows service (CASSANDRA-8136)
 * Fix DESCRIBE TABLE with custom indexes (CASSANDRA-8031)
 * Fix race in RecoveryManagerTest (CASSANDRA-8176)
 * Avoid IllegalArgumentException while sorting sstables in
   IndexSummaryManager (CASSANDRA-8182)
 * Shutdown JVM on file descriptor exhaustion (CASSANDRA-7579)
 * Add 'die' policy for commit log and disk failure (CASSANDRA-7927)
 * Fix installing as service on Windows (CASSANDRA-8115)
 * Fix CREATE TABLE for CQL2 (CASSANDRA-8144)
 * Avoid boxing in ColumnStats min/max trackers (CASSANDRA-8109)
Merged from 2.0:
 * Correctly handle non-text column names in cql3 (CASSANDRA-8178)
 * Fix deletion for indexes on primary key columns (CASSANDRA-8206)
 * Add 'nodetool statusgossip' (CASSANDRA-8125)
 * Improve client notification that nodes are ready for requests (CASSANDRA-7510)
 * Handle negative timestamp in writetime method (CASSANDRA-8139)
 * Pig: Remove errant LIMIT clause in CqlNativeStorage (CASSANDRA-8166)
 * Throw ConfigurationException when hsha is used with the default
   rpc_max_threads setting of 'unlimited' (CASSANDRA-8116)
 * Allow concurrent writing of the same table in the same JVM using
   CQLSSTableWriter (CASSANDRA-7463)
 * Fix totalDiskSpaceUsed calculation (CASSANDRA-8205)


2.1.1
 * Fix spin loop in AtomicSortedColumns (CASSANDRA-7546)
 * Dont notify when replacing tmplink files (CASSANDRA-8157)
 * Fix validation with multiple CONTAINS clause (CASSANDRA-8131)
 * Fix validation of collections in TriggerExecutor (CASSANDRA-8146)
 * Fix IllegalArgumentException when a list of IN values containing tuples
   is passed as a single arg to a prepared statement with the v1 or v2
   protocol (CASSANDRA-8062)
 * Fix ClassCastException in DISTINCT query on static columns with
   query paging (CASSANDRA-8108)
 * Fix NPE on null nested UDT inside a set (CASSANDRA-8105)
 * Fix exception when querying secondary index on set items or map keys
   when some clustering columns are specified (CASSANDRA-8073)
 * Send proper error response when there is an error during native
   protocol message decode (CASSANDRA-8118)
 * Gossip should ignore generation numbers too far in the future (CASSANDRA-8113)
 * Fix NPE when creating a table with frozen sets, lists (CASSANDRA-8104)
 * Fix high memory use due to tracking reads on incrementally opened sstable
   readers (CASSANDRA-8066)
 * Fix EXECUTE request with skipMetadata=false returning no metadata
   (CASSANDRA-8054)
 * Allow concurrent use of CQLBulkOutputFormat (CASSANDRA-7776)
 * Shutdown JVM on OOM (CASSANDRA-7507)
 * Upgrade netty version and enable epoll event loop (CASSANDRA-7761)
 * Don't duplicate sstables smaller than split size when using
   the sstablesplitter tool (CASSANDRA-7616)
 * Avoid re-parsing already prepared statements (CASSANDRA-7923)
 * Fix some Thrift slice deletions and updates of COMPACT STORAGE
   tables with some clustering columns omitted (CASSANDRA-7990)
 * Fix filtering for CONTAINS on sets (CASSANDRA-8033)
 * Properly track added size (CASSANDRA-7239)
 * Allow compilation in java 8 (CASSANDRA-7208)
 * Fix Assertion error on RangeTombstoneList diff (CASSANDRA-8013)
 * Release references to overlapping sstables during compaction (CASSANDRA-7819)
 * Send notification when opening compaction results early (CASSANDRA-8034)
 * Make native server start block until properly bound (CASSANDRA-7885)
 * (cqlsh) Fix IPv6 support (CASSANDRA-7988)
 * Ignore fat clients when checking for endpoint collision (CASSANDRA-7939)
 * Make sstablerepairedset take a list of files (CASSANDRA-7995)
 * (cqlsh) Tab completeion for indexes on map keys (CASSANDRA-7972)
 * (cqlsh) Fix UDT field selection in select clause (CASSANDRA-7891)
 * Fix resource leak in event of corrupt sstable
 * (cqlsh) Add command line option for cqlshrc file path (CASSANDRA-7131)
 * Provide visibility into prepared statements churn (CASSANDRA-7921, CASSANDRA-7930)
 * Invalidate prepared statements when their keyspace or table is
   dropped (CASSANDRA-7566)
 * cassandra-stress: fix support for NetworkTopologyStrategy (CASSANDRA-7945)
 * Fix saving caches when a table is dropped (CASSANDRA-7784)
 * Add better error checking of new stress profile (CASSANDRA-7716)
 * Use ThreadLocalRandom and remove FBUtilities.threadLocalRandom (CASSANDRA-7934)
 * Prevent operator mistakes due to simultaneous bootstrap (CASSANDRA-7069)
 * cassandra-stress supports whitelist mode for node config (CASSANDRA-7658)
 * GCInspector more closely tracks GC; cassandra-stress and nodetool report it (CASSANDRA-7916)
 * nodetool won't output bogus ownership info without a keyspace (CASSANDRA-7173)
 * Add human readable option to nodetool commands (CASSANDRA-5433)
 * Don't try to set repairedAt on old sstables (CASSANDRA-7913)
 * Add metrics for tracking PreparedStatement use (CASSANDRA-7719)
 * (cqlsh) tab-completion for triggers (CASSANDRA-7824)
 * (cqlsh) Support for query paging (CASSANDRA-7514)
 * (cqlsh) Show progress of COPY operations (CASSANDRA-7789)
 * Add syntax to remove multiple elements from a map (CASSANDRA-6599)
 * Support non-equals conditions in lightweight transactions (CASSANDRA-6839)
 * Add IF [NOT] EXISTS to create/drop triggers (CASSANDRA-7606)
 * (cqlsh) Display the current logged-in user (CASSANDRA-7785)
 * (cqlsh) Don't ignore CTRL-C during COPY FROM execution (CASSANDRA-7815)
 * (cqlsh) Order UDTs according to cross-type dependencies in DESCRIBE
   output (CASSANDRA-7659)
 * (cqlsh) Fix handling of CAS statement results (CASSANDRA-7671)
 * (cqlsh) COPY TO/FROM improvements (CASSANDRA-7405)
 * Support list index operations with conditions (CASSANDRA-7499)
 * Add max live/tombstoned cells to nodetool cfstats output (CASSANDRA-7731)
 * Validate IPv6 wildcard addresses properly (CASSANDRA-7680)
 * (cqlsh) Error when tracing query (CASSANDRA-7613)
 * Avoid IOOBE when building SyntaxError message snippet (CASSANDRA-7569)
 * SSTableExport uses correct validator to create string representation of partition
   keys (CASSANDRA-7498)
 * Avoid NPEs when receiving type changes for an unknown keyspace (CASSANDRA-7689)
 * Add support for custom 2i validation (CASSANDRA-7575)
 * Pig support for hadoop CqlInputFormat (CASSANDRA-6454)
 * Add duration mode to cassandra-stress (CASSANDRA-7468)
 * Add listen_interface and rpc_interface options (CASSANDRA-7417)
 * Improve schema merge performance (CASSANDRA-7444)
 * Adjust MT depth based on # of partition validating (CASSANDRA-5263)
 * Optimise NativeCell comparisons (CASSANDRA-6755)
 * Configurable client timeout for cqlsh (CASSANDRA-7516)
 * Include snippet of CQL query near syntax error in messages (CASSANDRA-7111)
 * Make repair -pr work with -local (CASSANDRA-7450)
 * Fix error in sstableloader with -cph > 1 (CASSANDRA-8007)
 * Fix snapshot repair error on indexed tables (CASSANDRA-8020)
 * Do not exit nodetool repair when receiving JMX NOTIF_LOST (CASSANDRA-7909)
 * Stream to private IP when available (CASSANDRA-8084)
Merged from 2.0:
 * Reject conditions on DELETE unless full PK is given (CASSANDRA-6430)
 * Properly reject the token function DELETE (CASSANDRA-7747)
 * Force batchlog replay before decommissioning a node (CASSANDRA-7446)
 * Fix hint replay with many accumulated expired hints (CASSANDRA-6998)
 * Fix duplicate results in DISTINCT queries on static columns with query
   paging (CASSANDRA-8108)
 * Add DateTieredCompactionStrategy (CASSANDRA-6602)
 * Properly validate ascii and utf8 string literals in CQL queries (CASSANDRA-8101)
 * (cqlsh) Fix autocompletion for alter keyspace (CASSANDRA-8021)
 * Create backup directories for commitlog archiving during startup (CASSANDRA-8111)
 * Reduce totalBlockFor() for LOCAL_* consistency levels (CASSANDRA-8058)
 * Fix merging schemas with re-dropped keyspaces (CASSANDRA-7256)
 * Fix counters in supercolumns during live upgrades from 1.2 (CASSANDRA-7188)
 * Notify DT subscribers when a column family is truncated (CASSANDRA-8088)
 * Add sanity check of $JAVA on startup (CASSANDRA-7676)
 * Schedule fat client schema pull on join (CASSANDRA-7993)
 * Don't reset nodes' versions when closing IncomingTcpConnections
   (CASSANDRA-7734)
 * Record the real messaging version in all cases in OutboundTcpConnection
   (CASSANDRA-8057)
 * SSL does not work in cassandra-cli (CASSANDRA-7899)
 * Fix potential exception when using ReversedType in DynamicCompositeType
   (CASSANDRA-7898)
 * Better validation of collection values (CASSANDRA-7833)
 * Track min/max timestamps correctly (CASSANDRA-7969)
 * Fix possible overflow while sorting CL segments for replay (CASSANDRA-7992)
 * Increase nodetool Xmx (CASSANDRA-7956)
 * Archive any commitlog segments present at startup (CASSANDRA-6904)
 * CrcCheckChance should adjust based on live CFMetadata not 
   sstable metadata (CASSANDRA-7978)
 * token() should only accept columns in the partitioning
   key order (CASSANDRA-6075)
 * Add method to invalidate permission cache via JMX (CASSANDRA-7977)
 * Allow propagating multiple gossip states atomically (CASSANDRA-6125)
 * Log exceptions related to unclean native protocol client disconnects
   at DEBUG or INFO (CASSANDRA-7849)
 * Allow permissions cache to be set via JMX (CASSANDRA-7698)
 * Include schema_triggers CF in readable system resources (CASSANDRA-7967)
 * Fix RowIndexEntry to report correct serializedSize (CASSANDRA-7948)
 * Make CQLSSTableWriter sync within partitions (CASSANDRA-7360)
 * Potentially use non-local replicas in CqlConfigHelper (CASSANDRA-7906)
 * Explicitly disallow mixing multi-column and single-column
   relations on clustering columns (CASSANDRA-7711)
 * Better error message when condition is set on PK column (CASSANDRA-7804)
 * Don't send schema change responses and events for no-op DDL
   statements (CASSANDRA-7600)
 * (Hadoop) fix cluster initialisation for a split fetching (CASSANDRA-7774)
 * Throw InvalidRequestException when queries contain relations on entire
   collection columns (CASSANDRA-7506)
 * (cqlsh) enable CTRL-R history search with libedit (CASSANDRA-7577)
 * (Hadoop) allow ACFRW to limit nodes to local DC (CASSANDRA-7252)
 * (cqlsh) cqlsh should automatically disable tracing when selecting
   from system_traces (CASSANDRA-7641)
 * (Hadoop) Add CqlOutputFormat (CASSANDRA-6927)
 * Don't depend on cassandra config for nodetool ring (CASSANDRA-7508)
 * (cqlsh) Fix failing cqlsh formatting tests (CASSANDRA-7703)
 * Fix IncompatibleClassChangeError from hadoop2 (CASSANDRA-7229)
 * Add 'nodetool sethintedhandoffthrottlekb' (CASSANDRA-7635)
 * (cqlsh) Add tab-completion for CREATE/DROP USER IF [NOT] EXISTS (CASSANDRA-7611)
 * Catch errors when the JVM pulls the rug out from GCInspector (CASSANDRA-5345)
 * cqlsh fails when version number parts are not int (CASSANDRA-7524)
 * Fix NPE when table dropped during streaming (CASSANDRA-7946)
 * Fix wrong progress when streaming uncompressed (CASSANDRA-7878)
 * Fix possible infinite loop in creating repair range (CASSANDRA-7983)
 * Fix unit in nodetool for streaming throughput (CASSANDRA-7375)
Merged from 1.2:
 * Don't index tombstones (CASSANDRA-7828)
 * Improve PasswordAuthenticator default super user setup (CASSANDRA-7788)


2.1.0
 * (cqlsh) Removed "ALTER TYPE <name> RENAME TO <name>" from tab-completion
   (CASSANDRA-7895)
 * Fixed IllegalStateException in anticompaction (CASSANDRA-7892)
 * cqlsh: DESCRIBE support for frozen UDTs, tuples (CASSANDRA-7863)
 * Avoid exposing internal classes over JMX (CASSANDRA-7879)
 * Add null check for keys when freezing collection (CASSANDRA-7869)
 * Improve stress workload realism (CASSANDRA-7519)
Merged from 2.0:
 * Configure system.paxos with LeveledCompactionStrategy (CASSANDRA-7753)
 * Fix ALTER clustering column type from DateType to TimestampType when
   using DESC clustering order (CASSANRDA-7797)
 * Throw EOFException if we run out of chunks in compressed datafile
   (CASSANDRA-7664)
 * Fix PRSI handling of CQL3 row markers for row cleanup (CASSANDRA-7787)
 * Fix dropping collection when it's the last regular column (CASSANDRA-7744)
 * Make StreamReceiveTask thread safe and gc friendly (CASSANDRA-7795)
 * Validate empty cell names from counter updates (CASSANDRA-7798)
Merged from 1.2:
 * Don't allow compacted sstables to be marked as compacting (CASSANDRA-7145)
 * Track expired tombstones (CASSANDRA-7810)


2.1.0-rc7
 * Add frozen keyword and require UDT to be frozen (CASSANDRA-7857)
 * Track added sstable size correctly (CASSANDRA-7239)
 * (cqlsh) Fix case insensitivity (CASSANDRA-7834)
 * Fix failure to stream ranges when moving (CASSANDRA-7836)
 * Correctly remove tmplink files (CASSANDRA-7803)
 * (cqlsh) Fix column name formatting for functions, CAS operations,
   and UDT field selections (CASSANDRA-7806)
 * (cqlsh) Fix COPY FROM handling of null/empty primary key
   values (CASSANDRA-7792)
 * Fix ordering of static cells (CASSANDRA-7763)
Merged from 2.0:
 * Forbid re-adding dropped counter columns (CASSANDRA-7831)
 * Fix CFMetaData#isThriftCompatible() for PK-only tables (CASSANDRA-7832)
 * Always reject inequality on the partition key without token()
   (CASSANDRA-7722)
 * Always send Paxos commit to all replicas (CASSANDRA-7479)
 * Make disruptor_thrift_server invocation pool configurable (CASSANDRA-7594)
 * Make repair no-op when RF=1 (CASSANDRA-7864)


2.1.0-rc6
 * Fix OOM issue from netty caching over time (CASSANDRA-7743)
 * json2sstable couldn't import JSON for CQL table (CASSANDRA-7477)
 * Invalidate all caches on table drop (CASSANDRA-7561)
 * Skip strict endpoint selection for ranges if RF == nodes (CASSANRA-7765)
 * Fix Thrift range filtering without 2ary index lookups (CASSANDRA-7741)
 * Add tracing entries about concurrent range requests (CASSANDRA-7599)
 * (cqlsh) Fix DESCRIBE for NTS keyspaces (CASSANDRA-7729)
 * Remove netty buffer ref-counting (CASSANDRA-7735)
 * Pass mutated cf to index updater for use by PRSI (CASSANDRA-7742)
 * Include stress yaml example in release and deb (CASSANDRA-7717)
 * workaround for netty issue causing corrupted data off the wire (CASSANDRA-7695)
 * cqlsh DESC CLUSTER fails retrieving ring information (CASSANDRA-7687)
 * Fix binding null values inside UDT (CASSANDRA-7685)
 * Fix UDT field selection with empty fields (CASSANDRA-7670)
 * Bogus deserialization of static cells from sstable (CASSANDRA-7684)
 * Fix NPE on compaction leftover cleanup for dropped table (CASSANDRA-7770)
Merged from 2.0:
 * Fix race condition in StreamTransferTask that could lead to
   infinite loops and premature sstable deletion (CASSANDRA-7704)
 * (cqlsh) Wait up to 10 sec for a tracing session (CASSANDRA-7222)
 * Fix NPE in FileCacheService.sizeInBytes (CASSANDRA-7756)
 * Remove duplicates from StorageService.getJoiningNodes (CASSANDRA-7478)
 * Clone token map outside of hot gossip loops (CASSANDRA-7758)
 * Fix MS expiring map timeout for Paxos messages (CASSANDRA-7752)
 * Do not flush on truncate if durable_writes is false (CASSANDRA-7750)
 * Give CRR a default input_cql Statement (CASSANDRA-7226)
 * Better error message when adding a collection with the same name
   than a previously dropped one (CASSANDRA-6276)
 * Fix validation when adding static columns (CASSANDRA-7730)
 * (Thrift) fix range deletion of supercolumns (CASSANDRA-7733)
 * Fix potential AssertionError in RangeTombstoneList (CASSANDRA-7700)
 * Validate arguments of blobAs* functions (CASSANDRA-7707)
 * Fix potential AssertionError with 2ndary indexes (CASSANDRA-6612)
 * Avoid logging CompactionInterrupted at ERROR (CASSANDRA-7694)
 * Minor leak in sstable2jon (CASSANDRA-7709)
 * Add cassandra.auto_bootstrap system property (CASSANDRA-7650)
 * Update java driver (for hadoop) (CASSANDRA-7618)
 * Remove CqlPagingRecordReader/CqlPagingInputFormat (CASSANDRA-7570)
 * Support connecting to ipv6 jmx with nodetool (CASSANDRA-7669)


2.1.0-rc5
 * Reject counters inside user types (CASSANDRA-7672)
 * Switch to notification-based GCInspector (CASSANDRA-7638)
 * (cqlsh) Handle nulls in UDTs and tuples correctly (CASSANDRA-7656)
 * Don't use strict consistency when replacing (CASSANDRA-7568)
 * Fix min/max cell name collection on 2.0 SSTables with range
   tombstones (CASSANDRA-7593)
 * Tolerate min/max cell names of different lengths (CASSANDRA-7651)
 * Filter cached results correctly (CASSANDRA-7636)
 * Fix tracing on the new SEPExecutor (CASSANDRA-7644)
 * Remove shuffle and taketoken (CASSANDRA-7601)
 * Clean up Windows batch scripts (CASSANDRA-7619)
 * Fix native protocol drop user type notification (CASSANDRA-7571)
 * Give read access to system.schema_usertypes to all authenticated users
   (CASSANDRA-7578)
 * (cqlsh) Fix cqlsh display when zero rows are returned (CASSANDRA-7580)
 * Get java version correctly when JAVA_TOOL_OPTIONS is set (CASSANDRA-7572)
 * Fix NPE when dropping index from non-existent keyspace, AssertionError when
   dropping non-existent index with IF EXISTS (CASSANDRA-7590)
 * Fix sstablelevelresetter hang (CASSANDRA-7614)
 * (cqlsh) Fix deserialization of blobs (CASSANDRA-7603)
 * Use "keyspace updated" schema change message for UDT changes in v1 and
   v2 protocols (CASSANDRA-7617)
 * Fix tracing of range slices and secondary index lookups that are local
   to the coordinator (CASSANDRA-7599)
 * Set -Dcassandra.storagedir for all tool shell scripts (CASSANDRA-7587)
 * Don't swap max/min col names when mutating sstable metadata (CASSANDRA-7596)
 * (cqlsh) Correctly handle paged result sets (CASSANDRA-7625)
 * (cqlsh) Improve waiting for a trace to complete (CASSANDRA-7626)
 * Fix tracing of concurrent range slices and 2ary index queries (CASSANDRA-7626)
 * Fix scrub against collection type (CASSANDRA-7665)
Merged from 2.0:
 * Set gc_grace_seconds to seven days for system schema tables (CASSANDRA-7668)
 * SimpleSeedProvider no longer caches seeds forever (CASSANDRA-7663)
 * Always flush on truncate (CASSANDRA-7511)
 * Fix ReversedType(DateType) mapping to native protocol (CASSANDRA-7576)
 * Always merge ranges owned by a single node (CASSANDRA-6930)
 * Track max/min timestamps for range tombstones (CASSANDRA-7647)
 * Fix NPE when listing saved caches dir (CASSANDRA-7632)


2.1.0-rc4
 * Fix word count hadoop example (CASSANDRA-7200)
 * Updated memtable_cleanup_threshold and memtable_flush_writers defaults 
   (CASSANDRA-7551)
 * (Windows) fix startup when WMI memory query fails (CASSANDRA-7505)
 * Anti-compaction proceeds if any part of the repair failed (CASSANDRA-7521)
 * Add missing table name to DROP INDEX responses and notifications (CASSANDRA-7539)
 * Bump CQL version to 3.2.0 and update CQL documentation (CASSANDRA-7527)
 * Fix configuration error message when running nodetool ring (CASSANDRA-7508)
 * Support conditional updates, tuple type, and the v3 protocol in cqlsh (CASSANDRA-7509)
 * Handle queries on multiple secondary index types (CASSANDRA-7525)
 * Fix cqlsh authentication with v3 native protocol (CASSANDRA-7564)
 * Fix NPE when unknown prepared statement ID is used (CASSANDRA-7454)
Merged from 2.0:
 * (Windows) force range-based repair to non-sequential mode (CASSANDRA-7541)
 * Fix range merging when DES scores are zero (CASSANDRA-7535)
 * Warn when SSL certificates have expired (CASSANDRA-7528)
 * Fix error when doing reversed queries with static columns (CASSANDRA-7490)
Merged from 1.2:
 * Set correct stream ID on responses when non-Exception Throwables
   are thrown while handling native protocol messages (CASSANDRA-7470)


2.1.0-rc3
 * Consider expiry when reconciling otherwise equal cells (CASSANDRA-7403)
 * Introduce CQL support for stress tool (CASSANDRA-6146)
 * Fix ClassCastException processing expired messages (CASSANDRA-7496)
 * Fix prepared marker for collections inside UDT (CASSANDRA-7472)
 * Remove left-over populate_io_cache_on_flush and replicate_on_write
   uses (CASSANDRA-7493)
 * (Windows) handle spaces in path names (CASSANDRA-7451)
 * Ensure writes have completed after dropping a table, before recycling
   commit log segments (CASSANDRA-7437)
 * Remove left-over rows_per_partition_to_cache (CASSANDRA-7493)
 * Fix error when CONTAINS is used with a bind marker (CASSANDRA-7502)
 * Properly reject unknown UDT field (CASSANDRA-7484)
Merged from 2.0:
 * Fix CC#collectTimeOrderedData() tombstone optimisations (CASSANDRA-7394)
 * Support DISTINCT for static columns and fix behaviour when DISTINC is
   not use (CASSANDRA-7305).
 * Workaround JVM NPE on JMX bind failure (CASSANDRA-7254)
 * Fix race in FileCacheService RemovalListener (CASSANDRA-7278)
 * Fix inconsistent use of consistencyForCommit that allowed LOCAL_QUORUM
   operations to incorrect become full QUORUM (CASSANDRA-7345)
 * Properly handle unrecognized opcodes and flags (CASSANDRA-7440)
 * (Hadoop) close CqlRecordWriter clients when finished (CASSANDRA-7459)
 * Commit disk failure policy (CASSANDRA-7429)
 * Make sure high level sstables get compacted (CASSANDRA-7414)
 * Fix AssertionError when using empty clustering columns and static columns
   (CASSANDRA-7455)
 * Add option to disable STCS in L0 (CASSANDRA-6621)
 * Upgrade to snappy-java 1.0.5.2 (CASSANDRA-7476)


2.1.0-rc2
 * Fix heap size calculation for CompoundSparseCellName and 
   CompoundSparseCellName.WithCollection (CASSANDRA-7421)
 * Allow counter mutations in UNLOGGED batches (CASSANDRA-7351)
 * Modify reconcile logic to always pick a tombstone over a counter cell
   (CASSANDRA-7346)
 * Avoid incremental compaction on Windows (CASSANDRA-7365)
 * Fix exception when querying a composite-keyed table with a collection index
   (CASSANDRA-7372)
 * Use node's host id in place of counter ids (CASSANDRA-7366)
 * Fix error when doing reversed queries with static columns (CASSANDRA-7490)
 * Backport CASSANDRA-6747 (CASSANDRA-7560)
 * Track max/min timestamps for range tombstones (CASSANDRA-7647)
 * Fix NPE when listing saved caches dir (CASSANDRA-7632)
 * Fix sstableloader unable to connect encrypted node (CASSANDRA-7585)
Merged from 1.2:
 * Clone token map outside of hot gossip loops (CASSANDRA-7758)
 * Add stop method to EmbeddedCassandraService (CASSANDRA-7595)
 * Support connecting to ipv6 jmx with nodetool (CASSANDRA-7669)
 * Set gc_grace_seconds to seven days for system schema tables (CASSANDRA-7668)
 * SimpleSeedProvider no longer caches seeds forever (CASSANDRA-7663)
 * Set correct stream ID on responses when non-Exception Throwables
   are thrown while handling native protocol messages (CASSANDRA-7470)
 * Fix row size miscalculation in LazilyCompactedRow (CASSANDRA-7543)
 * Fix race in background compaction check (CASSANDRA-7745)
 * Don't clear out range tombstones during compaction (CASSANDRA-7808)


2.1.0-rc1
 * Revert flush directory (CASSANDRA-6357)
 * More efficient executor service for fast operations (CASSANDRA-4718)
 * Move less common tools into a new cassandra-tools package (CASSANDRA-7160)
 * Support more concurrent requests in native protocol (CASSANDRA-7231)
 * Add tab-completion to debian nodetool packaging (CASSANDRA-6421)
 * Change concurrent_compactors defaults (CASSANDRA-7139)
 * Add PowerShell Windows launch scripts (CASSANDRA-7001)
 * Make commitlog archive+restore more robust (CASSANDRA-6974)
 * Fix marking commitlogsegments clean (CASSANDRA-6959)
 * Add snapshot "manifest" describing files included (CASSANDRA-6326)
 * Parallel streaming for sstableloader (CASSANDRA-3668)
 * Fix bugs in supercolumns handling (CASSANDRA-7138)
 * Fix ClassClassException on composite dense tables (CASSANDRA-7112)
 * Cleanup and optimize collation and slice iterators (CASSANDRA-7107)
 * Upgrade NBHM lib (CASSANDRA-7128)
 * Optimize netty server (CASSANDRA-6861)
 * Fix repair hang when given CF does not exist (CASSANDRA-7189)
 * Allow c* to be shutdown in an embedded mode (CASSANDRA-5635)
 * Add server side batching to native transport (CASSANDRA-5663)
 * Make batchlog replay asynchronous (CASSANDRA-6134)
 * remove unused classes (CASSANDRA-7197)
 * Limit user types to the keyspace they are defined in (CASSANDRA-6643)
 * Add validate method to CollectionType (CASSANDRA-7208)
 * New serialization format for UDT values (CASSANDRA-7209, CASSANDRA-7261)
 * Fix nodetool netstats (CASSANDRA-7270)
 * Fix potential ClassCastException in HintedHandoffManager (CASSANDRA-7284)
 * Use prepared statements internally (CASSANDRA-6975)
 * Fix broken paging state with prepared statement (CASSANDRA-7120)
 * Fix IllegalArgumentException in CqlStorage (CASSANDRA-7287)
 * Allow nulls/non-existant fields in UDT (CASSANDRA-7206)
 * Add Thrift MultiSliceRequest (CASSANDRA-6757, CASSANDRA-7027)
 * Handle overlapping MultiSlices (CASSANDRA-7279)
 * Fix DataOutputTest on Windows (CASSANDRA-7265)
 * Embedded sets in user defined data-types are not updating (CASSANDRA-7267)
 * Add tuple type to CQL/native protocol (CASSANDRA-7248)
 * Fix CqlPagingRecordReader on tables with few rows (CASSANDRA-7322)
Merged from 2.0:
 * Copy compaction options to make sure they are reloaded (CASSANDRA-7290)
 * Add option to do more aggressive tombstone compactions (CASSANDRA-6563)
 * Don't try to compact already-compacting files in HHOM (CASSANDRA-7288)
 * Always reallocate buffers in HSHA (CASSANDRA-6285)
 * (Hadoop) support authentication in CqlRecordReader (CASSANDRA-7221)
 * (Hadoop) Close java driver Cluster in CQLRR.close (CASSANDRA-7228)
 * Warn when 'USING TIMESTAMP' is used on a CAS BATCH (CASSANDRA-7067)
 * return all cpu values from BackgroundActivityMonitor.readAndCompute (CASSANDRA-7183)
 * Correctly delete scheduled range xfers (CASSANDRA-7143)
 * return all cpu values from BackgroundActivityMonitor.readAndCompute (CASSANDRA-7183)  
 * reduce garbage creation in calculatePendingRanges (CASSANDRA-7191)
 * fix c* launch issues on Russian os's due to output of linux 'free' cmd (CASSANDRA-6162)
 * Fix disabling autocompaction (CASSANDRA-7187)
 * Fix potential NumberFormatException when deserializing IntegerType (CASSANDRA-7088)
 * cqlsh can't tab-complete disabling compaction (CASSANDRA-7185)
 * cqlsh: Accept and execute CQL statement(s) from command-line parameter (CASSANDRA-7172)
 * Fix IllegalStateException in CqlPagingRecordReader (CASSANDRA-7198)
 * Fix the InvertedIndex trigger example (CASSANDRA-7211)
 * Add --resolve-ip option to 'nodetool ring' (CASSANDRA-7210)
 * reduce garbage on codec flag deserialization (CASSANDRA-7244) 
 * Fix duplicated error messages on directory creation error at startup (CASSANDRA-5818)
 * Proper null handle for IF with map element access (CASSANDRA-7155)
 * Improve compaction visibility (CASSANDRA-7242)
 * Correctly delete scheduled range xfers (CASSANDRA-7143)
 * Make batchlog replica selection rack-aware (CASSANDRA-6551)
 * Fix CFMetaData#getColumnDefinitionFromColumnName() (CASSANDRA-7074)
 * Fix writetime/ttl functions for static columns (CASSANDRA-7081)
 * Suggest CTRL-C or semicolon after three blank lines in cqlsh (CASSANDRA-7142)
 * Fix 2ndary index queries with DESC clustering order (CASSANDRA-6950)
 * Invalid key cache entries on DROP (CASSANDRA-6525)
 * Fix flapping RecoveryManagerTest (CASSANDRA-7084)
 * Add missing iso8601 patterns for date strings (CASSANDRA-6973)
 * Support selecting multiple rows in a partition using IN (CASSANDRA-6875)
 * Add authentication support to shuffle (CASSANDRA-6484)
 * Swap local and global default read repair chances (CASSANDRA-7320)
 * Add conditional CREATE/DROP USER support (CASSANDRA-7264)
 * Cqlsh counts non-empty lines for "Blank lines" warning (CASSANDRA-7325)
Merged from 1.2:
 * Add Cloudstack snitch (CASSANDRA-7147)
 * Update system.peers correctly when relocating tokens (CASSANDRA-7126)
 * Add Google Compute Engine snitch (CASSANDRA-7132)
 * remove duplicate query for local tokens (CASSANDRA-7182)
 * exit CQLSH with error status code if script fails (CASSANDRA-6344)
 * Fix bug with some IN queries missig results (CASSANDRA-7105)
 * Fix availability validation for LOCAL_ONE CL (CASSANDRA-7319)
 * Hint streaming can cause decommission to fail (CASSANDRA-7219)


2.1.0-beta2
 * Increase default CL space to 8GB (CASSANDRA-7031)
 * Add range tombstones to read repair digests (CASSANDRA-6863)
 * Fix BTree.clear for large updates (CASSANDRA-6943)
 * Fail write instead of logging a warning when unable to append to CL
   (CASSANDRA-6764)
 * Eliminate possibility of CL segment appearing twice in active list 
   (CASSANDRA-6557)
 * Apply DONTNEED fadvise to commitlog segments (CASSANDRA-6759)
 * Switch CRC component to Adler and include it for compressed sstables 
   (CASSANDRA-4165)
 * Allow cassandra-stress to set compaction strategy options (CASSANDRA-6451)
 * Add broadcast_rpc_address option to cassandra.yaml (CASSANDRA-5899)
 * Auto reload GossipingPropertyFileSnitch config (CASSANDRA-5897)
 * Fix overflow of memtable_total_space_in_mb (CASSANDRA-6573)
 * Fix ABTC NPE and apply update function correctly (CASSANDRA-6692)
 * Allow nodetool to use a file or prompt for password (CASSANDRA-6660)
 * Fix AIOOBE when concurrently accessing ABSC (CASSANDRA-6742)
 * Fix assertion error in ALTER TYPE RENAME (CASSANDRA-6705)
 * Scrub should not always clear out repaired status (CASSANDRA-5351)
 * Improve handling of range tombstone for wide partitions (CASSANDRA-6446)
 * Fix ClassCastException for compact table with composites (CASSANDRA-6738)
 * Fix potentially repairing with wrong nodes (CASSANDRA-6808)
 * Change caching option syntax (CASSANDRA-6745)
 * Fix stress to do proper counter reads (CASSANDRA-6835)
 * Fix help message for stress counter_write (CASSANDRA-6824)
 * Fix stress smart Thrift client to pick servers correctly (CASSANDRA-6848)
 * Add logging levels (minimal, normal or verbose) to stress tool (CASSANDRA-6849)
 * Fix race condition in Batch CLE (CASSANDRA-6860)
 * Improve cleanup/scrub/upgradesstables failure handling (CASSANDRA-6774)
 * ByteBuffer write() methods for serializing sstables (CASSANDRA-6781)
 * Proper compare function for CollectionType (CASSANDRA-6783)
 * Update native server to Netty 4 (CASSANDRA-6236)
 * Fix off-by-one error in stress (CASSANDRA-6883)
 * Make OpOrder AutoCloseable (CASSANDRA-6901)
 * Remove sync repair JMX interface (CASSANDRA-6900)
 * Add multiple memory allocation options for memtables (CASSANDRA-6689, 6694)
 * Remove adjusted op rate from stress output (CASSANDRA-6921)
 * Add optimized CF.hasColumns() implementations (CASSANDRA-6941)
 * Serialize batchlog mutations with the version of the target node
   (CASSANDRA-6931)
 * Optimize CounterColumn#reconcile() (CASSANDRA-6953)
 * Properly remove 1.2 sstable support in 2.1 (CASSANDRA-6869)
 * Lock counter cells, not partitions (CASSANDRA-6880)
 * Track presence of legacy counter shards in sstables (CASSANDRA-6888)
 * Ensure safe resource cleanup when replacing sstables (CASSANDRA-6912)
 * Add failure handler to async callback (CASSANDRA-6747)
 * Fix AE when closing SSTable without releasing reference (CASSANDRA-7000)
 * Clean up IndexInfo on keyspace/table drops (CASSANDRA-6924)
 * Only snapshot relative SSTables when sequential repair (CASSANDRA-7024)
 * Require nodetool rebuild_index to specify index names (CASSANDRA-7038)
 * fix cassandra stress errors on reads with native protocol (CASSANDRA-7033)
 * Use OpOrder to guard sstable references for reads (CASSANDRA-6919)
 * Preemptive opening of compaction result (CASSANDRA-6916)
 * Multi-threaded scrub/cleanup/upgradesstables (CASSANDRA-5547)
 * Optimize cellname comparison (CASSANDRA-6934)
 * Native protocol v3 (CASSANDRA-6855)
 * Optimize Cell liveness checks and clean up Cell (CASSANDRA-7119)
 * Support consistent range movements (CASSANDRA-2434)
 * Display min timestamp in sstablemetadata viewer (CASSANDRA-6767)
Merged from 2.0:
 * Avoid race-prone second "scrub" of system keyspace (CASSANDRA-6797)
 * Pool CqlRecordWriter clients by inetaddress rather than Range
   (CASSANDRA-6665)
 * Fix compaction_history timestamps (CASSANDRA-6784)
 * Compare scores of full replica ordering in DES (CASSANDRA-6683)
 * fix CME in SessionInfo updateProgress affecting netstats (CASSANDRA-6577)
 * Allow repairing between specific replicas (CASSANDRA-6440)
 * Allow per-dc enabling of hints (CASSANDRA-6157)
 * Add compatibility for Hadoop 0.2.x (CASSANDRA-5201)
 * Fix EstimatedHistogram races (CASSANDRA-6682)
 * Failure detector correctly converts initial value to nanos (CASSANDRA-6658)
 * Add nodetool taketoken to relocate vnodes (CASSANDRA-4445)
 * Expose bulk loading progress over JMX (CASSANDRA-4757)
 * Correctly handle null with IF conditions and TTL (CASSANDRA-6623)
 * Account for range/row tombstones in tombstone drop
   time histogram (CASSANDRA-6522)
 * Stop CommitLogSegment.close() from calling sync() (CASSANDRA-6652)
 * Make commitlog failure handling configurable (CASSANDRA-6364)
 * Avoid overlaps in LCS (CASSANDRA-6688)
 * Improve support for paginating over composites (CASSANDRA-4851)
 * Fix count(*) queries in a mixed cluster (CASSANDRA-6707)
 * Improve repair tasks(snapshot, differencing) concurrency (CASSANDRA-6566)
 * Fix replaying pre-2.0 commit logs (CASSANDRA-6714)
 * Add static columns to CQL3 (CASSANDRA-6561)
 * Optimize single partition batch statements (CASSANDRA-6737)
 * Disallow post-query re-ordering when paging (CASSANDRA-6722)
 * Fix potential paging bug with deleted columns (CASSANDRA-6748)
 * Fix NPE on BulkLoader caused by losing StreamEvent (CASSANDRA-6636)
 * Fix truncating compression metadata (CASSANDRA-6791)
 * Add CMSClassUnloadingEnabled JVM option (CASSANDRA-6541)
 * Catch memtable flush exceptions during shutdown (CASSANDRA-6735)
 * Fix upgradesstables NPE for non-CF-based indexes (CASSANDRA-6645)
 * Fix UPDATE updating PRIMARY KEY columns implicitly (CASSANDRA-6782)
 * Fix IllegalArgumentException when updating from 1.2 with SuperColumns
   (CASSANDRA-6733)
 * FBUtilities.singleton() should use the CF comparator (CASSANDRA-6778)
 * Fix CQLSStableWriter.addRow(Map<String, Object>) (CASSANDRA-6526)
 * Fix HSHA server introducing corrupt data (CASSANDRA-6285)
 * Fix CAS conditions for COMPACT STORAGE tables (CASSANDRA-6813)
 * Starting threads in OutboundTcpConnectionPool constructor causes race conditions (CASSANDRA-7177)
 * Allow overriding cassandra-rackdc.properties file (CASSANDRA-7072)
 * Set JMX RMI port to 7199 (CASSANDRA-7087)
 * Use LOCAL_QUORUM for data reads at LOCAL_SERIAL (CASSANDRA-6939)
 * Log a warning for large batches (CASSANDRA-6487)
 * Put nodes in hibernate when join_ring is false (CASSANDRA-6961)
 * Avoid early loading of non-system keyspaces before compaction-leftovers 
   cleanup at startup (CASSANDRA-6913)
 * Restrict Windows to parallel repairs (CASSANDRA-6907)
 * (Hadoop) Allow manually specifying start/end tokens in CFIF (CASSANDRA-6436)
 * Fix NPE in MeteredFlusher (CASSANDRA-6820)
 * Fix race processing range scan responses (CASSANDRA-6820)
 * Allow deleting snapshots from dropped keyspaces (CASSANDRA-6821)
 * Add uuid() function (CASSANDRA-6473)
 * Omit tombstones from schema digests (CASSANDRA-6862)
 * Include correct consistencyLevel in LWT timeout (CASSANDRA-6884)
 * Lower chances for losing new SSTables during nodetool refresh and
   ColumnFamilyStore.loadNewSSTables (CASSANDRA-6514)
 * Add support for DELETE ... IF EXISTS to CQL3 (CASSANDRA-5708)
 * Update hadoop_cql3_word_count example (CASSANDRA-6793)
 * Fix handling of RejectedExecution in sync Thrift server (CASSANDRA-6788)
 * Log more information when exceeding tombstone_warn_threshold (CASSANDRA-6865)
 * Fix truncate to not abort due to unreachable fat clients (CASSANDRA-6864)
 * Fix schema concurrency exceptions (CASSANDRA-6841)
 * Fix leaking validator FH in StreamWriter (CASSANDRA-6832)
 * Fix saving triggers to schema (CASSANDRA-6789)
 * Fix trigger mutations when base mutation list is immutable (CASSANDRA-6790)
 * Fix accounting in FileCacheService to allow re-using RAR (CASSANDRA-6838)
 * Fix static counter columns (CASSANDRA-6827)
 * Restore expiring->deleted (cell) compaction optimization (CASSANDRA-6844)
 * Fix CompactionManager.needsCleanup (CASSANDRA-6845)
 * Correctly compare BooleanType values other than 0 and 1 (CASSANDRA-6779)
 * Read message id as string from earlier versions (CASSANDRA-6840)
 * Properly use the Paxos consistency for (non-protocol) batch (CASSANDRA-6837)
 * Add paranoid disk failure option (CASSANDRA-6646)
 * Improve PerRowSecondaryIndex performance (CASSANDRA-6876)
 * Extend triggers to support CAS updates (CASSANDRA-6882)
 * Static columns with IF NOT EXISTS don't always work as expected (CASSANDRA-6873)
 * Fix paging with SELECT DISTINCT (CASSANDRA-6857)
 * Fix UnsupportedOperationException on CAS timeout (CASSANDRA-6923)
 * Improve MeteredFlusher handling of MF-unaffected column families
   (CASSANDRA-6867)
 * Add CqlRecordReader using native pagination (CASSANDRA-6311)
 * Add QueryHandler interface (CASSANDRA-6659)
 * Track liveRatio per-memtable, not per-CF (CASSANDRA-6945)
 * Make sure upgradesstables keeps sstable level (CASSANDRA-6958)
 * Fix LIMIT with static columns (CASSANDRA-6956)
 * Fix clash with CQL column name in thrift validation (CASSANDRA-6892)
 * Fix error with super columns in mixed 1.2-2.0 clusters (CASSANDRA-6966)
 * Fix bad skip of sstables on slice query with composite start/finish (CASSANDRA-6825)
 * Fix unintended update with conditional statement (CASSANDRA-6893)
 * Fix map element access in IF (CASSANDRA-6914)
 * Avoid costly range calculations for range queries on system keyspaces
   (CASSANDRA-6906)
 * Fix SSTable not released if stream session fails (CASSANDRA-6818)
 * Avoid build failure due to ANTLR timeout (CASSANDRA-6991)
 * Queries on compact tables can return more rows that requested (CASSANDRA-7052)
 * USING TIMESTAMP for batches does not work (CASSANDRA-7053)
 * Fix performance regression from CASSANDRA-5614 (CASSANDRA-6949)
 * Ensure that batchlog and hint timeouts do not produce hints (CASSANDRA-7058)
 * Merge groupable mutations in TriggerExecutor#execute() (CASSANDRA-7047)
 * Plug holes in resource release when wiring up StreamSession (CASSANDRA-7073)
 * Re-add parameter columns to tracing session (CASSANDRA-6942)
 * Preserves CQL metadata when updating table from thrift (CASSANDRA-6831)
Merged from 1.2:
 * Fix nodetool display with vnodes (CASSANDRA-7082)
 * Add UNLOGGED, COUNTER options to BATCH documentation (CASSANDRA-6816)
 * add extra SSL cipher suites (CASSANDRA-6613)
 * fix nodetool getsstables for blob PK (CASSANDRA-6803)
 * Fix BatchlogManager#deleteBatch() use of millisecond timestamps
   (CASSANDRA-6822)
 * Continue assassinating even if the endpoint vanishes (CASSANDRA-6787)
 * Schedule schema pulls on change (CASSANDRA-6971)
 * Non-droppable verbs shouldn't be dropped from OTC (CASSANDRA-6980)
 * Shutdown batchlog executor in SS#drain() (CASSANDRA-7025)
 * Fix batchlog to account for CF truncation records (CASSANDRA-6999)
 * Fix CQLSH parsing of functions and BLOB literals (CASSANDRA-7018)
 * Properly load trustore in the native protocol (CASSANDRA-6847)
 * Always clean up references in SerializingCache (CASSANDRA-6994)
 * Don't shut MessagingService down when replacing a node (CASSANDRA-6476)
 * fix npe when doing -Dcassandra.fd_initial_value_ms (CASSANDRA-6751)


2.1.0-beta1
 * Add flush directory distinct from compaction directories (CASSANDRA-6357)
 * Require JNA by default (CASSANDRA-6575)
 * add listsnapshots command to nodetool (CASSANDRA-5742)
 * Introduce AtomicBTreeColumns (CASSANDRA-6271, 6692)
 * Multithreaded commitlog (CASSANDRA-3578)
 * allocate fixed index summary memory pool and resample cold index summaries 
   to use less memory (CASSANDRA-5519)
 * Removed multithreaded compaction (CASSANDRA-6142)
 * Parallelize fetching rows for low-cardinality indexes (CASSANDRA-1337)
 * change logging from log4j to logback (CASSANDRA-5883)
 * switch to LZ4 compression for internode communication (CASSANDRA-5887)
 * Stop using Thrift-generated Index* classes internally (CASSANDRA-5971)
 * Remove 1.2 network compatibility code (CASSANDRA-5960)
 * Remove leveled json manifest migration code (CASSANDRA-5996)
 * Remove CFDefinition (CASSANDRA-6253)
 * Use AtomicIntegerFieldUpdater in RefCountedMemory (CASSANDRA-6278)
 * User-defined types for CQL3 (CASSANDRA-5590)
 * Use of o.a.c.metrics in nodetool (CASSANDRA-5871, 6406)
 * Batch read from OTC's queue and cleanup (CASSANDRA-1632)
 * Secondary index support for collections (CASSANDRA-4511, 6383)
 * SSTable metadata(Stats.db) format change (CASSANDRA-6356)
 * Push composites support in the storage engine
   (CASSANDRA-5417, CASSANDRA-6520)
 * Add snapshot space used to cfstats (CASSANDRA-6231)
 * Add cardinality estimator for key count estimation (CASSANDRA-5906)
 * CF id is changed to be non-deterministic. Data dir/key cache are created
   uniquely for CF id (CASSANDRA-5202)
 * New counters implementation (CASSANDRA-6504)
 * Replace UnsortedColumns, EmptyColumns, TreeMapBackedSortedColumns with new
   ArrayBackedSortedColumns (CASSANDRA-6630, CASSANDRA-6662, CASSANDRA-6690)
 * Add option to use row cache with a given amount of rows (CASSANDRA-5357)
 * Avoid repairing already repaired data (CASSANDRA-5351)
 * Reject counter updates with USING TTL/TIMESTAMP (CASSANDRA-6649)
 * Replace index_interval with min/max_index_interval (CASSANDRA-6379)
 * Lift limitation that order by columns must be selected for IN queries (CASSANDRA-4911)


2.0.5
 * Reduce garbage generated by bloom filter lookups (CASSANDRA-6609)
 * Add ks.cf names to tombstone logging (CASSANDRA-6597)
 * Use LOCAL_QUORUM for LWT operations at LOCAL_SERIAL (CASSANDRA-6495)
 * Wait for gossip to settle before accepting client connections (CASSANDRA-4288)
 * Delete unfinished compaction incrementally (CASSANDRA-6086)
 * Allow specifying custom secondary index options in CQL3 (CASSANDRA-6480)
 * Improve replica pinning for cache efficiency in DES (CASSANDRA-6485)
 * Fix LOCAL_SERIAL from thrift (CASSANDRA-6584)
 * Don't special case received counts in CAS timeout exceptions (CASSANDRA-6595)
 * Add support for 2.1 global counter shards (CASSANDRA-6505)
 * Fix NPE when streaming connection is not yet established (CASSANDRA-6210)
 * Avoid rare duplicate read repair triggering (CASSANDRA-6606)
 * Fix paging discardFirst (CASSANDRA-6555)
 * Fix ArrayIndexOutOfBoundsException in 2ndary index query (CASSANDRA-6470)
 * Release sstables upon rebuilding 2i (CASSANDRA-6635)
 * Add AbstractCompactionStrategy.startup() method (CASSANDRA-6637)
 * SSTableScanner may skip rows during cleanup (CASSANDRA-6638)
 * sstables from stalled repair sessions can resurrect deleted data (CASSANDRA-6503)
 * Switch stress to use ITransportFactory (CASSANDRA-6641)
 * Fix IllegalArgumentException during prepare (CASSANDRA-6592)
 * Fix possible loss of 2ndary index entries during compaction (CASSANDRA-6517)
 * Fix direct Memory on architectures that do not support unaligned long access
   (CASSANDRA-6628)
 * Let scrub optionally skip broken counter partitions (CASSANDRA-5930)
Merged from 1.2:
 * fsync compression metadata (CASSANDRA-6531)
 * Validate CF existence on execution for prepared statement (CASSANDRA-6535)
 * Add ability to throttle batchlog replay (CASSANDRA-6550)
 * Fix executing LOCAL_QUORUM with SimpleStrategy (CASSANDRA-6545)
 * Avoid StackOverflow when using large IN queries (CASSANDRA-6567)
 * Nodetool upgradesstables includes secondary indexes (CASSANDRA-6598)
 * Paginate batchlog replay (CASSANDRA-6569)
 * skip blocking on streaming during drain (CASSANDRA-6603)
 * Improve error message when schema doesn't match loaded sstable (CASSANDRA-6262)
 * Add properties to adjust FD initial value and max interval (CASSANDRA-4375)
 * Fix preparing with batch and delete from collection (CASSANDRA-6607)
 * Fix ABSC reverse iterator's remove() method (CASSANDRA-6629)
 * Handle host ID conflicts properly (CASSANDRA-6615)
 * Move handling of migration event source to solve bootstrap race. (CASSANDRA-6648)
 * Make sure compaction throughput value doesn't overflow with int math (CASSANDRA-6647)


2.0.4
 * Allow removing snapshots of no-longer-existing CFs (CASSANDRA-6418)
 * add StorageService.stopDaemon() (CASSANDRA-4268)
 * add IRE for invalid CF supplied to get_count (CASSANDRA-5701)
 * add client encryption support to sstableloader (CASSANDRA-6378)
 * Fix accept() loop for SSL sockets post-shutdown (CASSANDRA-6468)
 * Fix size-tiered compaction in LCS L0 (CASSANDRA-6496)
 * Fix assertion failure in filterColdSSTables (CASSANDRA-6483)
 * Fix row tombstones in larger-than-memory compactions (CASSANDRA-6008)
 * Fix cleanup ClassCastException (CASSANDRA-6462)
 * Reduce gossip memory use by interning VersionedValue strings (CASSANDRA-6410)
 * Allow specifying datacenters to participate in a repair (CASSANDRA-6218)
 * Fix divide-by-zero in PCI (CASSANDRA-6403)
 * Fix setting last compacted key in the wrong level for LCS (CASSANDRA-6284)
 * Add millisecond precision formats to the timestamp parser (CASSANDRA-6395)
 * Expose a total memtable size metric for a CF (CASSANDRA-6391)
 * cqlsh: handle symlinks properly (CASSANDRA-6425)
 * Fix potential infinite loop when paging query with IN (CASSANDRA-6464)
 * Fix assertion error in AbstractQueryPager.discardFirst (CASSANDRA-6447)
 * Fix streaming older SSTable yields unnecessary tombstones (CASSANDRA-6527)
Merged from 1.2:
 * Improved error message on bad properties in DDL queries (CASSANDRA-6453)
 * Randomize batchlog candidates selection (CASSANDRA-6481)
 * Fix thundering herd on endpoint cache invalidation (CASSANDRA-6345, 6485)
 * Improve batchlog write performance with vnodes (CASSANDRA-6488)
 * cqlsh: quote single quotes in strings inside collections (CASSANDRA-6172)
 * Improve gossip performance for typical messages (CASSANDRA-6409)
 * Throw IRE if a prepared statement has more markers than supported 
   (CASSANDRA-5598)
 * Expose Thread metrics for the native protocol server (CASSANDRA-6234)
 * Change snapshot response message verb to INTERNAL to avoid dropping it 
   (CASSANDRA-6415)
 * Warn when collection read has > 65K elements (CASSANDRA-5428)
 * Fix cache persistence when both row and key cache are enabled 
   (CASSANDRA-6413)
 * (Hadoop) add describe_local_ring (CASSANDRA-6268)
 * Fix handling of concurrent directory creation failure (CASSANDRA-6459)
 * Allow executing CREATE statements multiple times (CASSANDRA-6471)
 * Don't send confusing info with timeouts (CASSANDRA-6491)
 * Don't resubmit counter mutation runnables internally (CASSANDRA-6427)
 * Don't drop local mutations without a hint (CASSANDRA-6510)
 * Don't allow null max_hint_window_in_ms (CASSANDRA-6419)
 * Validate SliceRange start and finish lengths (CASSANDRA-6521)


2.0.3
 * Fix FD leak on slice read path (CASSANDRA-6275)
 * Cancel read meter task when closing SSTR (CASSANDRA-6358)
 * free off-heap IndexSummary during bulk (CASSANDRA-6359)
 * Recover from IOException in accept() thread (CASSANDRA-6349)
 * Improve Gossip tolerance of abnormally slow tasks (CASSANDRA-6338)
 * Fix trying to hint timed out counter writes (CASSANDRA-6322)
 * Allow restoring specific columnfamilies from archived CL (CASSANDRA-4809)
 * Avoid flushing compaction_history after each operation (CASSANDRA-6287)
 * Fix repair assertion error when tombstones expire (CASSANDRA-6277)
 * Skip loading corrupt key cache (CASSANDRA-6260)
 * Fixes for compacting larger-than-memory rows (CASSANDRA-6274)
 * Compact hottest sstables first and optionally omit coldest from
   compaction entirely (CASSANDRA-6109)
 * Fix modifying column_metadata from thrift (CASSANDRA-6182)
 * cqlsh: fix LIST USERS output (CASSANDRA-6242)
 * Add IRequestSink interface (CASSANDRA-6248)
 * Update memtable size while flushing (CASSANDRA-6249)
 * Provide hooks around CQL2/CQL3 statement execution (CASSANDRA-6252)
 * Require Permission.SELECT for CAS updates (CASSANDRA-6247)
 * New CQL-aware SSTableWriter (CASSANDRA-5894)
 * Reject CAS operation when the protocol v1 is used (CASSANDRA-6270)
 * Correctly throw error when frame too large (CASSANDRA-5981)
 * Fix serialization bug in PagedRange with 2ndary indexes (CASSANDRA-6299)
 * Fix CQL3 table validation in Thrift (CASSANDRA-6140)
 * Fix bug missing results with IN clauses (CASSANDRA-6327)
 * Fix paging with reversed slices (CASSANDRA-6343)
 * Set minTimestamp correctly to be able to drop expired sstables (CASSANDRA-6337)
 * Support NaN and Infinity as float literals (CASSANDRA-6003)
 * Remove RF from nodetool ring output (CASSANDRA-6289)
 * Fix attempting to flush empty rows (CASSANDRA-6374)
 * Fix potential out of bounds exception when paging (CASSANDRA-6333)
Merged from 1.2:
 * Optimize FD phi calculation (CASSANDRA-6386)
 * Improve initial FD phi estimate when starting up (CASSANDRA-6385)
 * Don't list CQL3 table in CLI describe even if named explicitely 
   (CASSANDRA-5750)
 * Invalidate row cache when dropping CF (CASSANDRA-6351)
 * add non-jamm path for cached statements (CASSANDRA-6293)
 * add windows bat files for shell commands (CASSANDRA-6145)
 * Require logging in for Thrift CQL2/3 statement preparation (CASSANDRA-6254)
 * restrict max_num_tokens to 1536 (CASSANDRA-6267)
 * Nodetool gets default JMX port from cassandra-env.sh (CASSANDRA-6273)
 * make calculatePendingRanges asynchronous (CASSANDRA-6244)
 * Remove blocking flushes in gossip thread (CASSANDRA-6297)
 * Fix potential socket leak in connectionpool creation (CASSANDRA-6308)
 * Allow LOCAL_ONE/LOCAL_QUORUM to work with SimpleStrategy (CASSANDRA-6238)
 * cqlsh: handle 'null' as session duration (CASSANDRA-6317)
 * Fix json2sstable handling of range tombstones (CASSANDRA-6316)
 * Fix missing one row in reverse query (CASSANDRA-6330)
 * Fix reading expired row value from row cache (CASSANDRA-6325)
 * Fix AssertionError when doing set element deletion (CASSANDRA-6341)
 * Make CL code for the native protocol match the one in C* 2.0
   (CASSANDRA-6347)
 * Disallow altering CQL3 table from thrift (CASSANDRA-6370)
 * Fix size computation of prepared statement (CASSANDRA-6369)


2.0.2
 * Update FailureDetector to use nanontime (CASSANDRA-4925)
 * Fix FileCacheService regressions (CASSANDRA-6149)
 * Never return WriteTimeout for CL.ANY (CASSANDRA-6132)
 * Fix race conditions in bulk loader (CASSANDRA-6129)
 * Add configurable metrics reporting (CASSANDRA-4430)
 * drop queries exceeding a configurable number of tombstones (CASSANDRA-6117)
 * Track and persist sstable read activity (CASSANDRA-5515)
 * Fixes for speculative retry (CASSANDRA-5932, CASSANDRA-6194)
 * Improve memory usage of metadata min/max column names (CASSANDRA-6077)
 * Fix thrift validation refusing row markers on CQL3 tables (CASSANDRA-6081)
 * Fix insertion of collections with CAS (CASSANDRA-6069)
 * Correctly send metadata on SELECT COUNT (CASSANDRA-6080)
 * Track clients' remote addresses in ClientState (CASSANDRA-6070)
 * Create snapshot dir if it does not exist when migrating
   leveled manifest (CASSANDRA-6093)
 * make sequential nodetool repair the default (CASSANDRA-5950)
 * Add more hooks for compaction strategy implementations (CASSANDRA-6111)
 * Fix potential NPE on composite 2ndary indexes (CASSANDRA-6098)
 * Delete can potentially be skipped in batch (CASSANDRA-6115)
 * Allow alter keyspace on system_traces (CASSANDRA-6016)
 * Disallow empty column names in cql (CASSANDRA-6136)
 * Use Java7 file-handling APIs and fix file moving on Windows (CASSANDRA-5383)
 * Save compaction history to system keyspace (CASSANDRA-5078)
 * Fix NPE if StorageService.getOperationMode() is executed before full startup (CASSANDRA-6166)
 * CQL3: support pre-epoch longs for TimestampType (CASSANDRA-6212)
 * Add reloadtriggers command to nodetool (CASSANDRA-4949)
 * cqlsh: ignore empty 'value alias' in DESCRIBE (CASSANDRA-6139)
 * Fix sstable loader (CASSANDRA-6205)
 * Reject bootstrapping if the node already exists in gossip (CASSANDRA-5571)
 * Fix NPE while loading paxos state (CASSANDRA-6211)
 * cqlsh: add SHOW SESSION <tracing-session> command (CASSANDRA-6228)
Merged from 1.2:
 * (Hadoop) Require CFRR batchSize to be at least 2 (CASSANDRA-6114)
 * Add a warning for small LCS sstable size (CASSANDRA-6191)
 * Add ability to list specific KS/CF combinations in nodetool cfstats (CASSANDRA-4191)
 * Mark CF clean if a mutation raced the drop and got it marked dirty (CASSANDRA-5946)
 * Add a LOCAL_ONE consistency level (CASSANDRA-6202)
 * Limit CQL prepared statement cache by size instead of count (CASSANDRA-6107)
 * Tracing should log write failure rather than raw exceptions (CASSANDRA-6133)
 * lock access to TM.endpointToHostIdMap (CASSANDRA-6103)
 * Allow estimated memtable size to exceed slab allocator size (CASSANDRA-6078)
 * Start MeteredFlusher earlier to prevent OOM during CL replay (CASSANDRA-6087)
 * Avoid sending Truncate command to fat clients (CASSANDRA-6088)
 * Allow where clause conditions to be in parenthesis (CASSANDRA-6037)
 * Do not open non-ssl storage port if encryption option is all (CASSANDRA-3916)
 * Move batchlog replay to its own executor (CASSANDRA-6079)
 * Add tombstone debug threshold and histogram (CASSANDRA-6042, 6057)
 * Enable tcp keepalive on incoming connections (CASSANDRA-4053)
 * Fix fat client schema pull NPE (CASSANDRA-6089)
 * Fix memtable flushing for indexed tables (CASSANDRA-6112)
 * Fix skipping columns with multiple slices (CASSANDRA-6119)
 * Expose connected thrift + native client counts (CASSANDRA-5084)
 * Optimize auth setup (CASSANDRA-6122)
 * Trace index selection (CASSANDRA-6001)
 * Update sstablesPerReadHistogram to use biased sampling (CASSANDRA-6164)
 * Log UnknownColumnfamilyException when closing socket (CASSANDRA-5725)
 * Properly error out on CREATE INDEX for counters table (CASSANDRA-6160)
 * Handle JMX notification failure for repair (CASSANDRA-6097)
 * (Hadoop) Fetch no more than 128 splits in parallel (CASSANDRA-6169)
 * stress: add username/password authentication support (CASSANDRA-6068)
 * Fix indexed queries with row cache enabled on parent table (CASSANDRA-5732)
 * Fix compaction race during columnfamily drop (CASSANDRA-5957)
 * Fix validation of empty column names for compact tables (CASSANDRA-6152)
 * Skip replaying mutations that pass CRC but fail to deserialize (CASSANDRA-6183)
 * Rework token replacement to use replace_address (CASSANDRA-5916)
 * Fix altering column types (CASSANDRA-6185)
 * cqlsh: fix CREATE/ALTER WITH completion (CASSANDRA-6196)
 * add windows bat files for shell commands (CASSANDRA-6145)
 * Fix potential stack overflow during range tombstones insertion (CASSANDRA-6181)
 * (Hadoop) Make LOCAL_ONE the default consistency level (CASSANDRA-6214)


2.0.1
 * Fix bug that could allow reading deleted data temporarily (CASSANDRA-6025)
 * Improve memory use defaults (CASSANDRA-6059)
 * Make ThriftServer more easlly extensible (CASSANDRA-6058)
 * Remove Hadoop dependency from ITransportFactory (CASSANDRA-6062)
 * add file_cache_size_in_mb setting (CASSANDRA-5661)
 * Improve error message when yaml contains invalid properties (CASSANDRA-5958)
 * Improve leveled compaction's ability to find non-overlapping L0 compactions
   to work on concurrently (CASSANDRA-5921)
 * Notify indexer of columns shadowed by range tombstones (CASSANDRA-5614)
 * Log Merkle tree stats (CASSANDRA-2698)
 * Switch from crc32 to adler32 for compressed sstable checksums (CASSANDRA-5862)
 * Improve offheap memcpy performance (CASSANDRA-5884)
 * Use a range aware scanner for cleanup (CASSANDRA-2524)
 * Cleanup doesn't need to inspect sstables that contain only local data
   (CASSANDRA-5722)
 * Add ability for CQL3 to list partition keys (CASSANDRA-4536)
 * Improve native protocol serialization (CASSANDRA-5664)
 * Upgrade Thrift to 0.9.1 (CASSANDRA-5923)
 * Require superuser status for adding triggers (CASSANDRA-5963)
 * Make standalone scrubber handle old and new style leveled manifest
   (CASSANDRA-6005)
 * Fix paxos bugs (CASSANDRA-6012, 6013, 6023)
 * Fix paged ranges with multiple replicas (CASSANDRA-6004)
 * Fix potential AssertionError during tracing (CASSANDRA-6041)
 * Fix NPE in sstablesplit (CASSANDRA-6027)
 * Migrate pre-2.0 key/value/column aliases to system.schema_columns
   (CASSANDRA-6009)
 * Paging filter empty rows too agressively (CASSANDRA-6040)
 * Support variadic parameters for IN clauses (CASSANDRA-4210)
 * cqlsh: return the result of CAS writes (CASSANDRA-5796)
 * Fix validation of IN clauses with 2ndary indexes (CASSANDRA-6050)
 * Support named bind variables in CQL (CASSANDRA-6033)
Merged from 1.2:
 * Allow cache-keys-to-save to be set at runtime (CASSANDRA-5980)
 * Avoid second-guessing out-of-space state (CASSANDRA-5605)
 * Tuning knobs for dealing with large blobs and many CFs (CASSANDRA-5982)
 * (Hadoop) Fix CQLRW for thrift tables (CASSANDRA-6002)
 * Fix possible divide-by-zero in HHOM (CASSANDRA-5990)
 * Allow local batchlog writes for CL.ANY (CASSANDRA-5967)
 * Upgrade metrics-core to version 2.2.0 (CASSANDRA-5947)
 * Fix CqlRecordWriter with composite keys (CASSANDRA-5949)
 * Add snitch, schema version, cluster, partitioner to JMX (CASSANDRA-5881)
 * Allow disabling SlabAllocator (CASSANDRA-5935)
 * Make user-defined compaction JMX blocking (CASSANDRA-4952)
 * Fix streaming does not transfer wrapped range (CASSANDRA-5948)
 * Fix loading index summary containing empty key (CASSANDRA-5965)
 * Correctly handle limits in CompositesSearcher (CASSANDRA-5975)
 * Pig: handle CQL collections (CASSANDRA-5867)
 * Pass the updated cf to the PRSI index() method (CASSANDRA-5999)
 * Allow empty CQL3 batches (as no-op) (CASSANDRA-5994)
 * Support null in CQL3 functions (CASSANDRA-5910)
 * Replace the deprecated MapMaker with CacheLoader (CASSANDRA-6007)
 * Add SSTableDeletingNotification to DataTracker (CASSANDRA-6010)
 * Fix snapshots in use get deleted during snapshot repair (CASSANDRA-6011)
 * Move hints and exception count to o.a.c.metrics (CASSANDRA-6017)
 * Fix memory leak in snapshot repair (CASSANDRA-6047)
 * Fix sstable2sjon for CQL3 tables (CASSANDRA-5852)


2.0.0
 * Fix thrift validation when inserting into CQL3 tables (CASSANDRA-5138)
 * Fix periodic memtable flushing behavior with clean memtables (CASSANDRA-5931)
 * Fix dateOf() function for pre-2.0 timestamp columns (CASSANDRA-5928)
 * Fix SSTable unintentionally loads BF when opened for batch (CASSANDRA-5938)
 * Add stream session progress to JMX (CASSANDRA-4757)
 * Fix NPE during CAS operation (CASSANDRA-5925)
Merged from 1.2:
 * Fix getBloomFilterDiskSpaceUsed for AlwaysPresentFilter (CASSANDRA-5900)
 * Don't announce schema version until we've loaded the changes locally
   (CASSANDRA-5904)
 * Fix to support off heap bloom filters size greater than 2 GB (CASSANDRA-5903)
 * Properly handle parsing huge map and set literals (CASSANDRA-5893)


2.0.0-rc2
 * enable vnodes by default (CASSANDRA-5869)
 * fix CAS contention timeout (CASSANDRA-5830)
 * fix HsHa to respect max frame size (CASSANDRA-4573)
 * Fix (some) 2i on composite components omissions (CASSANDRA-5851)
 * cqlsh: add DESCRIBE FULL SCHEMA variant (CASSANDRA-5880)
Merged from 1.2:
 * Correctly validate sparse composite cells in scrub (CASSANDRA-5855)
 * Add KeyCacheHitRate metric to CF metrics (CASSANDRA-5868)
 * cqlsh: add support for multiline comments (CASSANDRA-5798)
 * Handle CQL3 SELECT duplicate IN restrictions on clustering columns
   (CASSANDRA-5856)


2.0.0-rc1
 * improve DecimalSerializer performance (CASSANDRA-5837)
 * fix potential spurious wakeup in AsyncOneResponse (CASSANDRA-5690)
 * fix schema-related trigger issues (CASSANDRA-5774)
 * Better validation when accessing CQL3 table from thrift (CASSANDRA-5138)
 * Fix assertion error during repair (CASSANDRA-5801)
 * Fix range tombstone bug (CASSANDRA-5805)
 * DC-local CAS (CASSANDRA-5797)
 * Add a native_protocol_version column to the system.local table (CASSANRDA-5819)
 * Use index_interval from cassandra.yaml when upgraded (CASSANDRA-5822)
 * Fix buffer underflow on socket close (CASSANDRA-5792)
Merged from 1.2:
 * Fix reading DeletionTime from 1.1-format sstables (CASSANDRA-5814)
 * cqlsh: add collections support to COPY (CASSANDRA-5698)
 * retry important messages for any IOException (CASSANDRA-5804)
 * Allow empty IN relations in SELECT/UPDATE/DELETE statements (CASSANDRA-5626)
 * cqlsh: fix crashing on Windows due to libedit detection (CASSANDRA-5812)
 * fix bulk-loading compressed sstables (CASSANDRA-5820)
 * (Hadoop) fix quoting in CqlPagingRecordReader and CqlRecordWriter 
   (CASSANDRA-5824)
 * update default LCS sstable size to 160MB (CASSANDRA-5727)
 * Allow compacting 2Is via nodetool (CASSANDRA-5670)
 * Hex-encode non-String keys in OPP (CASSANDRA-5793)
 * nodetool history logging (CASSANDRA-5823)
 * (Hadoop) fix support for Thrift tables in CqlPagingRecordReader 
   (CASSANDRA-5752)
 * add "all time blocked" to StatusLogger output (CASSANDRA-5825)
 * Future-proof inter-major-version schema migrations (CASSANDRA-5845)
 * (Hadoop) add CqlPagingRecordReader support for ReversedType in Thrift table
   (CASSANDRA-5718)
 * Add -no-snapshot option to scrub (CASSANDRA-5891)
 * Fix to support off heap bloom filters size greater than 2 GB (CASSANDRA-5903)
 * Properly handle parsing huge map and set literals (CASSANDRA-5893)
 * Fix LCS L0 compaction may overlap in L1 (CASSANDRA-5907)
 * New sstablesplit tool to split large sstables offline (CASSANDRA-4766)
 * Fix potential deadlock in native protocol server (CASSANDRA-5926)
 * Disallow incompatible type change in CQL3 (CASSANDRA-5882)
Merged from 1.1:
 * Correctly validate sparse composite cells in scrub (CASSANDRA-5855)


2.0.0-beta2
 * Replace countPendingHints with Hints Created metric (CASSANDRA-5746)
 * Allow nodetool with no args, and with help to run without a server (CASSANDRA-5734)
 * Cleanup AbstractType/TypeSerializer classes (CASSANDRA-5744)
 * Remove unimplemented cli option schema-mwt (CASSANDRA-5754)
 * Support range tombstones in thrift (CASSANDRA-5435)
 * Normalize table-manipulating CQL3 statements' class names (CASSANDRA-5759)
 * cqlsh: add missing table options to DESCRIBE output (CASSANDRA-5749)
 * Fix assertion error during repair (CASSANDRA-5757)
 * Fix bulkloader (CASSANDRA-5542)
 * Add LZ4 compression to the native protocol (CASSANDRA-5765)
 * Fix bugs in the native protocol v2 (CASSANDRA-5770)
 * CAS on 'primary key only' table (CASSANDRA-5715)
 * Support streaming SSTables of old versions (CASSANDRA-5772)
 * Always respect protocol version in native protocol (CASSANDRA-5778)
 * Fix ConcurrentModificationException during streaming (CASSANDRA-5782)
 * Update deletion timestamp in Commit#updatesWithPaxosTime (CASSANDRA-5787)
 * Thrift cas() method crashes if input columns are not sorted (CASSANDRA-5786)
 * Order columns names correctly when querying for CAS (CASSANDRA-5788)
 * Fix streaming retry (CASSANDRA-5775)
Merged from 1.2:
 * if no seeds can be a reached a node won't start in a ring by itself (CASSANDRA-5768)
 * add cassandra.unsafesystem property (CASSANDRA-5704)
 * (Hadoop) quote identifiers in CqlPagingRecordReader (CASSANDRA-5763)
 * Add replace_node functionality for vnodes (CASSANDRA-5337)
 * Add timeout events to query traces (CASSANDRA-5520)
 * Fix serialization of the LEFT gossip value (CASSANDRA-5696)
 * Pig: support for cql3 tables (CASSANDRA-5234)
 * Fix skipping range tombstones with reverse queries (CASSANDRA-5712)
 * Expire entries out of ThriftSessionManager (CASSANDRA-5719)
 * Don't keep ancestor information in memory (CASSANDRA-5342)
 * Expose native protocol server status in nodetool info (CASSANDRA-5735)
 * Fix pathetic performance of range tombstones (CASSANDRA-5677)
 * Fix querying with an empty (impossible) range (CASSANDRA-5573)
 * cqlsh: handle CUSTOM 2i in DESCRIBE output (CASSANDRA-5760)
 * Fix minor bug in Range.intersects(Bound) (CASSANDRA-5771)
 * cqlsh: handle disabled compression in DESCRIBE output (CASSANDRA-5766)
 * Ensure all UP events are notified on the native protocol (CASSANDRA-5769)
 * Fix formatting of sstable2json with multiple -k arguments (CASSANDRA-5781)
 * Don't rely on row marker for queries in general to hide lost markers
   after TTL expires (CASSANDRA-5762)
 * Sort nodetool help output (CASSANDRA-5776)
 * Fix column expiring during 2 phases compaction (CASSANDRA-5799)
 * now() is being rejected in INSERTs when inside collections (CASSANDRA-5795)


2.0.0-beta1
 * Add support for indexing clustered columns (CASSANDRA-5125)
 * Removed on-heap row cache (CASSANDRA-5348)
 * use nanotime consistently for node-local timeouts (CASSANDRA-5581)
 * Avoid unnecessary second pass on name-based queries (CASSANDRA-5577)
 * Experimental triggers (CASSANDRA-1311)
 * JEMalloc support for off-heap allocation (CASSANDRA-3997)
 * Single-pass compaction (CASSANDRA-4180)
 * Removed token range bisection (CASSANDRA-5518)
 * Removed compatibility with pre-1.2.5 sstables and network messages
   (CASSANDRA-5511)
 * removed PBSPredictor (CASSANDRA-5455)
 * CAS support (CASSANDRA-5062, 5441, 5442, 5443, 5619, 5667)
 * Leveled compaction performs size-tiered compactions in L0 
   (CASSANDRA-5371, 5439)
 * Add yaml network topology snitch for mixed ec2/other envs (CASSANDRA-5339)
 * Log when a node is down longer than the hint window (CASSANDRA-4554)
 * Optimize tombstone creation for ExpiringColumns (CASSANDRA-4917)
 * Improve LeveledScanner work estimation (CASSANDRA-5250, 5407)
 * Replace compaction lock with runWithCompactionsDisabled (CASSANDRA-3430)
 * Change Message IDs to ints (CASSANDRA-5307)
 * Move sstable level information into the Stats component, removing the
   need for a separate Manifest file (CASSANDRA-4872)
 * avoid serializing to byte[] on commitlog append (CASSANDRA-5199)
 * make index_interval configurable per columnfamily (CASSANDRA-3961, CASSANDRA-5650)
 * add default_time_to_live (CASSANDRA-3974)
 * add memtable_flush_period_in_ms (CASSANDRA-4237)
 * replace supercolumns internally by composites (CASSANDRA-3237, 5123)
 * upgrade thrift to 0.9.0 (CASSANDRA-3719)
 * drop unnecessary keyspace parameter from user-defined compaction API 
   (CASSANDRA-5139)
 * more robust solution to incomplete compactions + counters (CASSANDRA-5151)
 * Change order of directory searching for c*.in.sh (CASSANDRA-3983)
 * Add tool to reset SSTable compaction level for LCS (CASSANDRA-5271)
 * Allow custom configuration loader (CASSANDRA-5045)
 * Remove memory emergency pressure valve logic (CASSANDRA-3534)
 * Reduce request latency with eager retry (CASSANDRA-4705)
 * cqlsh: Remove ASSUME command (CASSANDRA-5331)
 * Rebuild BF when loading sstables if bloom_filter_fp_chance
   has changed since compaction (CASSANDRA-5015)
 * remove row-level bloom filters (CASSANDRA-4885)
 * Change Kernel Page Cache skipping into row preheating (disabled by default)
   (CASSANDRA-4937)
 * Improve repair by deciding on a gcBefore before sending
   out TreeRequests (CASSANDRA-4932)
 * Add an official way to disable compactions (CASSANDRA-5074)
 * Reenable ALTER TABLE DROP with new semantics (CASSANDRA-3919)
 * Add binary protocol versioning (CASSANDRA-5436)
 * Swap THshaServer for TThreadedSelectorServer (CASSANDRA-5530)
 * Add alias support to SELECT statement (CASSANDRA-5075)
 * Don't create empty RowMutations in CommitLogReplayer (CASSANDRA-5541)
 * Use range tombstones when dropping cfs/columns from schema (CASSANDRA-5579)
 * cqlsh: drop CQL2/CQL3-beta support (CASSANDRA-5585)
 * Track max/min column names in sstables to be able to optimize slice
   queries (CASSANDRA-5514, CASSANDRA-5595, CASSANDRA-5600)
 * Binary protocol: allow batching already prepared statements (CASSANDRA-4693)
 * Allow preparing timestamp, ttl and limit in CQL3 queries (CASSANDRA-4450)
 * Support native link w/o JNA in Java7 (CASSANDRA-3734)
 * Use SASL authentication in binary protocol v2 (CASSANDRA-5545)
 * Replace Thrift HsHa with LMAX Disruptor based implementation (CASSANDRA-5582)
 * cqlsh: Add row count to SELECT output (CASSANDRA-5636)
 * Include a timestamp with all read commands to determine column expiration
   (CASSANDRA-5149)
 * Streaming 2.0 (CASSANDRA-5286, 5699)
 * Conditional create/drop ks/table/index statements in CQL3 (CASSANDRA-2737)
 * more pre-table creation property validation (CASSANDRA-5693)
 * Redesign repair messages (CASSANDRA-5426)
 * Fix ALTER RENAME post-5125 (CASSANDRA-5702)
 * Disallow renaming a 2ndary indexed column (CASSANDRA-5705)
 * Rename Table to Keyspace (CASSANDRA-5613)
 * Ensure changing column_index_size_in_kb on different nodes don't corrupt the
   sstable (CASSANDRA-5454)
 * Move resultset type information into prepare, not execute (CASSANDRA-5649)
 * Auto paging in binary protocol (CASSANDRA-4415, 5714)
 * Don't tie client side use of AbstractType to JDBC (CASSANDRA-4495)
 * Adds new TimestampType to replace DateType (CASSANDRA-5723, CASSANDRA-5729)
Merged from 1.2:
 * make starting native protocol server idempotent (CASSANDRA-5728)
 * Fix loading key cache when a saved entry is no longer valid (CASSANDRA-5706)
 * Fix serialization of the LEFT gossip value (CASSANDRA-5696)
 * cqlsh: Don't show 'null' in place of empty values (CASSANDRA-5675)
 * Race condition in detecting version on a mixed 1.1/1.2 cluster
   (CASSANDRA-5692)
 * Fix skipping range tombstones with reverse queries (CASSANDRA-5712)
 * Expire entries out of ThriftSessionManager (CASSANRDA-5719)
 * Don't keep ancestor information in memory (CASSANDRA-5342)
 * cqlsh: fix handling of semicolons inside BATCH queries (CASSANDRA-5697)


1.2.6
 * Fix tracing when operation completes before all responses arrive 
   (CASSANDRA-5668)
 * Fix cross-DC mutation forwarding (CASSANDRA-5632)
 * Reduce SSTableLoader memory usage (CASSANDRA-5555)
 * Scale hinted_handoff_throttle_in_kb to cluster size (CASSANDRA-5272)
 * (Hadoop) Add CQL3 input/output formats (CASSANDRA-4421, 5622)
 * (Hadoop) Fix InputKeyRange in CFIF (CASSANDRA-5536)
 * Fix dealing with ridiculously large max sstable sizes in LCS (CASSANDRA-5589)
 * Ignore pre-truncate hints (CASSANDRA-4655)
 * Move System.exit on OOM into a separate thread (CASSANDRA-5273)
 * Write row markers when serializing schema (CASSANDRA-5572)
 * Check only SSTables for the requested range when streaming (CASSANDRA-5569)
 * Improve batchlog replay behavior and hint ttl handling (CASSANDRA-5314)
 * Exclude localTimestamp from validation for tombstones (CASSANDRA-5398)
 * cqlsh: add custom prompt support (CASSANDRA-5539)
 * Reuse prepared statements in hot auth queries (CASSANDRA-5594)
 * cqlsh: add vertical output option (see EXPAND) (CASSANDRA-5597)
 * Add a rate limit option to stress (CASSANDRA-5004)
 * have BulkLoader ignore snapshots directories (CASSANDRA-5587) 
 * fix SnitchProperties logging context (CASSANDRA-5602)
 * Expose whether jna is enabled and memory is locked via JMX (CASSANDRA-5508)
 * cqlsh: fix COPY FROM with ReversedType (CASSANDRA-5610)
 * Allow creating CUSTOM indexes on collections (CASSANDRA-5615)
 * Evaluate now() function at execution time (CASSANDRA-5616)
 * Expose detailed read repair metrics (CASSANDRA-5618)
 * Correct blob literal + ReversedType parsing (CASSANDRA-5629)
 * Allow GPFS to prefer the internal IP like EC2MRS (CASSANDRA-5630)
 * fix help text for -tspw cassandra-cli (CASSANDRA-5643)
 * don't throw away initial causes exceptions for internode encryption issues 
   (CASSANDRA-5644)
 * Fix message spelling errors for cql select statements (CASSANDRA-5647)
 * Suppress custom exceptions thru jmx (CASSANDRA-5652)
 * Update CREATE CUSTOM INDEX syntax (CASSANDRA-5639)
 * Fix PermissionDetails.equals() method (CASSANDRA-5655)
 * Never allow partition key ranges in CQL3 without token() (CASSANDRA-5666)
 * Gossiper incorrectly drops AppState for an upgrading node (CASSANDRA-5660)
 * Connection thrashing during multi-region ec2 during upgrade, due to 
   messaging version (CASSANDRA-5669)
 * Avoid over reconnecting in EC2MRS (CASSANDRA-5678)
 * Fix ReadResponseSerializer.serializedSize() for digest reads (CASSANDRA-5476)
 * allow sstable2json on 2i CFs (CASSANDRA-5694)
Merged from 1.1:
 * Remove buggy thrift max message length option (CASSANDRA-5529)
 * Fix NPE in Pig's widerow mode (CASSANDRA-5488)
 * Add split size parameter to Pig and disable split combination (CASSANDRA-5544)


1.2.5
 * make BytesToken.toString only return hex bytes (CASSANDRA-5566)
 * Ensure that submitBackground enqueues at least one task (CASSANDRA-5554)
 * fix 2i updates with identical values and timestamps (CASSANDRA-5540)
 * fix compaction throttling bursty-ness (CASSANDRA-4316)
 * reduce memory consumption of IndexSummary (CASSANDRA-5506)
 * remove per-row column name bloom filters (CASSANDRA-5492)
 * Include fatal errors in trace events (CASSANDRA-5447)
 * Ensure that PerRowSecondaryIndex is notified of row-level deletes
   (CASSANDRA-5445)
 * Allow empty blob literals in CQL3 (CASSANDRA-5452)
 * Fix streaming RangeTombstones at column index boundary (CASSANDRA-5418)
 * Fix preparing statements when current keyspace is not set (CASSANDRA-5468)
 * Fix SemanticVersion.isSupportedBy minor/patch handling (CASSANDRA-5496)
 * Don't provide oldCfId for post-1.1 system cfs (CASSANDRA-5490)
 * Fix primary range ignores replication strategy (CASSANDRA-5424)
 * Fix shutdown of binary protocol server (CASSANDRA-5507)
 * Fix repair -snapshot not working (CASSANDRA-5512)
 * Set isRunning flag later in binary protocol server (CASSANDRA-5467)
 * Fix use of CQL3 functions with descending clustering order (CASSANDRA-5472)
 * Disallow renaming columns one at a time for thrift table in CQL3
   (CASSANDRA-5531)
 * cqlsh: add CLUSTERING ORDER BY support to DESCRIBE (CASSANDRA-5528)
 * Add custom secondary index support to CQL3 (CASSANDRA-5484)
 * Fix repair hanging silently on unexpected error (CASSANDRA-5229)
 * Fix Ec2Snitch regression introduced by CASSANDRA-5171 (CASSANDRA-5432)
 * Add nodetool enablebackup/disablebackup (CASSANDRA-5556)
 * cqlsh: fix DESCRIBE after case insensitive USE (CASSANDRA-5567)
Merged from 1.1
 * Add retry mechanism to OTC for non-droppable_verbs (CASSANDRA-5393)
 * Use allocator information to improve memtable memory usage estimate
   (CASSANDRA-5497)
 * Fix trying to load deleted row into row cache on startup (CASSANDRA-4463)
 * fsync leveled manifest to avoid corruption (CASSANDRA-5535)
 * Fix Bound intersection computation (CASSANDRA-5551)
 * sstablescrub now respects max memory size in cassandra.in.sh (CASSANDRA-5562)


1.2.4
 * Ensure that PerRowSecondaryIndex updates see the most recent values
   (CASSANDRA-5397)
 * avoid duplicate index entries ind PrecompactedRow and 
   ParallelCompactionIterable (CASSANDRA-5395)
 * remove the index entry on oldColumn when new column is a tombstone 
   (CASSANDRA-5395)
 * Change default stream throughput from 400 to 200 mbps (CASSANDRA-5036)
 * Gossiper logs DOWN for symmetry with UP (CASSANDRA-5187)
 * Fix mixing prepared statements between keyspaces (CASSANDRA-5352)
 * Fix consistency level during bootstrap - strike 3 (CASSANDRA-5354)
 * Fix transposed arguments in AlreadyExistsException (CASSANDRA-5362)
 * Improve asynchronous hint delivery (CASSANDRA-5179)
 * Fix Guava dependency version (12.0 -> 13.0.1) for Maven (CASSANDRA-5364)
 * Validate that provided CQL3 collection value are < 64K (CASSANDRA-5355)
 * Make upgradeSSTable skip current version sstables by default (CASSANDRA-5366)
 * Optimize min/max timestamp collection (CASSANDRA-5373)
 * Invalid streamId in cql binary protocol when using invalid CL 
   (CASSANDRA-5164)
 * Fix validation for IN where clauses with collections (CASSANDRA-5376)
 * Copy resultSet on count query to avoid ConcurrentModificationException 
   (CASSANDRA-5382)
 * Correctly typecheck in CQL3 even with ReversedType (CASSANDRA-5386)
 * Fix streaming compressed files when using encryption (CASSANDRA-5391)
 * cassandra-all 1.2.0 pom missing netty dependency (CASSANDRA-5392)
 * Fix writetime/ttl functions on null values (CASSANDRA-5341)
 * Fix NPE during cql3 select with token() (CASSANDRA-5404)
 * IndexHelper.skipBloomFilters won't skip non-SHA filters (CASSANDRA-5385)
 * cqlsh: Print maps ordered by key, sort sets (CASSANDRA-5413)
 * Add null syntax support in CQL3 for inserts (CASSANDRA-3783)
 * Allow unauthenticated set_keyspace() calls (CASSANDRA-5423)
 * Fix potential incremental backups race (CASSANDRA-5410)
 * Fix prepared BATCH statements with batch-level timestamps (CASSANDRA-5415)
 * Allow overriding superuser setup delay (CASSANDRA-5430)
 * cassandra-shuffle with JMX usernames and passwords (CASSANDRA-5431)
Merged from 1.1:
 * cli: Quote ks and cf names in schema output when needed (CASSANDRA-5052)
 * Fix bad default for min/max timestamp in SSTableMetadata (CASSANDRA-5372)
 * Fix cf name extraction from manifest in Directories.migrateFile() 
   (CASSANDRA-5242)
 * Support pluggable internode authentication (CASSANDRA-5401)


1.2.3
 * add check for sstable overlap within a level on startup (CASSANDRA-5327)
 * replace ipv6 colons in jmx object names (CASSANDRA-5298, 5328)
 * Avoid allocating SSTableBoundedScanner during repair when the range does 
   not intersect the sstable (CASSANDRA-5249)
 * Don't lowercase property map keys (this breaks NTS) (CASSANDRA-5292)
 * Fix composite comparator with super columns (CASSANDRA-5287)
 * Fix insufficient validation of UPDATE queries against counter cfs
   (CASSANDRA-5300)
 * Fix PropertyFileSnitch default DC/Rack behavior (CASSANDRA-5285)
 * Handle null values when executing prepared statement (CASSANDRA-5081)
 * Add netty to pom dependencies (CASSANDRA-5181)
 * Include type arguments in Thrift CQLPreparedResult (CASSANDRA-5311)
 * Fix compaction not removing columns when bf_fp_ratio is 1 (CASSANDRA-5182)
 * cli: Warn about missing CQL3 tables in schema descriptions (CASSANDRA-5309)
 * Re-enable unknown option in replication/compaction strategies option for
   backward compatibility (CASSANDRA-4795)
 * Add binary protocol support to stress (CASSANDRA-4993)
 * cqlsh: Fix COPY FROM value quoting and null handling (CASSANDRA-5305)
 * Fix repair -pr for vnodes (CASSANDRA-5329)
 * Relax CL for auth queries for non-default users (CASSANDRA-5310)
 * Fix AssertionError during repair (CASSANDRA-5245)
 * Don't announce migrations to pre-1.2 nodes (CASSANDRA-5334)
Merged from 1.1:
 * Update offline scrub for 1.0 -> 1.1 directory structure (CASSANDRA-5195)
 * add tmp flag to Descriptor hashcode (CASSANDRA-4021)
 * fix logging of "Found table data in data directories" when only system tables
   are present (CASSANDRA-5289)
 * cli: Add JMX authentication support (CASSANDRA-5080)
 * nodetool: ability to repair specific range (CASSANDRA-5280)
 * Fix possible assertion triggered in SliceFromReadCommand (CASSANDRA-5284)
 * cqlsh: Add inet type support on Windows (ipv4-only) (CASSANDRA-4801)
 * Fix race when initializing ColumnFamilyStore (CASSANDRA-5350)
 * Add UseTLAB JVM flag (CASSANDRA-5361)


1.2.2
 * fix potential for multiple concurrent compactions of the same sstables
   (CASSANDRA-5256)
 * avoid no-op caching of byte[] on commitlog append (CASSANDRA-5199)
 * fix symlinks under data dir not working (CASSANDRA-5185)
 * fix bug in compact storage metadata handling (CASSANDRA-5189)
 * Validate login for USE queries (CASSANDRA-5207)
 * cli: remove default username and password (CASSANDRA-5208)
 * configure populate_io_cache_on_flush per-CF (CASSANDRA-4694)
 * allow configuration of internode socket buffer (CASSANDRA-3378)
 * Make sstable directory picking blacklist-aware again (CASSANDRA-5193)
 * Correctly expire gossip states for edge cases (CASSANDRA-5216)
 * Improve handling of directory creation failures (CASSANDRA-5196)
 * Expose secondary indicies to the rest of nodetool (CASSANDRA-4464)
 * Binary protocol: avoid sending notification for 0.0.0.0 (CASSANDRA-5227)
 * add UseCondCardMark XX jvm settings on jdk 1.7 (CASSANDRA-4366)
 * CQL3 refactor to allow conversion function (CASSANDRA-5226)
 * Fix drop of sstables in some circumstance (CASSANDRA-5232)
 * Implement caching of authorization results (CASSANDRA-4295)
 * Add support for LZ4 compression (CASSANDRA-5038)
 * Fix missing columns in wide rows queries (CASSANDRA-5225)
 * Simplify auth setup and make system_auth ks alterable (CASSANDRA-5112)
 * Stop compactions from hanging during bootstrap (CASSANDRA-5244)
 * fix compressed streaming sending extra chunk (CASSANDRA-5105)
 * Add CQL3-based implementations of IAuthenticator and IAuthorizer
   (CASSANDRA-4898)
 * Fix timestamp-based tomstone removal logic (CASSANDRA-5248)
 * cli: Add JMX authentication support (CASSANDRA-5080)
 * Fix forceFlush behavior (CASSANDRA-5241)
 * cqlsh: Add username autocompletion (CASSANDRA-5231)
 * Fix CQL3 composite partition key error (CASSANDRA-5240)
 * Allow IN clause on last clustering key (CASSANDRA-5230)
Merged from 1.1:
 * fix start key/end token validation for wide row iteration (CASSANDRA-5168)
 * add ConfigHelper support for Thrift frame and max message sizes (CASSANDRA-5188)
 * fix nodetool repair not fail on node down (CASSANDRA-5203)
 * always collect tombstone hints (CASSANDRA-5068)
 * Fix error when sourcing file in cqlsh (CASSANDRA-5235)


1.2.1
 * stream undelivered hints on decommission (CASSANDRA-5128)
 * GossipingPropertyFileSnitch loads saved dc/rack info if needed (CASSANDRA-5133)
 * drain should flush system CFs too (CASSANDRA-4446)
 * add inter_dc_tcp_nodelay setting (CASSANDRA-5148)
 * re-allow wrapping ranges for start_token/end_token range pairitspwng (CASSANDRA-5106)
 * fix validation compaction of empty rows (CASSANDRA-5136)
 * nodetool methods to enable/disable hint storage/delivery (CASSANDRA-4750)
 * disallow bloom filter false positive chance of 0 (CASSANDRA-5013)
 * add threadpool size adjustment methods to JMXEnabledThreadPoolExecutor and 
   CompactionManagerMBean (CASSANDRA-5044)
 * fix hinting for dropped local writes (CASSANDRA-4753)
 * off-heap cache doesn't need mutable column container (CASSANDRA-5057)
 * apply disk_failure_policy to bad disks on initial directory creation 
   (CASSANDRA-4847)
 * Optimize name-based queries to use ArrayBackedSortedColumns (CASSANDRA-5043)
 * Fall back to old manifest if most recent is unparseable (CASSANDRA-5041)
 * pool [Compressed]RandomAccessReader objects on the partitioned read path
   (CASSANDRA-4942)
 * Add debug logging to list filenames processed by Directories.migrateFile 
   method (CASSANDRA-4939)
 * Expose black-listed directories via JMX (CASSANDRA-4848)
 * Log compaction merge counts (CASSANDRA-4894)
 * Minimize byte array allocation by AbstractData{Input,Output} (CASSANDRA-5090)
 * Add SSL support for the binary protocol (CASSANDRA-5031)
 * Allow non-schema system ks modification for shuffle to work (CASSANDRA-5097)
 * cqlsh: Add default limit to SELECT statements (CASSANDRA-4972)
 * cqlsh: fix DESCRIBE for 1.1 cfs in CQL3 (CASSANDRA-5101)
 * Correctly gossip with nodes >= 1.1.7 (CASSANDRA-5102)
 * Ensure CL guarantees on digest mismatch (CASSANDRA-5113)
 * Validate correctly selects on composite partition key (CASSANDRA-5122)
 * Fix exception when adding collection (CASSANDRA-5117)
 * Handle states for non-vnode clusters correctly (CASSANDRA-5127)
 * Refuse unrecognized replication and compaction strategy options (CASSANDRA-4795)
 * Pick the correct value validator in sstable2json for cql3 tables (CASSANDRA-5134)
 * Validate login for describe_keyspace, describe_keyspaces and set_keyspace
   (CASSANDRA-5144)
 * Fix inserting empty maps (CASSANDRA-5141)
 * Don't remove tokens from System table for node we know (CASSANDRA-5121)
 * fix streaming progress report for compresed files (CASSANDRA-5130)
 * Coverage analysis for low-CL queries (CASSANDRA-4858)
 * Stop interpreting dates as valid timeUUID value (CASSANDRA-4936)
 * Adds E notation for floating point numbers (CASSANDRA-4927)
 * Detect (and warn) unintentional use of the cql2 thrift methods when cql3 was
   intended (CASSANDRA-5172)
 * cli: Quote ks and cf names in schema output when needed (CASSANDRA-5052)
 * Fix cf name extraction from manifest in Directories.migrateFile() (CASSANDRA-5242)
 * Replace mistaken usage of commons-logging with slf4j (CASSANDRA-5464)
 * Ensure Jackson dependency matches lib (CASSANDRA-5126)
 * Expose droppable tombstone ratio stats over JMX (CASSANDRA-5159)
Merged from 1.1:
 * Simplify CompressedRandomAccessReader to work around JDK FD bug (CASSANDRA-5088)
 * Improve handling a changing target throttle rate mid-compaction (CASSANDRA-5087)
 * Pig: correctly decode row keys in widerow mode (CASSANDRA-5098)
 * nodetool repair command now prints progress (CASSANDRA-4767)
 * fix user defined compaction to run against 1.1 data directory (CASSANDRA-5118)
 * Fix CQL3 BATCH authorization caching (CASSANDRA-5145)
 * fix get_count returns incorrect value with TTL (CASSANDRA-5099)
 * better handling for mid-compaction failure (CASSANDRA-5137)
 * convert default marshallers list to map for better readability (CASSANDRA-5109)
 * fix ConcurrentModificationException in getBootstrapSource (CASSANDRA-5170)
 * fix sstable maxtimestamp for row deletes and pre-1.1.1 sstables (CASSANDRA-5153)
 * Fix thread growth on node removal (CASSANDRA-5175)
 * Make Ec2Region's datacenter name configurable (CASSANDRA-5155)


1.2.0
 * Disallow counters in collections (CASSANDRA-5082)
 * cqlsh: add unit tests (CASSANDRA-3920)
 * fix default bloom_filter_fp_chance for LeveledCompactionStrategy (CASSANDRA-5093)
Merged from 1.1:
 * add validation for get_range_slices with start_key and end_token (CASSANDRA-5089)


1.2.0-rc2
 * fix nodetool ownership display with vnodes (CASSANDRA-5065)
 * cqlsh: add DESCRIBE KEYSPACES command (CASSANDRA-5060)
 * Fix potential infinite loop when reloading CFS (CASSANDRA-5064)
 * Fix SimpleAuthorizer example (CASSANDRA-5072)
 * cqlsh: force CL.ONE for tracing and system.schema* queries (CASSANDRA-5070)
 * Includes cassandra-shuffle in the debian package (CASSANDRA-5058)
Merged from 1.1:
 * fix multithreaded compaction deadlock (CASSANDRA-4492)
 * fix temporarily missing schema after upgrade from pre-1.1.5 (CASSANDRA-5061)
 * Fix ALTER TABLE overriding compression options with defaults
   (CASSANDRA-4996, 5066)
 * fix specifying and altering crc_check_chance (CASSANDRA-5053)
 * fix Murmur3Partitioner ownership% calculation (CASSANDRA-5076)
 * Don't expire columns sooner than they should in 2ndary indexes (CASSANDRA-5079)


1.2-rc1
 * rename rpc_timeout settings to request_timeout (CASSANDRA-5027)
 * add BF with 0.1 FP to LCS by default (CASSANDRA-5029)
 * Fix preparing insert queries (CASSANDRA-5016)
 * Fix preparing queries with counter increment (CASSANDRA-5022)
 * Fix preparing updates with collections (CASSANDRA-5017)
 * Don't generate UUID based on other node address (CASSANDRA-5002)
 * Fix message when trying to alter a clustering key type (CASSANDRA-5012)
 * Update IAuthenticator to match the new IAuthorizer (CASSANDRA-5003)
 * Fix inserting only a key in CQL3 (CASSANDRA-5040)
 * Fix CQL3 token() function when used with strings (CASSANDRA-5050)
Merged from 1.1:
 * reduce log spam from invalid counter shards (CASSANDRA-5026)
 * Improve schema propagation performance (CASSANDRA-5025)
 * Fix for IndexHelper.IndexFor throws OOB Exception (CASSANDRA-5030)
 * cqlsh: make it possible to describe thrift CFs (CASSANDRA-4827)
 * cqlsh: fix timestamp formatting on some platforms (CASSANDRA-5046)


1.2-beta3
 * make consistency level configurable in cqlsh (CASSANDRA-4829)
 * fix cqlsh rendering of blob fields (CASSANDRA-4970)
 * fix cqlsh DESCRIBE command (CASSANDRA-4913)
 * save truncation position in system table (CASSANDRA-4906)
 * Move CompressionMetadata off-heap (CASSANDRA-4937)
 * allow CLI to GET cql3 columnfamily data (CASSANDRA-4924)
 * Fix rare race condition in getExpireTimeForEndpoint (CASSANDRA-4402)
 * acquire references to overlapping sstables during compaction so bloom filter
   doesn't get free'd prematurely (CASSANDRA-4934)
 * Don't share slice query filter in CQL3 SelectStatement (CASSANDRA-4928)
 * Separate tracing from Log4J (CASSANDRA-4861)
 * Exclude gcable tombstones from merkle-tree computation (CASSANDRA-4905)
 * Better printing of AbstractBounds for tracing (CASSANDRA-4931)
 * Optimize mostRecentTombstone check in CC.collectAllData (CASSANDRA-4883)
 * Change stream session ID to UUID to avoid collision from same node (CASSANDRA-4813)
 * Use Stats.db when bulk loading if present (CASSANDRA-4957)
 * Skip repair on system_trace and keyspaces with RF=1 (CASSANDRA-4956)
 * (cql3) Remove arbitrary SELECT limit (CASSANDRA-4918)
 * Correctly handle prepared operation on collections (CASSANDRA-4945)
 * Fix CQL3 LIMIT (CASSANDRA-4877)
 * Fix Stress for CQL3 (CASSANDRA-4979)
 * Remove cassandra specific exceptions from JMX interface (CASSANDRA-4893)
 * (CQL3) Force using ALLOW FILTERING on potentially inefficient queries (CASSANDRA-4915)
 * (cql3) Fix adding column when the table has collections (CASSANDRA-4982)
 * (cql3) Fix allowing collections with compact storage (CASSANDRA-4990)
 * (cql3) Refuse ttl/writetime function on collections (CASSANDRA-4992)
 * Replace IAuthority with new IAuthorizer (CASSANDRA-4874)
 * clqsh: fix KEY pseudocolumn escaping when describing Thrift tables
   in CQL3 mode (CASSANDRA-4955)
 * add basic authentication support for Pig CassandraStorage (CASSANDRA-3042)
 * fix CQL2 ALTER TABLE compaction_strategy_class altering (CASSANDRA-4965)
Merged from 1.1:
 * Fall back to old describe_splits if d_s_ex is not available (CASSANDRA-4803)
 * Improve error reporting when streaming ranges fail (CASSANDRA-5009)
 * Fix cqlsh timestamp formatting of timezone info (CASSANDRA-4746)
 * Fix assertion failure with leveled compaction (CASSANDRA-4799)
 * Check for null end_token in get_range_slice (CASSANDRA-4804)
 * Remove all remnants of removed nodes (CASSANDRA-4840)
 * Add aut-reloading of the log4j file in debian package (CASSANDRA-4855)
 * Fix estimated row cache entry size (CASSANDRA-4860)
 * reset getRangeSlice filter after finishing a row for get_paged_slice
   (CASSANDRA-4919)
 * expunge row cache post-truncate (CASSANDRA-4940)
 * Allow static CF definition with compact storage (CASSANDRA-4910)
 * Fix endless loop/compaction of schema_* CFs due to broken timestamps (CASSANDRA-4880)
 * Fix 'wrong class type' assertion in CounterColumn (CASSANDRA-4976)


1.2-beta2
 * fp rate of 1.0 disables BF entirely; LCS defaults to 1.0 (CASSANDRA-4876)
 * off-heap bloom filters for row keys (CASSANDRA_4865)
 * add extension point for sstable components (CASSANDRA-4049)
 * improve tracing output (CASSANDRA-4852, 4862)
 * make TRACE verb droppable (CASSANDRA-4672)
 * fix BulkLoader recognition of CQL3 columnfamilies (CASSANDRA-4755)
 * Sort commitlog segments for replay by id instead of mtime (CASSANDRA-4793)
 * Make hint delivery asynchronous (CASSANDRA-4761)
 * Pluggable Thrift transport factories for CLI and cqlsh (CASSANDRA-4609, 4610)
 * cassandra-cli: allow Double value type to be inserted to a column (CASSANDRA-4661)
 * Add ability to use custom TServerFactory implementations (CASSANDRA-4608)
 * optimize batchlog flushing to skip successful batches (CASSANDRA-4667)
 * include metadata for system keyspace itself in schema tables (CASSANDRA-4416)
 * add check to PropertyFileSnitch to verify presence of location for
   local node (CASSANDRA-4728)
 * add PBSPredictor consistency modeler (CASSANDRA-4261)
 * remove vestiges of Thrift unframed mode (CASSANDRA-4729)
 * optimize single-row PK lookups (CASSANDRA-4710)
 * adjust blockFor calculation to account for pending ranges due to node 
   movement (CASSANDRA-833)
 * Change CQL version to 3.0.0 and stop accepting 3.0.0-beta1 (CASSANDRA-4649)
 * (CQL3) Make prepared statement global instead of per connection 
   (CASSANDRA-4449)
 * Fix scrubbing of CQL3 created tables (CASSANDRA-4685)
 * (CQL3) Fix validation when using counter and regular columns in the same 
   table (CASSANDRA-4706)
 * Fix bug starting Cassandra with simple authentication (CASSANDRA-4648)
 * Add support for batchlog in CQL3 (CASSANDRA-4545, 4738)
 * Add support for multiple column family outputs in CFOF (CASSANDRA-4208)
 * Support repairing only the local DC nodes (CASSANDRA-4747)
 * Use rpc_address for binary protocol and change default port (CASSANDRA-4751)
 * Fix use of collections in prepared statements (CASSANDRA-4739)
 * Store more information into peers table (CASSANDRA-4351, 4814)
 * Configurable bucket size for size tiered compaction (CASSANDRA-4704)
 * Run leveled compaction in parallel (CASSANDRA-4310)
 * Fix potential NPE during CFS reload (CASSANDRA-4786)
 * Composite indexes may miss results (CASSANDRA-4796)
 * Move consistency level to the protocol level (CASSANDRA-4734, 4824)
 * Fix Subcolumn slice ends not respected (CASSANDRA-4826)
 * Fix Assertion error in cql3 select (CASSANDRA-4783)
 * Fix list prepend logic (CQL3) (CASSANDRA-4835)
 * Add booleans as literals in CQL3 (CASSANDRA-4776)
 * Allow renaming PK columns in CQL3 (CASSANDRA-4822)
 * Fix binary protocol NEW_NODE event (CASSANDRA-4679)
 * Fix potential infinite loop in tombstone compaction (CASSANDRA-4781)
 * Remove system tables accounting from schema (CASSANDRA-4850)
 * (cql3) Force provided columns in clustering key order in 
   'CLUSTERING ORDER BY' (CASSANDRA-4881)
 * Fix composite index bug (CASSANDRA-4884)
 * Fix short read protection for CQL3 (CASSANDRA-4882)
 * Add tracing support to the binary protocol (CASSANDRA-4699)
 * (cql3) Don't allow prepared marker inside collections (CASSANDRA-4890)
 * Re-allow order by on non-selected columns (CASSANDRA-4645)
 * Bug when composite index is created in a table having collections (CASSANDRA-4909)
 * log index scan subject in CompositesSearcher (CASSANDRA-4904)
Merged from 1.1:
 * add get[Row|Key]CacheEntries to CacheServiceMBean (CASSANDRA-4859)
 * fix get_paged_slice to wrap to next row correctly (CASSANDRA-4816)
 * fix indexing empty column values (CASSANDRA-4832)
 * allow JdbcDate to compose null Date objects (CASSANDRA-4830)
 * fix possible stackoverflow when compacting 1000s of sstables
   (CASSANDRA-4765)
 * fix wrong leveled compaction progress calculation (CASSANDRA-4807)
 * add a close() method to CRAR to prevent leaking file descriptors (CASSANDRA-4820)
 * fix potential infinite loop in get_count (CASSANDRA-4833)
 * fix compositeType.{get/from}String methods (CASSANDRA-4842)
 * (CQL) fix CREATE COLUMNFAMILY permissions check (CASSANDRA-4864)
 * Fix DynamicCompositeType same type comparison (CASSANDRA-4711)
 * Fix duplicate SSTable reference when stream session failed (CASSANDRA-3306)
 * Allow static CF definition with compact storage (CASSANDRA-4910)
 * Fix endless loop/compaction of schema_* CFs due to broken timestamps (CASSANDRA-4880)
 * Fix 'wrong class type' assertion in CounterColumn (CASSANDRA-4976)


1.2-beta1
 * add atomic_batch_mutate (CASSANDRA-4542, -4635)
 * increase default max_hint_window_in_ms to 3h (CASSANDRA-4632)
 * include message initiation time to replicas so they can more
   accurately drop timed-out requests (CASSANDRA-2858)
 * fix clientutil.jar dependencies (CASSANDRA-4566)
 * optimize WriteResponse (CASSANDRA-4548)
 * new metrics (CASSANDRA-4009)
 * redesign KEYS indexes to avoid read-before-write (CASSANDRA-2897)
 * debug tracing (CASSANDRA-1123)
 * parallelize row cache loading (CASSANDRA-4282)
 * Make compaction, flush JBOD-aware (CASSANDRA-4292)
 * run local range scans on the read stage (CASSANDRA-3687)
 * clean up ioexceptions (CASSANDRA-2116)
 * add disk_failure_policy (CASSANDRA-2118)
 * Introduce new json format with row level deletion (CASSANDRA-4054)
 * remove redundant "name" column from schema_keyspaces (CASSANDRA-4433)
 * improve "nodetool ring" handling of multi-dc clusters (CASSANDRA-3047)
 * update NTS calculateNaturalEndpoints to be O(N log N) (CASSANDRA-3881)
 * split up rpc timeout by operation type (CASSANDRA-2819)
 * rewrite key cache save/load to use only sequential i/o (CASSANDRA-3762)
 * update MS protocol with a version handshake + broadcast address id
   (CASSANDRA-4311)
 * multithreaded hint replay (CASSANDRA-4189)
 * add inter-node message compression (CASSANDRA-3127)
 * remove COPP (CASSANDRA-2479)
 * Track tombstone expiration and compact when tombstone content is
   higher than a configurable threshold, default 20% (CASSANDRA-3442, 4234)
 * update MurmurHash to version 3 (CASSANDRA-2975)
 * (CLI) track elapsed time for `delete' operation (CASSANDRA-4060)
 * (CLI) jline version is bumped to 1.0 to properly  support
   'delete' key function (CASSANDRA-4132)
 * Save IndexSummary into new SSTable 'Summary' component (CASSANDRA-2392, 4289)
 * Add support for range tombstones (CASSANDRA-3708)
 * Improve MessagingService efficiency (CASSANDRA-3617)
 * Avoid ID conflicts from concurrent schema changes (CASSANDRA-3794)
 * Set thrift HSHA server thread limit to unlimited by default (CASSANDRA-4277)
 * Avoids double serialization of CF id in RowMutation messages
   (CASSANDRA-4293)
 * stream compressed sstables directly with java nio (CASSANDRA-4297)
 * Support multiple ranges in SliceQueryFilter (CASSANDRA-3885)
 * Add column metadata to system column families (CASSANDRA-4018)
 * (cql3) Always use composite types by default (CASSANDRA-4329)
 * (cql3) Add support for set, map and list (CASSANDRA-3647)
 * Validate date type correctly (CASSANDRA-4441)
 * (cql3) Allow definitions with only a PK (CASSANDRA-4361)
 * (cql3) Add support for row key composites (CASSANDRA-4179)
 * improve DynamicEndpointSnitch by using reservoir sampling (CASSANDRA-4038)
 * (cql3) Add support for 2ndary indexes (CASSANDRA-3680)
 * (cql3) fix defining more than one PK to be invalid (CASSANDRA-4477)
 * remove schema agreement checking from all external APIs (Thrift, CQL and CQL3) (CASSANDRA-4487)
 * add Murmur3Partitioner and make it default for new installations (CASSANDRA-3772, 4621)
 * (cql3) update pseudo-map syntax to use map syntax (CASSANDRA-4497)
 * Finer grained exceptions hierarchy and provides error code with exceptions (CASSANDRA-3979)
 * Adds events push to binary protocol (CASSANDRA-4480)
 * Rewrite nodetool help (CASSANDRA-2293)
 * Make CQL3 the default for CQL (CASSANDRA-4640)
 * update stress tool to be able to use CQL3 (CASSANDRA-4406)
 * Accept all thrift update on CQL3 cf but don't expose their metadata (CASSANDRA-4377)
 * Replace Throttle with Guava's RateLimiter for HintedHandOff (CASSANDRA-4541)
 * fix counter add/get using CQL2 and CQL3 in stress tool (CASSANDRA-4633)
 * Add sstable count per level to cfstats (CASSANDRA-4537)
 * (cql3) Add ALTER KEYSPACE statement (CASSANDRA-4611)
 * (cql3) Allow defining default consistency levels (CASSANDRA-4448)
 * (cql3) Fix queries using LIMIT missing results (CASSANDRA-4579)
 * fix cross-version gossip messaging (CASSANDRA-4576)
 * added inet data type (CASSANDRA-4627)


1.1.6
 * Wait for writes on synchronous read digest mismatch (CASSANDRA-4792)
 * fix commitlog replay for nanotime-infected sstables (CASSANDRA-4782)
 * preflight check ttl for maximum of 20 years (CASSANDRA-4771)
 * (Pig) fix widerow input with single column rows (CASSANDRA-4789)
 * Fix HH to compact with correct gcBefore, which avoids wiping out
   undelivered hints (CASSANDRA-4772)
 * LCS will merge up to 32 L0 sstables as intended (CASSANDRA-4778)
 * NTS will default unconfigured DC replicas to zero (CASSANDRA-4675)
 * use default consistency level in counter validation if none is
   explicitly provide (CASSANDRA-4700)
 * Improve IAuthority interface by introducing fine-grained
   access permissions and grant/revoke commands (CASSANDRA-4490, 4644)
 * fix assumption error in CLI when updating/describing keyspace 
   (CASSANDRA-4322)
 * Adds offline sstablescrub to debian packaging (CASSANDRA-4642)
 * Automatic fixing of overlapping leveled sstables (CASSANDRA-4644)
 * fix error when using ORDER BY with extended selections (CASSANDRA-4689)
 * (CQL3) Fix validation for IN queries for non-PK cols (CASSANDRA-4709)
 * fix re-created keyspace disappering after 1.1.5 upgrade 
   (CASSANDRA-4698, 4752)
 * (CLI) display elapsed time in 2 fraction digits (CASSANDRA-3460)
 * add authentication support to sstableloader (CASSANDRA-4712)
 * Fix CQL3 'is reversed' logic (CASSANDRA-4716, 4759)
 * (CQL3) Don't return ReversedType in result set metadata (CASSANDRA-4717)
 * Backport adding AlterKeyspace statement (CASSANDRA-4611)
 * (CQL3) Correcty accept upper-case data types (CASSANDRA-4770)
 * Add binary protocol events for schema changes (CASSANDRA-4684)
Merged from 1.0:
 * Switch from NBHM to CHM in MessagingService's callback map, which
   prevents OOM in long-running instances (CASSANDRA-4708)


1.1.5
 * add SecondaryIndex.reload API (CASSANDRA-4581)
 * use millis + atomicint for commitlog segment creation instead of
   nanotime, which has issues under some hypervisors (CASSANDRA-4601)
 * fix FD leak in slice queries (CASSANDRA-4571)
 * avoid recursion in leveled compaction (CASSANDRA-4587)
 * increase stack size under Java7 to 180K
 * Log(info) schema changes (CASSANDRA-4547)
 * Change nodetool setcachecapcity to manipulate global caches (CASSANDRA-4563)
 * (cql3) fix setting compaction strategy (CASSANDRA-4597)
 * fix broken system.schema_* timestamps on system startup (CASSANDRA-4561)
 * fix wrong skip of cache saving (CASSANDRA-4533)
 * Avoid NPE when lost+found is in data dir (CASSANDRA-4572)
 * Respect five-minute flush moratorium after initial CL replay (CASSANDRA-4474)
 * Adds ntp as recommended in debian packaging (CASSANDRA-4606)
 * Configurable transport in CF Record{Reader|Writer} (CASSANDRA-4558)
 * (cql3) fix potential NPE with both equal and unequal restriction (CASSANDRA-4532)
 * (cql3) improves ORDER BY validation (CASSANDRA-4624)
 * Fix potential deadlock during counter writes (CASSANDRA-4578)
 * Fix cql error with ORDER BY when using IN (CASSANDRA-4612)
Merged from 1.0:
 * increase Xss to 160k to accomodate latest 1.6 JVMs (CASSANDRA-4602)
 * fix toString of hint destination tokens (CASSANDRA-4568)
 * Fix multiple values for CurrentLocal NodeID (CASSANDRA-4626)


1.1.4
 * fix offline scrub to catch >= out of order rows (CASSANDRA-4411)
 * fix cassandra-env.sh on RHEL and other non-dash-based systems 
   (CASSANDRA-4494)
Merged from 1.0:
 * (Hadoop) fix setting key length for old-style mapred api (CASSANDRA-4534)
 * (Hadoop) fix iterating through a resultset consisting entirely
   of tombstoned rows (CASSANDRA-4466)


1.1.3
 * (cqlsh) add COPY TO (CASSANDRA-4434)
 * munmap commitlog segments before rename (CASSANDRA-4337)
 * (JMX) rename getRangeKeySample to sampleKeyRange to avoid returning
   multi-MB results as an attribute (CASSANDRA-4452)
 * flush based on data size, not throughput; overwritten columns no 
   longer artificially inflate liveRatio (CASSANDRA-4399)
 * update default commitlog segment size to 32MB and total commitlog
   size to 32/1024 MB for 32/64 bit JVMs, respectively (CASSANDRA-4422)
 * avoid using global partitioner to estimate ranges in index sstables
   (CASSANDRA-4403)
 * restore pre-CASSANDRA-3862 approach to removing expired tombstones
   from row cache during compaction (CASSANDRA-4364)
 * (stress) support for CQL prepared statements (CASSANDRA-3633)
 * Correctly catch exception when Snappy cannot be loaded (CASSANDRA-4400)
 * (cql3) Support ORDER BY when IN condition is given in WHERE clause (CASSANDRA-4327)
 * (cql3) delete "component_index" column on DROP TABLE call (CASSANDRA-4420)
 * change nanoTime() to currentTimeInMillis() in schema related code (CASSANDRA-4432)
 * add a token generation tool (CASSANDRA-3709)
 * Fix LCS bug with sstable containing only 1 row (CASSANDRA-4411)
 * fix "Can't Modify Index Name" problem on CF update (CASSANDRA-4439)
 * Fix assertion error in getOverlappingSSTables during repair (CASSANDRA-4456)
 * fix nodetool's setcompactionthreshold command (CASSANDRA-4455)
 * Ensure compacted files are never used, to avoid counter overcount (CASSANDRA-4436)
Merged from 1.0:
 * Push the validation of secondary index values to the SecondaryIndexManager (CASSANDRA-4240)
 * allow dropping columns shadowed by not-yet-expired supercolumn or row
   tombstones in PrecompactedRow (CASSANDRA-4396)


1.1.2
 * Fix cleanup not deleting index entries (CASSANDRA-4379)
 * Use correct partitioner when saving + loading caches (CASSANDRA-4331)
 * Check schema before trying to export sstable (CASSANDRA-2760)
 * Raise a meaningful exception instead of NPE when PFS encounters
   an unconfigured node + no default (CASSANDRA-4349)
 * fix bug in sstable blacklisting with LCS (CASSANDRA-4343)
 * LCS no longer promotes tiny sstables out of L0 (CASSANDRA-4341)
 * skip tombstones during hint replay (CASSANDRA-4320)
 * fix NPE in compactionstats (CASSANDRA-4318)
 * enforce 1m min keycache for auto (CASSANDRA-4306)
 * Have DeletedColumn.isMFD always return true (CASSANDRA-4307)
 * (cql3) exeption message for ORDER BY constraints said primary filter can be
    an IN clause, which is misleading (CASSANDRA-4319)
 * (cql3) Reject (not yet supported) creation of 2ndardy indexes on tables with
   composite primary keys (CASSANDRA-4328)
 * Set JVM stack size to 160k for java 7 (CASSANDRA-4275)
 * cqlsh: add COPY command to load data from CSV flat files (CASSANDRA-4012)
 * CFMetaData.fromThrift to throw ConfigurationException upon error (CASSANDRA-4353)
 * Use CF comparator to sort indexed columns in SecondaryIndexManager
   (CASSANDRA-4365)
 * add strategy_options to the KSMetaData.toString() output (CASSANDRA-4248)
 * (cql3) fix range queries containing unqueried results (CASSANDRA-4372)
 * (cql3) allow updating column_alias types (CASSANDRA-4041)
 * (cql3) Fix deletion bug (CASSANDRA-4193)
 * Fix computation of overlapping sstable for leveled compaction (CASSANDRA-4321)
 * Improve scrub and allow to run it offline (CASSANDRA-4321)
 * Fix assertionError in StorageService.bulkLoad (CASSANDRA-4368)
 * (cqlsh) add option to authenticate to a keyspace at startup (CASSANDRA-4108)
 * (cqlsh) fix ASSUME functionality (CASSANDRA-4352)
 * Fix ColumnFamilyRecordReader to not return progress > 100% (CASSANDRA-3942)
Merged from 1.0:
 * Set gc_grace on index CF to 0 (CASSANDRA-4314)


1.1.1
 * add populate_io_cache_on_flush option (CASSANDRA-2635)
 * allow larger cache capacities than 2GB (CASSANDRA-4150)
 * add getsstables command to nodetool (CASSANDRA-4199)
 * apply parent CF compaction settings to secondary index CFs (CASSANDRA-4280)
 * preserve commitlog size cap when recycling segments at startup
   (CASSANDRA-4201)
 * (Hadoop) fix split generation regression (CASSANDRA-4259)
 * ignore min/max compactions settings in LCS, while preserving
   behavior that min=max=0 disables autocompaction (CASSANDRA-4233)
 * log number of rows read from saved cache (CASSANDRA-4249)
 * calculate exact size required for cleanup operations (CASSANDRA-1404)
 * avoid blocking additional writes during flush when the commitlog
   gets behind temporarily (CASSANDRA-1991)
 * enable caching on index CFs based on data CF cache setting (CASSANDRA-4197)
 * warn on invalid replication strategy creation options (CASSANDRA-4046)
 * remove [Freeable]Memory finalizers (CASSANDRA-4222)
 * include tombstone size in ColumnFamily.size, which can prevent OOM
   during sudden mass delete operations by yielding a nonzero liveRatio
   (CASSANDRA-3741)
 * Open 1 sstableScanner per level for leveled compaction (CASSANDRA-4142)
 * Optimize reads when row deletion timestamps allow us to restrict
   the set of sstables we check (CASSANDRA-4116)
 * add support for commitlog archiving and point-in-time recovery
   (CASSANDRA-3690)
 * avoid generating redundant compaction tasks during streaming
   (CASSANDRA-4174)
 * add -cf option to nodetool snapshot, and takeColumnFamilySnapshot to
   StorageService mbean (CASSANDRA-556)
 * optimize cleanup to drop entire sstables where possible (CASSANDRA-4079)
 * optimize truncate when autosnapshot is disabled (CASSANDRA-4153)
 * update caches to use byte[] keys to reduce memory overhead (CASSANDRA-3966)
 * add column limit to cli (CASSANDRA-3012, 4098)
 * clean up and optimize DataOutputBuffer, used by CQL compression and
   CompositeType (CASSANDRA-4072)
 * optimize commitlog checksumming (CASSANDRA-3610)
 * identify and blacklist corrupted SSTables from future compactions 
   (CASSANDRA-2261)
 * Move CfDef and KsDef validation out of thrift (CASSANDRA-4037)
 * Expose API to repair a user provided range (CASSANDRA-3912)
 * Add way to force the cassandra-cli to refresh its schema (CASSANDRA-4052)
 * Avoid having replicate on write tasks stacking up at CL.ONE (CASSANDRA-2889)
 * (cql3) Backwards compatibility for composite comparators in non-cql3-aware
   clients (CASSANDRA-4093)
 * (cql3) Fix order by for reversed queries (CASSANDRA-4160)
 * (cql3) Add ReversedType support (CASSANDRA-4004)
 * (cql3) Add timeuuid type (CASSANDRA-4194)
 * (cql3) Minor fixes (CASSANDRA-4185)
 * (cql3) Fix prepared statement in BATCH (CASSANDRA-4202)
 * (cql3) Reduce the list of reserved keywords (CASSANDRA-4186)
 * (cql3) Move max/min compaction thresholds to compaction strategy options
   (CASSANDRA-4187)
 * Fix exception during move when localhost is the only source (CASSANDRA-4200)
 * (cql3) Allow paging through non-ordered partitioner results (CASSANDRA-3771)
 * (cql3) Fix drop index (CASSANDRA-4192)
 * (cql3) Don't return range ghosts anymore (CASSANDRA-3982)
 * fix re-creating Keyspaces/ColumnFamilies with the same name as dropped
   ones (CASSANDRA-4219)
 * fix SecondaryIndex LeveledManifest save upon snapshot (CASSANDRA-4230)
 * fix missing arrayOffset in FBUtilities.hash (CASSANDRA-4250)
 * (cql3) Add name of parameters in CqlResultSet (CASSANDRA-4242)
 * (cql3) Correctly validate order by queries (CASSANDRA-4246)
 * rename stress to cassandra-stress for saner packaging (CASSANDRA-4256)
 * Fix exception on colum metadata with non-string comparator (CASSANDRA-4269)
 * Check for unknown/invalid compression options (CASSANDRA-4266)
 * (cql3) Adds simple access to column timestamp and ttl (CASSANDRA-4217)
 * (cql3) Fix range queries with secondary indexes (CASSANDRA-4257)
 * Better error messages from improper input in cli (CASSANDRA-3865)
 * Try to stop all compaction upon Keyspace or ColumnFamily drop (CASSANDRA-4221)
 * (cql3) Allow keyspace properties to contain hyphens (CASSANDRA-4278)
 * (cql3) Correctly validate keyspace access in create table (CASSANDRA-4296)
 * Avoid deadlock in migration stage (CASSANDRA-3882)
 * Take supercolumn names and deletion info into account in memtable throughput
   (CASSANDRA-4264)
 * Add back backward compatibility for old style replication factor (CASSANDRA-4294)
 * Preserve compatibility with pre-1.1 index queries (CASSANDRA-4262)
Merged from 1.0:
 * Fix super columns bug where cache is not updated (CASSANDRA-4190)
 * fix maxTimestamp to include row tombstones (CASSANDRA-4116)
 * (CLI) properly handle quotes in create/update keyspace commands (CASSANDRA-4129)
 * Avoids possible deadlock during bootstrap (CASSANDRA-4159)
 * fix stress tool that hangs forever on timeout or error (CASSANDRA-4128)
 * stress tool to return appropriate exit code on failure (CASSANDRA-4188)
 * fix compaction NPE when out of disk space and assertions disabled
   (CASSANDRA-3985)
 * synchronize LCS getEstimatedTasks to avoid CME (CASSANDRA-4255)
 * ensure unique streaming session id's (CASSANDRA-4223)
 * kick off background compaction when min/max thresholds change 
   (CASSANDRA-4279)
 * improve ability of STCS.getBuckets to deal with 100s of 1000s of
   sstables, such as when convertinb back from LCS (CASSANDRA-4287)
 * Oversize integer in CQL throws NumberFormatException (CASSANDRA-4291)
 * fix 1.0.x node join to mixed version cluster, other nodes >= 1.1 (CASSANDRA-4195)
 * Fix LCS splitting sstable base on uncompressed size (CASSANDRA-4419)
 * Push the validation of secondary index values to the SecondaryIndexManager (CASSANDRA-4240)
 * Don't purge columns during upgradesstables (CASSANDRA-4462)
 * Make cqlsh work with piping (CASSANDRA-4113)
 * Validate arguments for nodetool decommission (CASSANDRA-4061)
 * Report thrift status in nodetool info (CASSANDRA-4010)


1.1.0-final
 * average a reduced liveRatio estimate with the previous one (CASSANDRA-4065)
 * Allow KS and CF names up to 48 characters (CASSANDRA-4157)
 * fix stress build (CASSANDRA-4140)
 * add time remaining estimate to nodetool compactionstats (CASSANDRA-4167)
 * (cql) fix NPE in cql3 ALTER TABLE (CASSANDRA-4163)
 * (cql) Add support for CL.TWO and CL.THREE in CQL (CASSANDRA-4156)
 * (cql) Fix type in CQL3 ALTER TABLE preventing update (CASSANDRA-4170)
 * (cql) Throw invalid exception from CQL3 on obsolete options (CASSANDRA-4171)
 * (cqlsh) fix recognizing uppercase SELECT keyword (CASSANDRA-4161)
 * Pig: wide row support (CASSANDRA-3909)
Merged from 1.0:
 * avoid streaming empty files with bulk loader if sstablewriter errors out
   (CASSANDRA-3946)


1.1-rc1
 * Include stress tool in binary builds (CASSANDRA-4103)
 * (Hadoop) fix wide row iteration when last row read was deleted
   (CASSANDRA-4154)
 * fix read_repair_chance to really default to 0.1 in the cli (CASSANDRA-4114)
 * Adds caching and bloomFilterFpChange to CQL options (CASSANDRA-4042)
 * Adds posibility to autoconfigure size of the KeyCache (CASSANDRA-4087)
 * fix KEYS index from skipping results (CASSANDRA-3996)
 * Remove sliced_buffer_size_in_kb dead option (CASSANDRA-4076)
 * make loadNewSStable preserve sstable version (CASSANDRA-4077)
 * Respect 1.0 cache settings as much as possible when upgrading 
   (CASSANDRA-4088)
 * relax path length requirement for sstable files when upgrading on 
   non-Windows platforms (CASSANDRA-4110)
 * fix terminination of the stress.java when errors were encountered
   (CASSANDRA-4128)
 * Move CfDef and KsDef validation out of thrift (CASSANDRA-4037)
 * Fix get_paged_slice (CASSANDRA-4136)
 * CQL3: Support slice with exclusive start and stop (CASSANDRA-3785)
Merged from 1.0:
 * support PropertyFileSnitch in bulk loader (CASSANDRA-4145)
 * add auto_snapshot option allowing disabling snapshot before drop/truncate
   (CASSANDRA-3710)
 * allow short snitch names (CASSANDRA-4130)


1.1-beta2
 * rename loaded sstables to avoid conflicts with local snapshots
   (CASSANDRA-3967)
 * start hint replay as soon as FD notifies that the target is back up
   (CASSANDRA-3958)
 * avoid unproductive deserializing of cached rows during compaction
   (CASSANDRA-3921)
 * fix concurrency issues with CQL keyspace creation (CASSANDRA-3903)
 * Show Effective Owership via Nodetool ring <keyspace> (CASSANDRA-3412)
 * Update ORDER BY syntax for CQL3 (CASSANDRA-3925)
 * Fix BulkRecordWriter to not throw NPE if reducer gets no map data from Hadoop (CASSANDRA-3944)
 * Fix bug with counters in super columns (CASSANDRA-3821)
 * Remove deprecated merge_shard_chance (CASSANDRA-3940)
 * add a convenient way to reset a node's schema (CASSANDRA-2963)
 * fix for intermittent SchemaDisagreementException (CASSANDRA-3884)
 * CLI `list <CF>` to limit number of columns and their order (CASSANDRA-3012)
 * ignore deprecated KsDef/CfDef/ColumnDef fields in native schema (CASSANDRA-3963)
 * CLI to report when unsupported column_metadata pair was given (CASSANDRA-3959)
 * reincarnate removed and deprecated KsDef/CfDef attributes (CASSANDRA-3953)
 * Fix race between writes and read for cache (CASSANDRA-3862)
 * perform static initialization of StorageProxy on start-up (CASSANDRA-3797)
 * support trickling fsync() on writes (CASSANDRA-3950)
 * expose counters for unavailable/timeout exceptions given to thrift clients (CASSANDRA-3671)
 * avoid quadratic startup time in LeveledManifest (CASSANDRA-3952)
 * Add type information to new schema_ columnfamilies and remove thrift
   serialization for schema (CASSANDRA-3792)
 * add missing column validator options to the CLI help (CASSANDRA-3926)
 * skip reading saved key cache if CF's caching strategy is NONE or ROWS_ONLY (CASSANDRA-3954)
 * Unify migration code (CASSANDRA-4017)
Merged from 1.0:
 * cqlsh: guess correct version of Python for Arch Linux (CASSANDRA-4090)
 * (CLI) properly handle quotes in create/update keyspace commands (CASSANDRA-4129)
 * Avoids possible deadlock during bootstrap (CASSANDRA-4159)
 * fix stress tool that hangs forever on timeout or error (CASSANDRA-4128)
 * Fix super columns bug where cache is not updated (CASSANDRA-4190)
 * stress tool to return appropriate exit code on failure (CASSANDRA-4188)


1.0.9
 * improve index sampling performance (CASSANDRA-4023)
 * always compact away deleted hints immediately after handoff (CASSANDRA-3955)
 * delete hints from dropped ColumnFamilies on handoff instead of
   erroring out (CASSANDRA-3975)
 * add CompositeType ref to the CLI doc for create/update column family (CASSANDRA-3980)
 * Pig: support Counter ColumnFamilies (CASSANDRA-3973)
 * Pig: Composite column support (CASSANDRA-3684)
 * Avoid NPE during repair when a keyspace has no CFs (CASSANDRA-3988)
 * Fix division-by-zero error on get_slice (CASSANDRA-4000)
 * don't change manifest level for cleanup, scrub, and upgradesstables
   operations under LeveledCompactionStrategy (CASSANDRA-3989, 4112)
 * fix race leading to super columns assertion failure (CASSANDRA-3957)
 * fix NPE on invalid CQL delete command (CASSANDRA-3755)
 * allow custom types in CLI's assume command (CASSANDRA-4081)
 * fix totalBytes count for parallel compactions (CASSANDRA-3758)
 * fix intermittent NPE in get_slice (CASSANDRA-4095)
 * remove unnecessary asserts in native code interfaces (CASSANDRA-4096)
 * Validate blank keys in CQL to avoid assertion errors (CASSANDRA-3612)
 * cqlsh: fix bad decoding of some column names (CASSANDRA-4003)
 * cqlsh: fix incorrect padding with unicode chars (CASSANDRA-4033)
 * Fix EC2 snitch incorrectly reporting region (CASSANDRA-4026)
 * Shut down thrift during decommission (CASSANDRA-4086)
 * Expose nodetool cfhistograms for 2ndary indexes (CASSANDRA-4063)
Merged from 0.8:
 * Fix ConcurrentModificationException in gossiper (CASSANDRA-4019)


1.1-beta1
 * (cqlsh)
   + add SOURCE and CAPTURE commands, and --file option (CASSANDRA-3479)
   + add ALTER COLUMNFAMILY WITH (CASSANDRA-3523)
   + bundle Python dependencies with Cassandra (CASSANDRA-3507)
   + added to Debian package (CASSANDRA-3458)
   + display byte data instead of erroring out on decode failure 
     (CASSANDRA-3874)
 * add nodetool rebuild_index (CASSANDRA-3583)
 * add nodetool rangekeysample (CASSANDRA-2917)
 * Fix streaming too much data during move operations (CASSANDRA-3639)
 * Nodetool and CLI connect to localhost by default (CASSANDRA-3568)
 * Reduce memory used by primary index sample (CASSANDRA-3743)
 * (Hadoop) separate input/output configurations (CASSANDRA-3197, 3765)
 * avoid returning internal Cassandra classes over JMX (CASSANDRA-2805)
 * add row-level isolation via SnapTree (CASSANDRA-2893)
 * Optimize key count estimation when opening sstable on startup
   (CASSANDRA-2988)
 * multi-dc replication optimization supporting CL > ONE (CASSANDRA-3577)
 * add command to stop compactions (CASSANDRA-1740, 3566, 3582)
 * multithreaded streaming (CASSANDRA-3494)
 * removed in-tree redhat spec (CASSANDRA-3567)
 * "defragment" rows for name-based queries under STCS, again (CASSANDRA-2503)
 * Recycle commitlog segments for improved performance 
   (CASSANDRA-3411, 3543, 3557, 3615)
 * update size-tiered compaction to prioritize small tiers (CASSANDRA-2407)
 * add message expiration logic to OutboundTcpConnection (CASSANDRA-3005)
 * off-heap cache to use sun.misc.Unsafe instead of JNA (CASSANDRA-3271)
 * EACH_QUORUM is only supported for writes (CASSANDRA-3272)
 * replace compactionlock use in schema migration by checking CFS.isValid
   (CASSANDRA-3116)
 * recognize that "SELECT first ... *" isn't really "SELECT *" (CASSANDRA-3445)
 * Use faster bytes comparison (CASSANDRA-3434)
 * Bulk loader is no longer a fat client, (HADOOP) bulk load output format
   (CASSANDRA-3045)
 * (Hadoop) add support for KeyRange.filter
 * remove assumption that keys and token are in bijection
   (CASSANDRA-1034, 3574, 3604)
 * always remove endpoints from delevery queue in HH (CASSANDRA-3546)
 * fix race between cf flush and its 2ndary indexes flush (CASSANDRA-3547)
 * fix potential race in AES when a repair fails (CASSANDRA-3548)
 * Remove columns shadowed by a deleted container even when we cannot purge
   (CASSANDRA-3538)
 * Improve memtable slice iteration performance (CASSANDRA-3545)
 * more efficient allocation of small bloom filters (CASSANDRA-3618)
 * Use separate writer thread in SSTableSimpleUnsortedWriter (CASSANDRA-3619)
 * fsync the directory after new sstable or commitlog segment are created (CASSANDRA-3250)
 * fix minor issues reported by FindBugs (CASSANDRA-3658)
 * global key/row caches (CASSANDRA-3143, 3849)
 * optimize memtable iteration during range scan (CASSANDRA-3638)
 * introduce 'crc_check_chance' in CompressionParameters to support
   a checksum percentage checking chance similarly to read-repair (CASSANDRA-3611)
 * a way to deactivate global key/row cache on per-CF basis (CASSANDRA-3667)
 * fix LeveledCompactionStrategy broken because of generation pre-allocation
   in LeveledManifest (CASSANDRA-3691)
 * finer-grained control over data directories (CASSANDRA-2749)
 * Fix ClassCastException during hinted handoff (CASSANDRA-3694)
 * Upgrade Thrift to 0.7 (CASSANDRA-3213)
 * Make stress.java insert operation to use microseconds (CASSANDRA-3725)
 * Allows (internally) doing a range query with a limit of columns instead of
   rows (CASSANDRA-3742)
 * Allow rangeSlice queries to be start/end inclusive/exclusive (CASSANDRA-3749)
 * Fix BulkLoader to support new SSTable layout and add stream
   throttling to prevent an NPE when there is no yaml config (CASSANDRA-3752)
 * Allow concurrent schema migrations (CASSANDRA-1391, 3832)
 * Add SnapshotCommand to trigger snapshot on remote node (CASSANDRA-3721)
 * Make CFMetaData conversions to/from thrift/native schema inverses
   (CASSANDRA_3559)
 * Add initial code for CQL 3.0-beta (CASSANDRA-2474, 3781, 3753)
 * Add wide row support for ColumnFamilyInputFormat (CASSANDRA-3264)
 * Allow extending CompositeType comparator (CASSANDRA-3657)
 * Avoids over-paging during get_count (CASSANDRA-3798)
 * Add new command to rebuild a node without (repair) merkle tree calculations
   (CASSANDRA-3483, 3922)
 * respect not only row cache capacity but caching mode when
   trying to read data (CASSANDRA-3812)
 * fix system tests (CASSANDRA-3827)
 * CQL support for altering row key type in ALTER TABLE (CASSANDRA-3781)
 * turn compression on by default (CASSANDRA-3871)
 * make hexToBytes refuse invalid input (CASSANDRA-2851)
 * Make secondary indexes CF inherit compression and compaction from their
   parent CF (CASSANDRA-3877)
 * Finish cleanup up tombstone purge code (CASSANDRA-3872)
 * Avoid NPE on aboarted stream-out sessions (CASSANDRA-3904)
 * BulkRecordWriter throws NPE for counter columns (CASSANDRA-3906)
 * Support compression using BulkWriter (CASSANDRA-3907)


1.0.8
 * fix race between cleanup and flush on secondary index CFSes (CASSANDRA-3712)
 * avoid including non-queried nodes in rangeslice read repair
   (CASSANDRA-3843)
 * Only snapshot CF being compacted for snapshot_before_compaction 
   (CASSANDRA-3803)
 * Log active compactions in StatusLogger (CASSANDRA-3703)
 * Compute more accurate compaction score per level (CASSANDRA-3790)
 * Return InvalidRequest when using a keyspace that doesn't exist
   (CASSANDRA-3764)
 * disallow user modification of System keyspace (CASSANDRA-3738)
 * allow using sstable2json on secondary index data (CASSANDRA-3738)
 * (cqlsh) add DESCRIBE COLUMNFAMILIES (CASSANDRA-3586)
 * (cqlsh) format blobs correctly and use colors to improve output
   readability (CASSANDRA-3726)
 * synchronize BiMap of bootstrapping tokens (CASSANDRA-3417)
 * show index options in CLI (CASSANDRA-3809)
 * add optional socket timeout for streaming (CASSANDRA-3838)
 * fix truncate not to leave behind non-CFS backed secondary indexes
   (CASSANDRA-3844)
 * make CLI `show schema` to use output stream directly instead
   of StringBuilder (CASSANDRA-3842)
 * remove the wait on hint future during write (CASSANDRA-3870)
 * (cqlsh) ignore missing CfDef opts (CASSANDRA-3933)
 * (cqlsh) look for cqlshlib relative to realpath (CASSANDRA-3767)
 * Fix short read protection (CASSANDRA-3934)
 * Make sure infered and actual schema match (CASSANDRA-3371)
 * Fix NPE during HH delivery (CASSANDRA-3677)
 * Don't put boostrapping node in 'hibernate' status (CASSANDRA-3737)
 * Fix double quotes in windows bat files (CASSANDRA-3744)
 * Fix bad validator lookup (CASSANDRA-3789)
 * Fix soft reset in EC2MultiRegionSnitch (CASSANDRA-3835)
 * Don't leave zombie connections with THSHA thrift server (CASSANDRA-3867)
 * (cqlsh) fix deserialization of data (CASSANDRA-3874)
 * Fix removetoken force causing an inconsistent state (CASSANDRA-3876)
 * Fix ahndling of some types with Pig (CASSANDRA-3886)
 * Don't allow to drop the system keyspace (CASSANDRA-3759)
 * Make Pig deletes disabled by default and configurable (CASSANDRA-3628)
Merged from 0.8:
 * (Pig) fix CassandraStorage to use correct comparator in Super ColumnFamily
   case (CASSANDRA-3251)
 * fix thread safety issues in commitlog replay, primarily affecting
   systems with many (100s) of CF definitions (CASSANDRA-3751)
 * Fix relevant tombstone ignored with super columns (CASSANDRA-3875)


1.0.7
 * fix regression in HH page size calculation (CASSANDRA-3624)
 * retry failed stream on IOException (CASSANDRA-3686)
 * allow configuring bloom_filter_fp_chance (CASSANDRA-3497)
 * attempt hint delivery every ten minutes, or when failure detector
   notifies us that a node is back up, whichever comes first.  hint
   handoff throttle delay default changed to 1ms, from 50 (CASSANDRA-3554)
 * add nodetool setstreamthroughput (CASSANDRA-3571)
 * fix assertion when dropping a columnfamily with no sstables (CASSANDRA-3614)
 * more efficient allocation of small bloom filters (CASSANDRA-3618)
 * CLibrary.createHardLinkWithExec() to check for errors (CASSANDRA-3101)
 * Avoid creating empty and non cleaned writer during compaction (CASSANDRA-3616)
 * stop thrift service in shutdown hook so we can quiesce MessagingService
   (CASSANDRA-3335)
 * (CQL) compaction_strategy_options and compression_parameters for
   CREATE COLUMNFAMILY statement (CASSANDRA-3374)
 * Reset min/max compaction threshold when creating size tiered compaction
   strategy (CASSANDRA-3666)
 * Don't ignore IOException during compaction (CASSANDRA-3655)
 * Fix assertion error for CF with gc_grace=0 (CASSANDRA-3579)
 * Shutdown ParallelCompaction reducer executor after use (CASSANDRA-3711)
 * Avoid < 0 value for pending tasks in leveled compaction (CASSANDRA-3693)
 * (Hadoop) Support TimeUUID in Pig CassandraStorage (CASSANDRA-3327)
 * Check schema is ready before continuing boostrapping (CASSANDRA-3629)
 * Catch overflows during parsing of chunk_length_kb (CASSANDRA-3644)
 * Improve stream protocol mismatch errors (CASSANDRA-3652)
 * Avoid multiple thread doing HH to the same target (CASSANDRA-3681)
 * Add JMX property for rp_timeout_in_ms (CASSANDRA-2940)
 * Allow DynamicCompositeType to compare component of different types
   (CASSANDRA-3625)
 * Flush non-cfs backed secondary indexes (CASSANDRA-3659)
 * Secondary Indexes should report memory consumption (CASSANDRA-3155)
 * fix for SelectStatement start/end key are not set correctly
   when a key alias is involved (CASSANDRA-3700)
 * fix CLI `show schema` command insert of an extra comma in
   column_metadata (CASSANDRA-3714)
Merged from 0.8:
 * avoid logging (harmless) exception when GC takes < 1ms (CASSANDRA-3656)
 * prevent new nodes from thinking down nodes are up forever (CASSANDRA-3626)
 * use correct list of replicas for LOCAL_QUORUM reads when read repair
   is disabled (CASSANDRA-3696)
 * block on flush before compacting hints (may prevent OOM) (CASSANDRA-3733)


1.0.6
 * (CQL) fix cqlsh support for replicate_on_write (CASSANDRA-3596)
 * fix adding to leveled manifest after streaming (CASSANDRA-3536)
 * filter out unavailable cipher suites when using encryption (CASSANDRA-3178)
 * (HADOOP) add old-style api support for CFIF and CFRR (CASSANDRA-2799)
 * Support TimeUUIDType column names in Stress.java tool (CASSANDRA-3541)
 * (CQL) INSERT/UPDATE/DELETE/TRUNCATE commands should allow CF names to
   be qualified by keyspace (CASSANDRA-3419)
 * always remove endpoints from delevery queue in HH (CASSANDRA-3546)
 * fix race between cf flush and its 2ndary indexes flush (CASSANDRA-3547)
 * fix potential race in AES when a repair fails (CASSANDRA-3548)
 * fix default value validation usage in CLI SET command (CASSANDRA-3553)
 * Optimize componentsFor method for compaction and startup time
   (CASSANDRA-3532)
 * (CQL) Proper ColumnFamily metadata validation on CREATE COLUMNFAMILY 
   (CASSANDRA-3565)
 * fix compression "chunk_length_kb" option to set correct kb value for 
   thrift/avro (CASSANDRA-3558)
 * fix missing response during range slice repair (CASSANDRA-3551)
 * 'describe ring' moved from CLI to nodetool and available through JMX (CASSANDRA-3220)
 * add back partitioner to sstable metadata (CASSANDRA-3540)
 * fix NPE in get_count for counters (CASSANDRA-3601)
Merged from 0.8:
 * remove invalid assertion that table was opened before dropping it
   (CASSANDRA-3580)
 * range and index scans now only send requests to enough replicas to
   satisfy requested CL + RR (CASSANDRA-3598)
 * use cannonical host for local node in nodetool info (CASSANDRA-3556)
 * remove nonlocal DC write optimization since it only worked with
   CL.ONE or CL.LOCAL_QUORUM (CASSANDRA-3577, 3585)
 * detect misuses of CounterColumnType (CASSANDRA-3422)
 * turn off string interning in json2sstable, take 2 (CASSANDRA-2189)
 * validate compression parameters on add/update of the ColumnFamily 
   (CASSANDRA-3573)
 * Check for 0.0.0.0 is incorrect in CFIF (CASSANDRA-3584)
 * Increase vm.max_map_count in debian packaging (CASSANDRA-3563)
 * gossiper will never add itself to saved endpoints (CASSANDRA-3485)


1.0.5
 * revert CASSANDRA-3407 (see CASSANDRA-3540)
 * fix assertion error while forwarding writes to local nodes (CASSANDRA-3539)


1.0.4
 * fix self-hinting of timed out read repair updates and make hinted handoff
   less prone to OOMing a coordinator (CASSANDRA-3440)
 * expose bloom filter sizes via JMX (CASSANDRA-3495)
 * enforce RP tokens 0..2**127 (CASSANDRA-3501)
 * canonicalize paths exposed through JMX (CASSANDRA-3504)
 * fix "liveSize" stat when sstables are removed (CASSANDRA-3496)
 * add bloom filter FP rates to nodetool cfstats (CASSANDRA-3347)
 * record partitioner in sstable metadata component (CASSANDRA-3407)
 * add new upgradesstables nodetool command (CASSANDRA-3406)
 * skip --debug requirement to see common exceptions in CLI (CASSANDRA-3508)
 * fix incorrect query results due to invalid max timestamp (CASSANDRA-3510)
 * make sstableloader recognize compressed sstables (CASSANDRA-3521)
 * avoids race in OutboundTcpConnection in multi-DC setups (CASSANDRA-3530)
 * use SETLOCAL in cassandra.bat (CASSANDRA-3506)
 * fix ConcurrentModificationException in Table.all() (CASSANDRA-3529)
Merged from 0.8:
 * fix concurrence issue in the FailureDetector (CASSANDRA-3519)
 * fix array out of bounds error in counter shard removal (CASSANDRA-3514)
 * avoid dropping tombstones when they might still be needed to shadow
   data in a different sstable (CASSANDRA-2786)


1.0.3
 * revert name-based query defragmentation aka CASSANDRA-2503 (CASSANDRA-3491)
 * fix invalidate-related test failures (CASSANDRA-3437)
 * add next-gen cqlsh to bin/ (CASSANDRA-3188, 3131, 3493)
 * (CQL) fix handling of rows with no columns (CASSANDRA-3424, 3473)
 * fix querying supercolumns by name returning only a subset of
   subcolumns or old subcolumn versions (CASSANDRA-3446)
 * automatically compute sha1 sum for uncompressed data files (CASSANDRA-3456)
 * fix reading metadata/statistics component for version < h (CASSANDRA-3474)
 * add sstable forward-compatibility (CASSANDRA-3478)
 * report compression ratio in CFSMBean (CASSANDRA-3393)
 * fix incorrect size exception during streaming of counters (CASSANDRA-3481)
 * (CQL) fix for counter decrement syntax (CASSANDRA-3418)
 * Fix race introduced by CASSANDRA-2503 (CASSANDRA-3482)
 * Fix incomplete deletion of delivered hints (CASSANDRA-3466)
 * Avoid rescheduling compactions when no compaction was executed 
   (CASSANDRA-3484)
 * fix handling of the chunk_length_kb compression options (CASSANDRA-3492)
Merged from 0.8:
 * fix updating CF row_cache_provider (CASSANDRA-3414)
 * CFMetaData.convertToThrift method to set RowCacheProvider (CASSANDRA-3405)
 * acquire compactionlock during truncate (CASSANDRA-3399)
 * fix displaying cfdef entries for super columnfamilies (CASSANDRA-3415)
 * Make counter shard merging thread safe (CASSANDRA-3178)
 * Revert CASSANDRA-2855
 * Fix bug preventing the use of efficient cross-DC writes (CASSANDRA-3472)
 * `describe ring` command for CLI (CASSANDRA-3220)
 * (Hadoop) skip empty rows when entire row is requested, redux (CASSANDRA-2855)


1.0.2
 * "defragment" rows for name-based queries under STCS (CASSANDRA-2503)
 * Add timing information to cassandra-cli GET/SET/LIST queries (CASSANDRA-3326)
 * Only create one CompressionMetadata object per sstable (CASSANDRA-3427)
 * cleanup usage of StorageService.setMode() (CASSANDRA-3388)
 * Avoid large array allocation for compressed chunk offsets (CASSANDRA-3432)
 * fix DecimalType bytebuffer marshalling (CASSANDRA-3421)
 * fix bug that caused first column in per row indexes to be ignored 
   (CASSANDRA-3441)
 * add JMX call to clean (failed) repair sessions (CASSANDRA-3316)
 * fix sstableloader reference acquisition bug (CASSANDRA-3438)
 * fix estimated row size regression (CASSANDRA-3451)
 * make sure we don't return more columns than asked (CASSANDRA-3303, 3395)
Merged from 0.8:
 * acquire compactionlock during truncate (CASSANDRA-3399)
 * fix displaying cfdef entries for super columnfamilies (CASSANDRA-3415)


1.0.1
 * acquire references during index build to prevent delete problems
   on Windows (CASSANDRA-3314)
 * describe_ring should include datacenter/topology information (CASSANDRA-2882)
 * Thrift sockets are not properly buffered (CASSANDRA-3261)
 * performance improvement for bytebufferutil compare function (CASSANDRA-3286)
 * add system.versions ColumnFamily (CASSANDRA-3140)
 * reduce network copies (CASSANDRA-3333, 3373)
 * limit nodetool to 32MB of heap (CASSANDRA-3124)
 * (CQL) update parser to accept "timestamp" instead of "date" (CASSANDRA-3149)
 * Fix CLI `show schema` to include "compression_options" (CASSANDRA-3368)
 * Snapshot to include manifest under LeveledCompactionStrategy (CASSANDRA-3359)
 * (CQL) SELECT query should allow CF name to be qualified by keyspace (CASSANDRA-3130)
 * (CQL) Fix internal application error specifying 'using consistency ...'
   in lower case (CASSANDRA-3366)
 * fix Deflate compression when compression actually makes the data bigger
   (CASSANDRA-3370)
 * optimize UUIDGen to avoid lock contention on InetAddress.getLocalHost 
   (CASSANDRA-3387)
 * tolerate index being dropped mid-mutation (CASSANDRA-3334, 3313)
 * CompactionManager is now responsible for checking for new candidates
   post-task execution, enabling more consistent leveled compaction 
   (CASSANDRA-3391)
 * Cache HSHA threads (CASSANDRA-3372)
 * use CF/KS names as snapshot prefix for drop + truncate operations
   (CASSANDRA-2997)
 * Break bloom filters up to avoid heap fragmentation (CASSANDRA-2466)
 * fix cassandra hanging on jsvc stop (CASSANDRA-3302)
 * Avoid leveled compaction getting blocked on errors (CASSANDRA-3408)
 * Make reloading the compaction strategy safe (CASSANDRA-3409)
 * ignore 0.8 hints even if compaction begins before we try to purge
   them (CASSANDRA-3385)
 * remove procrun (bin\daemon) from Cassandra source tree and 
   artifacts (CASSANDRA-3331)
 * make cassandra compile under JDK7 (CASSANDRA-3275)
 * remove dependency of clientutil.jar to FBUtilities (CASSANDRA-3299)
 * avoid truncation errors by using long math on long values (CASSANDRA-3364)
 * avoid clock drift on some Windows machine (CASSANDRA-3375)
 * display cache provider in cli 'describe keyspace' command (CASSANDRA-3384)
 * fix incomplete topology information in describe_ring (CASSANDRA-3403)
 * expire dead gossip states based on time (CASSANDRA-2961)
 * improve CompactionTask extensibility (CASSANDRA-3330)
 * Allow one leveled compaction task to kick off another (CASSANDRA-3363)
 * allow encryption only between datacenters (CASSANDRA-2802)
Merged from 0.8:
 * fix truncate allowing data to be replayed post-restart (CASSANDRA-3297)
 * make iwriter final in IndexWriter to avoid NPE (CASSANDRA-2863)
 * (CQL) update grammar to require key clause in DELETE statement
   (CASSANDRA-3349)
 * (CQL) allow numeric keyspace names in USE statement (CASSANDRA-3350)
 * (Hadoop) skip empty rows when slicing the entire row (CASSANDRA-2855)
 * Fix handling of tombstone by SSTableExport/Import (CASSANDRA-3357)
 * fix ColumnIndexer to use long offsets (CASSANDRA-3358)
 * Improved CLI exceptions (CASSANDRA-3312)
 * Fix handling of tombstone by SSTableExport/Import (CASSANDRA-3357)
 * Only count compaction as active (for throttling) when they have
   successfully acquired the compaction lock (CASSANDRA-3344)
 * Display CLI version string on startup (CASSANDRA-3196)
 * (Hadoop) make CFIF try rpc_address or fallback to listen_address
   (CASSANDRA-3214)
 * (Hadoop) accept comma delimited lists of initial thrift connections
   (CASSANDRA-3185)
 * ColumnFamily min_compaction_threshold should be >= 2 (CASSANDRA-3342)
 * (Pig) add 0.8+ types and key validation type in schema (CASSANDRA-3280)
 * Fix completely removing column metadata using CLI (CASSANDRA-3126)
 * CLI `describe cluster;` output should be on separate lines for separate versions
   (CASSANDRA-3170)
 * fix changing durable_writes keyspace option during CF creation
   (CASSANDRA-3292)
 * avoid locking on update when no indexes are involved (CASSANDRA-3386)
 * fix assertionError during repair with ordered partitioners (CASSANDRA-3369)
 * correctly serialize key_validation_class for avro (CASSANDRA-3391)
 * don't expire counter tombstone after streaming (CASSANDRA-3394)
 * prevent nodes that failed to join from hanging around forever 
   (CASSANDRA-3351)
 * remove incorrect optimization from slice read path (CASSANDRA-3390)
 * Fix race in AntiEntropyService (CASSANDRA-3400)


1.0.0-final
 * close scrubbed sstable fd before deleting it (CASSANDRA-3318)
 * fix bug preventing obsolete commitlog segments from being removed
   (CASSANDRA-3269)
 * tolerate whitespace in seed CDL (CASSANDRA-3263)
 * Change default heap thresholds to max(min(1/2 ram, 1G), min(1/4 ram, 8GB))
   (CASSANDRA-3295)
 * Fix broken CompressedRandomAccessReaderTest (CASSANDRA-3298)
 * (CQL) fix type information returned for wildcard queries (CASSANDRA-3311)
 * add estimated tasks to LeveledCompactionStrategy (CASSANDRA-3322)
 * avoid including compaction cache-warming in keycache stats (CASSANDRA-3325)
 * run compaction and hinted handoff threads at MIN_PRIORITY (CASSANDRA-3308)
 * default hsha thrift server to cpu core count in rpc pool (CASSANDRA-3329)
 * add bin\daemon to binary tarball for Windows service (CASSANDRA-3331)
 * Fix places where uncompressed size of sstables was use in place of the
   compressed one (CASSANDRA-3338)
 * Fix hsha thrift server (CASSANDRA-3346)
 * Make sure repair only stream needed sstables (CASSANDRA-3345)


1.0.0-rc2
 * Log a meaningful warning when a node receives a message for a repair session
   that doesn't exist anymore (CASSANDRA-3256)
 * test for NUMA policy support as well as numactl presence (CASSANDRA-3245)
 * Fix FD leak when internode encryption is enabled (CASSANDRA-3257)
 * Remove incorrect assertion in mergeIterator (CASSANDRA-3260)
 * FBUtilities.hexToBytes(String) to throw NumberFormatException when string
   contains non-hex characters (CASSANDRA-3231)
 * Keep SimpleSnitch proximity ordering unchanged from what the Strategy
   generates, as intended (CASSANDRA-3262)
 * remove Scrub from compactionstats when finished (CASSANDRA-3255)
 * fix counter entry in jdbc TypesMap (CASSANDRA-3268)
 * fix full queue scenario for ParallelCompactionIterator (CASSANDRA-3270)
 * fix bootstrap process (CASSANDRA-3285)
 * don't try delivering hints if when there isn't any (CASSANDRA-3176)
 * CLI documentation change for ColumnFamily `compression_options` (CASSANDRA-3282)
 * ignore any CF ids sent by client for adding CF/KS (CASSANDRA-3288)
 * remove obsolete hints on first startup (CASSANDRA-3291)
 * use correct ISortedColumns for time-optimized reads (CASSANDRA-3289)
 * Evict gossip state immediately when a token is taken over by a new IP 
   (CASSANDRA-3259)


1.0.0-rc1
 * Update CQL to generate microsecond timestamps by default (CASSANDRA-3227)
 * Fix counting CFMetadata towards Memtable liveRatio (CASSANDRA-3023)
 * Kill server on wrapped OOME such as from FileChannel.map (CASSANDRA-3201)
 * remove unnecessary copy when adding to row cache (CASSANDRA-3223)
 * Log message when a full repair operation completes (CASSANDRA-3207)
 * Fix streamOutSession keeping sstables references forever if the remote end
   dies (CASSANDRA-3216)
 * Remove dynamic_snitch boolean from example configuration (defaulting to 
   true) and set default badness threshold to 0.1 (CASSANDRA-3229)
 * Base choice of random or "balanced" token on bootstrap on whether
   schema definitions were found (CASSANDRA-3219)
 * Fixes for LeveledCompactionStrategy score computation, prioritization,
   scheduling, and performance (CASSANDRA-3224, 3234)
 * parallelize sstable open at server startup (CASSANDRA-2988)
 * fix handling of exceptions writing to OutboundTcpConnection (CASSANDRA-3235)
 * Allow using quotes in "USE <keyspace>;" CLI command (CASSANDRA-3208)
 * Don't allow any cache loading exceptions to halt startup (CASSANDRA-3218)
 * Fix sstableloader --ignores option (CASSANDRA-3247)
 * File descriptor limit increased in packaging (CASSANDRA-3206)
 * Fix deadlock in commit log during flush (CASSANDRA-3253) 


1.0.0-beta1
 * removed binarymemtable (CASSANDRA-2692)
 * add commitlog_total_space_in_mb to prevent fragmented logs (CASSANDRA-2427)
 * removed commitlog_rotation_threshold_in_mb configuration (CASSANDRA-2771)
 * make AbstractBounds.normalize de-overlapp overlapping ranges (CASSANDRA-2641)
 * replace CollatingIterator, ReducingIterator with MergeIterator 
   (CASSANDRA-2062)
 * Fixed the ability to set compaction strategy in cli using create column 
   family command (CASSANDRA-2778)
 * clean up tmp files after failed compaction (CASSANDRA-2468)
 * restrict repair streaming to specific columnfamilies (CASSANDRA-2280)
 * don't bother persisting columns shadowed by a row tombstone (CASSANDRA-2589)
 * reset CF and SC deletion times after gc_grace (CASSANDRA-2317)
 * optimize away seek when compacting wide rows (CASSANDRA-2879)
 * single-pass streaming (CASSANDRA-2677, 2906, 2916, 3003)
 * use reference counting for deleting sstables instead of relying on GC
   (CASSANDRA-2521, 3179)
 * store hints as serialized mutations instead of pointers to data row
   (CASSANDRA-2045)
 * store hints in the coordinator node instead of in the closest replica 
   (CASSANDRA-2914)
 * add row_cache_keys_to_save CF option (CASSANDRA-1966)
 * check column family validity in nodetool repair (CASSANDRA-2933)
 * use lazy initialization instead of class initialization in NodeId
   (CASSANDRA-2953)
 * add paging to get_count (CASSANDRA-2894)
 * fix "short reads" in [multi]get (CASSANDRA-2643, 3157, 3192)
 * add optional compression for sstables (CASSANDRA-47, 2994, 3001, 3128)
 * add scheduler JMX metrics (CASSANDRA-2962)
 * add block level checksum for compressed data (CASSANDRA-1717)
 * make column family backed column map pluggable and introduce unsynchronized
   ArrayList backed one to speedup reads (CASSANDRA-2843, 3165, 3205)
 * refactoring of the secondary index api (CASSANDRA-2982)
 * make CL > ONE reads wait for digest reconciliation before returning
   (CASSANDRA-2494)
 * fix missing logging for some exceptions (CASSANDRA-2061)
 * refactor and optimize ColumnFamilyStore.files(...) and Descriptor.fromFilename(String)
   and few other places responsible for work with SSTable files (CASSANDRA-3040)
 * Stop reading from sstables once we know we have the most recent columns,
   for query-by-name requests (CASSANDRA-2498)
 * Add query-by-column mode to stress.java (CASSANDRA-3064)
 * Add "install" command to cassandra.bat (CASSANDRA-292)
 * clean up KSMetadata, CFMetadata from unnecessary
   Thrift<->Avro conversion methods (CASSANDRA-3032)
 * Add timeouts to client request schedulers (CASSANDRA-3079, 3096)
 * Cli to use hashes rather than array of hashes for strategy options (CASSANDRA-3081)
 * LeveledCompactionStrategy (CASSANDRA-1608, 3085, 3110, 3087, 3145, 3154, 3182)
 * Improvements of the CLI `describe` command (CASSANDRA-2630)
 * reduce window where dropped CF sstables may not be deleted (CASSANDRA-2942)
 * Expose gossip/FD info to JMX (CASSANDRA-2806)
 * Fix streaming over SSL when compressed SSTable involved (CASSANDRA-3051)
 * Add support for pluggable secondary index implementations (CASSANDRA-3078)
 * remove compaction_thread_priority setting (CASSANDRA-3104)
 * generate hints for replicas that timeout, not just replicas that are known
   to be down before starting (CASSANDRA-2034)
 * Add throttling for internode streaming (CASSANDRA-3080)
 * make the repair of a range repair all replica (CASSANDRA-2610, 3194)
 * expose the ability to repair the first range (as returned by the
   partitioner) of a node (CASSANDRA-2606)
 * Streams Compression (CASSANDRA-3015)
 * add ability to use multiple threads during a single compaction
   (CASSANDRA-2901)
 * make AbstractBounds.normalize support overlapping ranges (CASSANDRA-2641)
 * fix of the CQL count() behavior (CASSANDRA-3068)
 * use TreeMap backed column families for the SSTable simple writers
   (CASSANDRA-3148)
 * fix inconsistency of the CLI syntax when {} should be used instead of [{}]
   (CASSANDRA-3119)
 * rename CQL type names to match expected SQL behavior (CASSANDRA-3149, 3031)
 * Arena-based allocation for memtables (CASSANDRA-2252, 3162, 3163, 3168)
 * Default RR chance to 0.1 (CASSANDRA-3169)
 * Add RowLevel support to secondary index API (CASSANDRA-3147)
 * Make SerializingCacheProvider the default if JNA is available (CASSANDRA-3183)
 * Fix backwards compatibilty for CQL memtable properties (CASSANDRA-3190)
 * Add five-minute delay before starting compactions on a restarted server
   (CASSANDRA-3181)
 * Reduce copies done for intra-host messages (CASSANDRA-1788, 3144)
 * support of compaction strategy option for stress.java (CASSANDRA-3204)
 * make memtable throughput and column count thresholds no-ops (CASSANDRA-2449)
 * Return schema information along with the resultSet in CQL (CASSANDRA-2734)
 * Add new DecimalType (CASSANDRA-2883)
 * Fix assertion error in RowRepairResolver (CASSANDRA-3156)
 * Reduce unnecessary high buffer sizes (CASSANDRA-3171)
 * Pluggable compaction strategy (CASSANDRA-1610)
 * Add new broadcast_address config option (CASSANDRA-2491)


0.8.7
 * Kill server on wrapped OOME such as from FileChannel.map (CASSANDRA-3201)
 * Allow using quotes in "USE <keyspace>;" CLI command (CASSANDRA-3208)
 * Log message when a full repair operation completes (CASSANDRA-3207)
 * Don't allow any cache loading exceptions to halt startup (CASSANDRA-3218)
 * Fix sstableloader --ignores option (CASSANDRA-3247)
 * File descriptor limit increased in packaging (CASSANDRA-3206)
 * Log a meaningfull warning when a node receive a message for a repair session
   that doesn't exist anymore (CASSANDRA-3256)
 * Fix FD leak when internode encryption is enabled (CASSANDRA-3257)
 * FBUtilities.hexToBytes(String) to throw NumberFormatException when string
   contains non-hex characters (CASSANDRA-3231)
 * Keep SimpleSnitch proximity ordering unchanged from what the Strategy
   generates, as intended (CASSANDRA-3262)
 * remove Scrub from compactionstats when finished (CASSANDRA-3255)
 * Fix tool .bat files when CASSANDRA_HOME contains spaces (CASSANDRA-3258)
 * Force flush of status table when removing/updating token (CASSANDRA-3243)
 * Evict gossip state immediately when a token is taken over by a new IP (CASSANDRA-3259)
 * Fix bug where the failure detector can take too long to mark a host
   down (CASSANDRA-3273)
 * (Hadoop) allow wrapping ranges in queries (CASSANDRA-3137)
 * (Hadoop) check all interfaces for a match with split location
   before falling back to random replica (CASSANDRA-3211)
 * (Hadoop) Make Pig storage handle implements LoadMetadata (CASSANDRA-2777)
 * (Hadoop) Fix exception during PIG 'dump' (CASSANDRA-2810)
 * Fix stress COUNTER_GET option (CASSANDRA-3301)
 * Fix missing fields in CLI `show schema` output (CASSANDRA-3304)
 * Nodetool no longer leaks threads and closes JMX connections (CASSANDRA-3309)
 * fix truncate allowing data to be replayed post-restart (CASSANDRA-3297)
 * Move SimpleAuthority and SimpleAuthenticator to examples (CASSANDRA-2922)
 * Fix handling of tombstone by SSTableExport/Import (CASSANDRA-3357)
 * Fix transposition in cfHistograms (CASSANDRA-3222)
 * Allow using number as DC name when creating keyspace in CQL (CASSANDRA-3239)
 * Force flush of system table after updating/removing a token (CASSANDRA-3243)


0.8.6
 * revert CASSANDRA-2388
 * change TokenRange.endpoints back to listen/broadcast address to match
   pre-1777 behavior, and add TokenRange.rpc_endpoints instead (CASSANDRA-3187)
 * avoid trying to watch cassandra-topology.properties when loaded from jar
   (CASSANDRA-3138)
 * prevent users from creating keyspaces with LocalStrategy replication
   (CASSANDRA-3139)
 * fix CLI `show schema;` to output correct keyspace definition statement
   (CASSANDRA-3129)
 * CustomTThreadPoolServer to log TTransportException at DEBUG level
   (CASSANDRA-3142)
 * allow topology sort to work with non-unique rack names between 
   datacenters (CASSANDRA-3152)
 * Improve caching of same-version Messages on digest and repair paths
   (CASSANDRA-3158)
 * Randomize choice of first replica for counter increment (CASSANDRA-2890)
 * Fix using read_repair_chance instead of merge_shard_change (CASSANDRA-3202)
 * Avoid streaming data to nodes that already have it, on move as well as
   decommission (CASSANDRA-3041)
 * Fix divide by zero error in GCInspector (CASSANDRA-3164)
 * allow quoting of the ColumnFamily name in CLI `create column family`
   statement (CASSANDRA-3195)
 * Fix rolling upgrade from 0.7 to 0.8 problem (CASSANDRA-3166)
 * Accomodate missing encryption_options in IncomingTcpConnection.stream
   (CASSANDRA-3212)


0.8.5
 * fix NPE when encryption_options is unspecified (CASSANDRA-3007)
 * include column name in validation failure exceptions (CASSANDRA-2849)
 * make sure truncate clears out the commitlog so replay won't re-
   populate with truncated data (CASSANDRA-2950)
 * fix NPE when debug logging is enabled and dropped CF is present
   in a commitlog segment (CASSANDRA-3021)
 * fix cassandra.bat when CASSANDRA_HOME contains spaces (CASSANDRA-2952)
 * fix to SSTableSimpleUnsortedWriter bufferSize calculation (CASSANDRA-3027)
 * make cleanup and normal compaction able to skip empty rows
   (rows containing nothing but expired tombstones) (CASSANDRA-3039)
 * work around native memory leak in com.sun.management.GarbageCollectorMXBean
   (CASSANDRA-2868)
 * validate that column names in column_metadata are not equal to key_alias
   on create/update of the ColumnFamily and CQL 'ALTER' statement (CASSANDRA-3036)
 * return an InvalidRequestException if an indexed column is assigned
   a value larger than 64KB (CASSANDRA-3057)
 * fix of numeric-only and string column names handling in CLI "drop index" 
   (CASSANDRA-3054)
 * prune index scan resultset back to original request for lazy
   resultset expansion case (CASSANDRA-2964)
 * (Hadoop) fail jobs when Cassandra node has failed but TaskTracker
   has not (CASSANDRA-2388)
 * fix dynamic snitch ignoring nodes when read_repair_chance is zero
   (CASSANDRA-2662)
 * avoid retaining references to dropped CFS objects in 
   CompactionManager.estimatedCompactions (CASSANDRA-2708)
 * expose rpc timeouts per host in MessagingServiceMBean (CASSANDRA-2941)
 * avoid including cwd in classpath for deb and rpm packages (CASSANDRA-2881)
 * remove gossip state when a new IP takes over a token (CASSANDRA-3071)
 * allow sstable2json to work on index sstable files (CASSANDRA-3059)
 * always hint counters (CASSANDRA-3099)
 * fix log4j initialization in EmbeddedCassandraService (CASSANDRA-2857)
 * remove gossip state when a new IP takes over a token (CASSANDRA-3071)
 * work around native memory leak in com.sun.management.GarbageCollectorMXBean
    (CASSANDRA-2868)
 * fix UnavailableException with writes at CL.EACH_QUORM (CASSANDRA-3084)
 * fix parsing of the Keyspace and ColumnFamily names in numeric
   and string representations in CLI (CASSANDRA-3075)
 * fix corner cases in Range.differenceToFetch (CASSANDRA-3084)
 * fix ip address String representation in the ring cache (CASSANDRA-3044)
 * fix ring cache compatibility when mixing pre-0.8.4 nodes with post-
   in the same cluster (CASSANDRA-3023)
 * make repair report failure when a node participating dies (instead of
   hanging forever) (CASSANDRA-2433)
 * fix handling of the empty byte buffer by ReversedType (CASSANDRA-3111)
 * Add validation that Keyspace names are case-insensitively unique (CASSANDRA-3066)
 * catch invalid key_validation_class before instantiating UpdateColumnFamily (CASSANDRA-3102)
 * make Range and Bounds objects client-safe (CASSANDRA-3108)
 * optionally skip log4j configuration (CASSANDRA-3061)
 * bundle sstableloader with the debian package (CASSANDRA-3113)
 * don't try to build secondary indexes when there is none (CASSANDRA-3123)
 * improve SSTableSimpleUnsortedWriter speed for large rows (CASSANDRA-3122)
 * handle keyspace arguments correctly in nodetool snapshot (CASSANDRA-3038)
 * Fix SSTableImportTest on windows (CASSANDRA-3043)
 * expose compactionThroughputMbPerSec through JMX (CASSANDRA-3117)
 * log keyspace and CF of large rows being compacted


0.8.4
 * change TokenRing.endpoints to be a list of rpc addresses instead of 
   listen/broadcast addresses (CASSANDRA-1777)
 * include files-to-be-streamed in StreamInSession.getSources (CASSANDRA-2972)
 * use JAVA env var in cassandra-env.sh (CASSANDRA-2785, 2992)
 * avoid doing read for no-op replicate-on-write at CL=1 (CASSANDRA-2892)
 * refuse counter write for CL.ANY (CASSANDRA-2990)
 * switch back to only logging recent dropped messages (CASSANDRA-3004)
 * always deserialize RowMutation for counters (CASSANDRA-3006)
 * ignore saved replication_factor strategy_option for NTS (CASSANDRA-3011)
 * make sure pre-truncate CL segments are discarded (CASSANDRA-2950)


0.8.3
 * add ability to drop local reads/writes that are going to timeout
   (CASSANDRA-2943)
 * revamp token removal process, keep gossip states for 3 days (CASSANDRA-2496)
 * don't accept extra args for 0-arg nodetool commands (CASSANDRA-2740)
 * log unavailableexception details at debug level (CASSANDRA-2856)
 * expose data_dir though jmx (CASSANDRA-2770)
 * don't include tmp files as sstable when create cfs (CASSANDRA-2929)
 * log Java classpath on startup (CASSANDRA-2895)
 * keep gossipped version in sync with actual on migration coordinator 
   (CASSANDRA-2946)
 * use lazy initialization instead of class initialization in NodeId
   (CASSANDRA-2953)
 * check column family validity in nodetool repair (CASSANDRA-2933)
 * speedup bytes to hex conversions dramatically (CASSANDRA-2850)
 * Flush memtables on shutdown when durable writes are disabled 
   (CASSANDRA-2958)
 * improved POSIX compatibility of start scripts (CASsANDRA-2965)
 * add counter support to Hadoop InputFormat (CASSANDRA-2981)
 * fix bug where dirty commitlog segments were removed (and avoid keeping 
   segments with no post-flush activity permanently dirty) (CASSANDRA-2829)
 * fix throwing exception with batch mutation of counter super columns
   (CASSANDRA-2949)
 * ignore system tables during repair (CASSANDRA-2979)
 * throw exception when NTS is given replication_factor as an option
   (CASSANDRA-2960)
 * fix assertion error during compaction of counter CFs (CASSANDRA-2968)
 * avoid trying to create index names, when no index exists (CASSANDRA-2867)
 * don't sample the system table when choosing a bootstrap token
   (CASSANDRA-2825)
 * gossiper notifies of local state changes (CASSANDRA-2948)
 * add asynchronous and half-sync/half-async (hsha) thrift servers 
   (CASSANDRA-1405)
 * fix potential use of free'd native memory in SerializingCache 
   (CASSANDRA-2951)
 * prune index scan resultset back to original request for lazy
   resultset expansion case (CASSANDRA-2964)
 * (Hadoop) fail jobs when Cassandra node has failed but TaskTracker
    has not (CASSANDRA-2388)


0.8.2
 * CQL: 
   - include only one row per unique key for IN queries (CASSANDRA-2717)
   - respect client timestamp on full row deletions (CASSANDRA-2912)
 * improve thread-safety in StreamOutSession (CASSANDRA-2792)
 * allow deleting a row and updating indexed columns in it in the
   same mutation (CASSANDRA-2773)
 * Expose number of threads blocked on submitting memtable to flush
   in JMX (CASSANDRA-2817)
 * add ability to return "endpoints" to nodetool (CASSANDRA-2776)
 * Add support for multiple (comma-delimited) coordinator addresses
   to ColumnFamilyInputFormat (CASSANDRA-2807)
 * fix potential NPE while scheduling read repair for range slice
   (CASSANDRA-2823)
 * Fix race in SystemTable.getCurrentLocalNodeId (CASSANDRA-2824)
 * Correctly set default for replicate_on_write (CASSANDRA-2835)
 * improve nodetool compactionstats formatting (CASSANDRA-2844)
 * fix index-building status display (CASSANDRA-2853)
 * fix CLI perpetuating obsolete KsDef.replication_factor (CASSANDRA-2846)
 * improve cli treatment of multiline comments (CASSANDRA-2852)
 * handle row tombstones correctly in EchoedRow (CASSANDRA-2786)
 * add MessagingService.get[Recently]DroppedMessages and
   StorageService.getExceptionCount (CASSANDRA-2804)
 * fix possibility of spurious UnavailableException for LOCAL_QUORUM
   reads with dynamic snitch + read repair disabled (CASSANDRA-2870)
 * add ant-optional as dependence for the debian package (CASSANDRA-2164)
 * add option to specify limit for get_slice in the CLI (CASSANDRA-2646)
 * decrease HH page size (CASSANDRA-2832)
 * reset cli keyspace after dropping the current one (CASSANDRA-2763)
 * add KeyRange option to Hadoop inputformat (CASSANDRA-1125)
 * fix protocol versioning (CASSANDRA-2818, 2860)
 * support spaces in path to log4j configuration (CASSANDRA-2383)
 * avoid including inferred types in CF update (CASSANDRA-2809)
 * fix JMX bulkload call (CASSANDRA-2908)
 * fix updating KS with durable_writes=false (CASSANDRA-2907)
 * add simplified facade to SSTableWriter for bulk loading use
   (CASSANDRA-2911)
 * fix re-using index CF sstable names after drop/recreate (CASSANDRA-2872)
 * prepend CF to default index names (CASSANDRA-2903)
 * fix hint replay (CASSANDRA-2928)
 * Properly synchronize repair's merkle tree computation (CASSANDRA-2816)


0.8.1
 * CQL:
   - support for insert, delete in BATCH (CASSANDRA-2537)
   - support for IN to SELECT, UPDATE (CASSANDRA-2553)
   - timestamp support for INSERT, UPDATE, and BATCH (CASSANDRA-2555)
   - TTL support (CASSANDRA-2476)
   - counter support (CASSANDRA-2473)
   - ALTER COLUMNFAMILY (CASSANDRA-1709)
   - DROP INDEX (CASSANDRA-2617)
   - add SCHEMA/TABLE as aliases for KS/CF (CASSANDRA-2743)
   - server handles wait-for-schema-agreement (CASSANDRA-2756)
   - key alias support (CASSANDRA-2480)
 * add support for comparator parameters and a generic ReverseType
   (CASSANDRA-2355)
 * add CompositeType and DynamicCompositeType (CASSANDRA-2231)
 * optimize batches containing multiple updates to the same row
   (CASSANDRA-2583)
 * adjust hinted handoff page size to avoid OOM with large columns 
   (CASSANDRA-2652)
 * mark BRAF buffer invalid post-flush so we don't re-flush partial
   buffers again, especially on CL writes (CASSANDRA-2660)
 * add DROP INDEX support to CLI (CASSANDRA-2616)
 * don't perform HH to client-mode [storageproxy] nodes (CASSANDRA-2668)
 * Improve forceDeserialize/getCompactedRow encapsulation (CASSANDRA-2659)
 * Don't write CounterUpdateColumn to disk in tests (CASSANDRA-2650)
 * Add sstable bulk loading utility (CASSANDRA-1278)
 * avoid replaying hints to dropped columnfamilies (CASSANDRA-2685)
 * add placeholders for missing rows in range query pseudo-RR (CASSANDRA-2680)
 * remove no-op HHOM.renameHints (CASSANDRA-2693)
 * clone super columns to avoid modifying them during flush (CASSANDRA-2675)
 * allow writes to bypass the commitlog for certain keyspaces (CASSANDRA-2683)
 * avoid NPE when bypassing commitlog during memtable flush (CASSANDRA-2781)
 * Added support for making bootstrap retry if nodes flap (CASSANDRA-2644)
 * Added statusthrift to nodetool to report if thrift server is running (CASSANDRA-2722)
 * Fixed rows being cached if they do not exist (CASSANDRA-2723)
 * Support passing tableName and cfName to RowCacheProviders (CASSANDRA-2702)
 * close scrub file handles (CASSANDRA-2669)
 * throttle migration replay (CASSANDRA-2714)
 * optimize column serializer creation (CASSANDRA-2716)
 * Added support for making bootstrap retry if nodes flap (CASSANDRA-2644)
 * Added statusthrift to nodetool to report if thrift server is running
   (CASSANDRA-2722)
 * Fixed rows being cached if they do not exist (CASSANDRA-2723)
 * fix truncate/compaction race (CASSANDRA-2673)
 * workaround large resultsets causing large allocation retention
   by nio sockets (CASSANDRA-2654)
 * fix nodetool ring use with Ec2Snitch (CASSANDRA-2733)
 * fix removing columns and subcolumns that are supressed by a row or
   supercolumn tombstone during replica resolution (CASSANDRA-2590)
 * support sstable2json against snapshot sstables (CASSANDRA-2386)
 * remove active-pull schema requests (CASSANDRA-2715)
 * avoid marking entire list of sstables as actively being compacted
   in multithreaded compaction (CASSANDRA-2765)
 * seek back after deserializing a row to update cache with (CASSANDRA-2752)
 * avoid skipping rows in scrub for counter column family (CASSANDRA-2759)
 * fix ConcurrentModificationException in repair when dealing with 0.7 node
   (CASSANDRA-2767)
 * use threadsafe collections for StreamInSession (CASSANDRA-2766)
 * avoid infinite loop when creating merkle tree (CASSANDRA-2758)
 * avoids unmarking compacting sstable prematurely in cleanup (CASSANDRA-2769)
 * fix NPE when the commit log is bypassed (CASSANDRA-2718)
 * don't throw an exception in SS.isRPCServerRunning (CASSANDRA-2721)
 * make stress.jar executable (CASSANDRA-2744)
 * add daemon mode to java stress (CASSANDRA-2267)
 * expose the DC and rack of a node through JMX and nodetool ring (CASSANDRA-2531)
 * fix cache mbean getSize (CASSANDRA-2781)
 * Add Date, Float, Double, and Boolean types (CASSANDRA-2530)
 * Add startup flag to renew counter node id (CASSANDRA-2788)
 * add jamm agent to cassandra.bat (CASSANDRA-2787)
 * fix repair hanging if a neighbor has nothing to send (CASSANDRA-2797)
 * purge tombstone even if row is in only one sstable (CASSANDRA-2801)
 * Fix wrong purge of deleted cf during compaction (CASSANDRA-2786)
 * fix race that could result in Hadoop writer failing to throw an
   exception encountered after close() (CASSANDRA-2755)
 * fix scan wrongly throwing assertion error (CASSANDRA-2653)
 * Always use even distribution for merkle tree with RandomPartitionner
   (CASSANDRA-2841)
 * fix describeOwnership for OPP (CASSANDRA-2800)
 * ensure that string tokens do not contain commas (CASSANDRA-2762)


0.8.0-final
 * fix CQL grammar warning and cqlsh regression from CASSANDRA-2622
 * add ant generate-cql-html target (CASSANDRA-2526)
 * update CQL consistency levels (CASSANDRA-2566)
 * debian packaging fixes (CASSANDRA-2481, 2647)
 * fix UUIDType, IntegerType for direct buffers (CASSANDRA-2682, 2684)
 * switch to native Thrift for Hadoop map/reduce (CASSANDRA-2667)
 * fix StackOverflowError when building from eclipse (CASSANDRA-2687)
 * only provide replication_factor to strategy_options "help" for
   SimpleStrategy, OldNetworkTopologyStrategy (CASSANDRA-2678, 2713)
 * fix exception adding validators to non-string columns (CASSANDRA-2696)
 * avoid instantiating DatabaseDescriptor in JDBC (CASSANDRA-2694)
 * fix potential stack overflow during compaction (CASSANDRA-2626)
 * clone super columns to avoid modifying them during flush (CASSANDRA-2675)
 * reset underlying iterator in EchoedRow constructor (CASSANDRA-2653)


0.8.0-rc1
 * faster flushes and compaction from fixing excessively pessimistic 
   rebuffering in BRAF (CASSANDRA-2581)
 * fix returning null column values in the python cql driver (CASSANDRA-2593)
 * fix merkle tree splitting exiting early (CASSANDRA-2605)
 * snapshot_before_compaction directory name fix (CASSANDRA-2598)
 * Disable compaction throttling during bootstrap (CASSANDRA-2612) 
 * fix CQL treatment of > and < operators in range slices (CASSANDRA-2592)
 * fix potential double-application of counter updates on commitlog replay
   by moving replay position from header to sstable metadata (CASSANDRA-2419)
 * JDBC CQL driver exposes getColumn for access to timestamp
 * JDBC ResultSetMetadata properties added to AbstractType
 * r/m clustertool (CASSANDRA-2607)
 * add support for presenting row key as a column in CQL result sets 
   (CASSANDRA-2622)
 * Don't allow {LOCAL|EACH}_QUORUM unless strategy is NTS (CASSANDRA-2627)
 * validate keyspace strategy_options during CQL create (CASSANDRA-2624)
 * fix empty Result with secondary index when limit=1 (CASSANDRA-2628)
 * Fix regression where bootstrapping a node with no schema fails
   (CASSANDRA-2625)
 * Allow removing LocationInfo sstables (CASSANDRA-2632)
 * avoid attempting to replay mutations from dropped keyspaces (CASSANDRA-2631)
 * avoid using cached position of a key when GT is requested (CASSANDRA-2633)
 * fix counting bloom filter true positives (CASSANDRA-2637)
 * initialize local ep state prior to gossip startup if needed (CASSANDRA-2638)
 * fix counter increment lost after restart (CASSANDRA-2642)
 * add quote-escaping via backslash to CLI (CASSANDRA-2623)
 * fix pig example script (CASSANDRA-2487)
 * fix dynamic snitch race in adding latencies (CASSANDRA-2618)
 * Start/stop cassandra after more important services such as mdadm in
   debian packaging (CASSANDRA-2481)


0.8.0-beta2
 * fix NPE compacting index CFs (CASSANDRA-2528)
 * Remove checking all column families on startup for compaction candidates 
   (CASSANDRA-2444)
 * validate CQL create keyspace options (CASSANDRA-2525)
 * fix nodetool setcompactionthroughput (CASSANDRA-2550)
 * move	gossip heartbeat back to its own thread (CASSANDRA-2554)
 * validate cql TRUNCATE columnfamily before truncating (CASSANDRA-2570)
 * fix batch_mutate for mixed standard-counter mutations (CASSANDRA-2457)
 * disallow making schema changes to system keyspace (CASSANDRA-2563)
 * fix sending mutation messages multiple times (CASSANDRA-2557)
 * fix incorrect use of NBHM.size in ReadCallback that could cause
   reads to time out even when responses were received (CASSANDRA-2552)
 * trigger read repair correctly for LOCAL_QUORUM reads (CASSANDRA-2556)
 * Allow configuring the number of compaction thread (CASSANDRA-2558)
 * forceUserDefinedCompaction will attempt to compact what it is given
   even if the pessimistic estimate is that there is not enough disk space;
   automatic compactions will only compact 2 or more sstables (CASSANDRA-2575)
 * refuse to apply migrations with older timestamps than the current 
   schema (CASSANDRA-2536)
 * remove unframed Thrift transport option
 * include indexes in snapshots (CASSANDRA-2596)
 * improve ignoring of obsolete mutations in index maintenance (CASSANDRA-2401)
 * recognize attempt to drop just the index while leaving the column
   definition alone (CASSANDRA-2619)
  

0.8.0-beta1
 * remove Avro RPC support (CASSANDRA-926)
 * support for columns that act as incr/decr counters 
   (CASSANDRA-1072, 1937, 1944, 1936, 2101, 2093, 2288, 2105, 2384, 2236, 2342,
   2454)
 * CQL (CASSANDRA-1703, 1704, 1705, 1706, 1707, 1708, 1710, 1711, 1940, 
   2124, 2302, 2277, 2493)
 * avoid double RowMutation serialization on write path (CASSANDRA-1800)
 * make NetworkTopologyStrategy the default (CASSANDRA-1960)
 * configurable internode encryption (CASSANDRA-1567, 2152)
 * human readable column names in sstable2json output (CASSANDRA-1933)
 * change default JMX port to 7199 (CASSANDRA-2027)
 * backwards compatible internal messaging (CASSANDRA-1015)
 * atomic switch of memtables and sstables (CASSANDRA-2284)
 * add pluggable SeedProvider (CASSANDRA-1669)
 * Fix clustertool to not throw exception when calling get_endpoints (CASSANDRA-2437)
 * upgrade to thrift 0.6 (CASSANDRA-2412) 
 * repair works on a token range instead of full ring (CASSANDRA-2324)
 * purge tombstones from row cache (CASSANDRA-2305)
 * push replication_factor into strategy_options (CASSANDRA-1263)
 * give snapshots the same name on each node (CASSANDRA-1791)
 * remove "nodetool loadbalance" (CASSANDRA-2448)
 * multithreaded compaction (CASSANDRA-2191)
 * compaction throttling (CASSANDRA-2156)
 * add key type information and alias (CASSANDRA-2311, 2396)
 * cli no longer divides read_repair_chance by 100 (CASSANDRA-2458)
 * made CompactionInfo.getTaskType return an enum (CASSANDRA-2482)
 * add a server-wide cap on measured memtable memory usage and aggressively
   flush to keep under that threshold (CASSANDRA-2006)
 * add unified UUIDType (CASSANDRA-2233)
 * add off-heap row cache support (CASSANDRA-1969)


0.7.5
 * improvements/fixes to PIG driver (CASSANDRA-1618, CASSANDRA-2387,
   CASSANDRA-2465, CASSANDRA-2484)
 * validate index names (CASSANDRA-1761)
 * reduce contention on Table.flusherLock (CASSANDRA-1954)
 * try harder to detect failures during streaming, cleaning up temporary
   files more reliably (CASSANDRA-2088)
 * shut down server for OOM on a Thrift thread (CASSANDRA-2269)
 * fix tombstone handling in repair and sstable2json (CASSANDRA-2279)
 * preserve version when streaming data from old sstables (CASSANDRA-2283)
 * don't start repair if a neighboring node is marked as dead (CASSANDRA-2290)
 * purge tombstones from row cache (CASSANDRA-2305)
 * Avoid seeking when sstable2json exports the entire file (CASSANDRA-2318)
 * clear Built flag in system table when dropping an index (CASSANDRA-2320)
 * don't allow arbitrary argument for stress.java (CASSANDRA-2323)
 * validate values for index predicates in get_indexed_slice (CASSANDRA-2328)
 * queue secondary indexes for flush before the parent (CASSANDRA-2330)
 * allow job configuration to set the CL used in Hadoop jobs (CASSANDRA-2331)
 * add memtable_flush_queue_size defaulting to 4 (CASSANDRA-2333)
 * Allow overriding of initial_token, storage_port and rpc_port from system
   properties (CASSANDRA-2343)
 * fix comparator used for non-indexed secondary expressions in index scan
   (CASSANDRA-2347)
 * ensure size calculation and write phase of large-row compaction use
   the same threshold for TTL expiration (CASSANDRA-2349)
 * fix race when iterating CFs during add/drop (CASSANDRA-2350)
 * add ConsistencyLevel command to CLI (CASSANDRA-2354)
 * allow negative numbers in the cli (CASSANDRA-2358)
 * hard code serialVersionUID for tokens class (CASSANDRA-2361)
 * fix potential infinite loop in ByteBufferUtil.inputStream (CASSANDRA-2365)
 * fix encoding bugs in HintedHandoffManager, SystemTable when default
   charset is not UTF8 (CASSANDRA-2367)
 * avoids having removed node reappearing in Gossip (CASSANDRA-2371)
 * fix incorrect truncation of long to int when reading columns via block
   index (CASSANDRA-2376)
 * fix NPE during stream session (CASSANDRA-2377)
 * fix race condition that could leave orphaned data files when dropping CF or
   KS (CASSANDRA-2381)
 * fsync statistics component on write (CASSANDRA-2382)
 * fix duplicate results from CFS.scan (CASSANDRA-2406)
 * add IntegerType to CLI help (CASSANDRA-2414)
 * avoid caching token-only decoratedkeys (CASSANDRA-2416)
 * convert mmap assertion to if/throw so scrub can catch it (CASSANDRA-2417)
 * don't overwrite gc log (CASSANDR-2418)
 * invalidate row cache for streamed row to avoid inconsitencies
   (CASSANDRA-2420)
 * avoid copies in range/index scans (CASSANDRA-2425)
 * make sure we don't wipe data during cleanup if the node has not join
   the ring (CASSANDRA-2428)
 * Try harder to close files after compaction (CASSANDRA-2431)
 * re-set bootstrapped flag after move finishes (CASSANDRA-2435)
 * display validation_class in CLI 'describe keyspace' (CASSANDRA-2442)
 * make cleanup compactions cleanup the row cache (CASSANDRA-2451)
 * add column fields validation to scrub (CASSANDRA-2460)
 * use 64KB flush buffer instead of in_memory_compaction_limit (CASSANDRA-2463)
 * fix backslash substitutions in CLI (CASSANDRA-2492)
 * disable cache saving for system CFS (CASSANDRA-2502)
 * fixes for verifying destination availability under hinted conditions
   so UE can be thrown intead of timing out (CASSANDRA-2514)
 * fix update of validation class in column metadata (CASSANDRA-2512)
 * support LOCAL_QUORUM, EACH_QUORUM CLs outside of NTS (CASSANDRA-2516)
 * preserve version when streaming data from old sstables (CASSANDRA-2283)
 * fix backslash substitutions in CLI (CASSANDRA-2492)
 * count a row deletion as one operation towards memtable threshold 
   (CASSANDRA-2519)
 * support LOCAL_QUORUM, EACH_QUORUM CLs outside of NTS (CASSANDRA-2516)


0.7.4
 * add nodetool join command (CASSANDRA-2160)
 * fix secondary indexes on pre-existing or streamed data (CASSANDRA-2244)
 * initialize endpoint in gossiper earlier (CASSANDRA-2228)
 * add ability to write to Cassandra from Pig (CASSANDRA-1828)
 * add rpc_[min|max]_threads (CASSANDRA-2176)
 * add CL.TWO, CL.THREE (CASSANDRA-2013)
 * avoid exporting an un-requested row in sstable2json, when exporting 
   a key that does not exist (CASSANDRA-2168)
 * add incremental_backups option (CASSANDRA-1872)
 * add configurable row limit to Pig loadfunc (CASSANDRA-2276)
 * validate column values in batches as well as single-Column inserts
   (CASSANDRA-2259)
 * move sample schema from cassandra.yaml to schema-sample.txt,
   a cli scripts (CASSANDRA-2007)
 * avoid writing empty rows when scrubbing tombstoned rows (CASSANDRA-2296)
 * fix assertion error in range and index scans for CL < ALL
   (CASSANDRA-2282)
 * fix commitlog replay when flush position refers to data that didn't
   get synced before server died (CASSANDRA-2285)
 * fix fd leak in sstable2json with non-mmap'd i/o (CASSANDRA-2304)
 * reduce memory use during streaming of multiple sstables (CASSANDRA-2301)
 * purge tombstoned rows from cache after GCGraceSeconds (CASSANDRA-2305)
 * allow zero replicas in a NTS datacenter (CASSANDRA-1924)
 * make range queries respect snitch for local replicas (CASSANDRA-2286)
 * fix HH delivery when column index is larger than 2GB (CASSANDRA-2297)
 * make 2ary indexes use parent CF flush thresholds during initial build
   (CASSANDRA-2294)
 * update memtable_throughput to be a long (CASSANDRA-2158)


0.7.3
 * Keep endpoint state until aVeryLongTime (CASSANDRA-2115)
 * lower-latency read repair (CASSANDRA-2069)
 * add hinted_handoff_throttle_delay_in_ms option (CASSANDRA-2161)
 * fixes for cache save/load (CASSANDRA-2172, -2174)
 * Handle whole-row deletions in CFOutputFormat (CASSANDRA-2014)
 * Make memtable_flush_writers flush in parallel (CASSANDRA-2178)
 * Add compaction_preheat_key_cache option (CASSANDRA-2175)
 * refactor stress.py to have only one copy of the format string 
   used for creating row keys (CASSANDRA-2108)
 * validate index names for \w+ (CASSANDRA-2196)
 * Fix Cassandra cli to respect timeout if schema does not settle 
   (CASSANDRA-2187)
 * fix for compaction and cleanup writing old-format data into new-version 
   sstable (CASSANDRA-2211, -2216)
 * add nodetool scrub (CASSANDRA-2217, -2240)
 * fix sstable2json large-row pagination (CASSANDRA-2188)
 * fix EOFing on requests for the last bytes in a file (CASSANDRA-2213)
 * fix BufferedRandomAccessFile bugs (CASSANDRA-2218, -2241)
 * check for memtable flush_after_mins exceeded every 10s (CASSANDRA-2183)
 * fix cache saving on Windows (CASSANDRA-2207)
 * add validateSchemaAgreement call + synchronization to schema
   modification operations (CASSANDRA-2222)
 * fix for reversed slice queries on large rows (CASSANDRA-2212)
 * fat clients were writing local data (CASSANDRA-2223)
 * set DEFAULT_MEMTABLE_LIFETIME_IN_MINS to 24h
 * improve detection and cleanup of partially-written sstables 
   (CASSANDRA-2206)
 * fix supercolumn de/serialization when subcolumn comparator is different
   from supercolumn's (CASSANDRA-2104)
 * fix starting up on Windows when CASSANDRA_HOME contains whitespace
   (CASSANDRA-2237)
 * add [get|set][row|key]cacheSavePeriod to JMX (CASSANDRA-2100)
 * fix Hadoop ColumnFamilyOutputFormat dropping of mutations
   when batch fills up (CASSANDRA-2255)
 * move file deletions off of scheduledtasks executor (CASSANDRA-2253)


0.7.2
 * copy DecoratedKey.key when inserting into caches to avoid retaining
   a reference to the underlying buffer (CASSANDRA-2102)
 * format subcolumn names with subcomparator (CASSANDRA-2136)
 * fix column bloom filter deserialization (CASSANDRA-2165)


0.7.1
 * refactor MessageDigest creation code. (CASSANDRA-2107)
 * buffer network stack to avoid inefficient small TCP messages while avoiding
   the nagle/delayed ack problem (CASSANDRA-1896)
 * check log4j configuration for changes every 10s (CASSANDRA-1525, 1907)
 * more-efficient cross-DC replication (CASSANDRA-1530, -2051, -2138)
 * avoid polluting page cache with commitlog or sstable writes
   and seq scan operations (CASSANDRA-1470)
 * add RMI authentication options to nodetool (CASSANDRA-1921)
 * make snitches configurable at runtime (CASSANDRA-1374)
 * retry hadoop split requests on connection failure (CASSANDRA-1927)
 * implement describeOwnership for BOP, COPP (CASSANDRA-1928)
 * make read repair behave as expected for ConsistencyLevel > ONE
   (CASSANDRA-982, 2038)
 * distributed test harness (CASSANDRA-1859, 1964)
 * reduce flush lock contention (CASSANDRA-1930)
 * optimize supercolumn deserialization (CASSANDRA-1891)
 * fix CFMetaData.apply to only compare objects of the same class 
   (CASSANDRA-1962)
 * allow specifying specific SSTables to compact from JMX (CASSANDRA-1963)
 * fix race condition in MessagingService.targets (CASSANDRA-1959, 2094, 2081)
 * refuse to open sstables from a future version (CASSANDRA-1935)
 * zero-copy reads (CASSANDRA-1714)
 * fix copy bounds for word Text in wordcount demo (CASSANDRA-1993)
 * fixes for contrib/javautils (CASSANDRA-1979)
 * check more frequently for memtable expiration (CASSANDRA-2000)
 * fix writing SSTable column count statistics (CASSANDRA-1976)
 * fix streaming of multiple CFs during bootstrap (CASSANDRA-1992)
 * explicitly set JVM GC new generation size with -Xmn (CASSANDRA-1968)
 * add short options for CLI flags (CASSANDRA-1565)
 * make keyspace argument to "describe keyspace" in CLI optional
   when authenticated to keyspace already (CASSANDRA-2029)
 * added option to specify -Dcassandra.join_ring=false on startup
   to allow "warm spare" nodes or performing JMX maintenance before
   joining the ring (CASSANDRA-526)
 * log migrations at INFO (CASSANDRA-2028)
 * add CLI verbose option in file mode (CASSANDRA-2030)
 * add single-line "--" comments to CLI (CASSANDRA-2032)
 * message serialization tests (CASSANDRA-1923)
 * switch from ivy to maven-ant-tasks (CASSANDRA-2017)
 * CLI attempts to block for new schema to propagate (CASSANDRA-2044)
 * fix potential overflow in nodetool cfstats (CASSANDRA-2057)
 * add JVM shutdownhook to sync commitlog (CASSANDRA-1919)
 * allow nodes to be up without being part of  normal traffic (CASSANDRA-1951)
 * fix CLI "show keyspaces" with null options on NTS (CASSANDRA-2049)
 * fix possible ByteBuffer race conditions (CASSANDRA-2066)
 * reduce garbage generated by MessagingService to prevent load spikes
   (CASSANDRA-2058)
 * fix math in RandomPartitioner.describeOwnership (CASSANDRA-2071)
 * fix deletion of sstable non-data components (CASSANDRA-2059)
 * avoid blocking gossip while deleting handoff hints (CASSANDRA-2073)
 * ignore messages from newer versions, keep track of nodes in gossip 
   regardless of version (CASSANDRA-1970)
 * cache writing moved to CompactionManager to reduce i/o contention and
   updated to use non-cache-polluting writes (CASSANDRA-2053)
 * page through large rows when exporting to JSON (CASSANDRA-2041)
 * add flush_largest_memtables_at and reduce_cache_sizes_at options
   (CASSANDRA-2142)
 * add cli 'describe cluster' command (CASSANDRA-2127)
 * add cli support for setting username/password at 'connect' command 
   (CASSANDRA-2111)
 * add -D option to Stress.java to allow reading hosts from a file 
   (CASSANDRA-2149)
 * bound hints CF throughput between 32M and 256M (CASSANDRA-2148)
 * continue starting when invalid saved cache entries are encountered
   (CASSANDRA-2076)
 * add max_hint_window_in_ms option (CASSANDRA-1459)


0.7.0-final
 * fix offsets to ByteBuffer.get (CASSANDRA-1939)


0.7.0-rc4
 * fix cli crash after backgrounding (CASSANDRA-1875)
 * count timeouts in storageproxy latencies, and include latency 
   histograms in StorageProxyMBean (CASSANDRA-1893)
 * fix CLI get recognition of supercolumns (CASSANDRA-1899)
 * enable keepalive on intra-cluster sockets (CASSANDRA-1766)
 * count timeouts towards dynamicsnitch latencies (CASSANDRA-1905)
 * Expose index-building status in JMX + cli schema description
   (CASSANDRA-1871)
 * allow [LOCAL|EACH]_QUORUM to be used with non-NetworkTopology 
   replication Strategies
 * increased amount of index locks for faster commitlog replay
 * collect secondary index tombstones immediately (CASSANDRA-1914)
 * revert commitlog changes from #1780 (CASSANDRA-1917)
 * change RandomPartitioner min token to -1 to avoid collision w/
   tokens on actual nodes (CASSANDRA-1901)
 * examine the right nibble when validating TimeUUID (CASSANDRA-1910)
 * include secondary indexes in cleanup (CASSANDRA-1916)
 * CFS.scrubDataDirectories should also cleanup invalid secondary indexes
   (CASSANDRA-1904)
 * ability to disable/enable gossip on nodes to force them down
   (CASSANDRA-1108)


0.7.0-rc3
 * expose getNaturalEndpoints in StorageServiceMBean taking byte[]
   key; RMI cannot serialize ByteBuffer (CASSANDRA-1833)
 * infer org.apache.cassandra.locator for replication strategy classes
   when not otherwise specified
 * validation that generates less garbage (CASSANDRA-1814)
 * add TTL support to CLI (CASSANDRA-1838)
 * cli defaults to bytestype for subcomparator when creating
   column families (CASSANDRA-1835)
 * unregister index MBeans when index is dropped (CASSANDRA-1843)
 * make ByteBufferUtil.clone thread-safe (CASSANDRA-1847)
 * change exception for read requests during bootstrap from 
   InvalidRequest to Unavailable (CASSANDRA-1862)
 * respect row-level tombstones post-flush in range scans
   (CASSANDRA-1837)
 * ReadResponseResolver check digests against each other (CASSANDRA-1830)
 * return InvalidRequest when remove of subcolumn without supercolumn
   is requested (CASSANDRA-1866)
 * flush before repair (CASSANDRA-1748)
 * SSTableExport validates key order (CASSANDRA-1884)
 * large row support for SSTableExport (CASSANDRA-1867)
 * Re-cache hot keys post-compaction without hitting disk (CASSANDRA-1878)
 * manage read repair in coordinator instead of data source, to
   provide latency information to dynamic snitch (CASSANDRA-1873)


0.7.0-rc2
 * fix live-column-count of slice ranges including tombstoned supercolumn 
   with live subcolumn (CASSANDRA-1591)
 * rename o.a.c.internal.AntientropyStage -> AntiEntropyStage,
   o.a.c.request.Request_responseStage -> RequestResponseStage,
   o.a.c.internal.Internal_responseStage -> InternalResponseStage
 * add AbstractType.fromString (CASSANDRA-1767)
 * require index_type to be present when specifying index_name
   on ColumnDef (CASSANDRA-1759)
 * fix add/remove index bugs in CFMetadata (CASSANDRA-1768)
 * rebuild Strategy during system_update_keyspace (CASSANDRA-1762)
 * cli updates prompt to ... in continuation lines (CASSANDRA-1770)
 * support multiple Mutations per key in hadoop ColumnFamilyOutputFormat
   (CASSANDRA-1774)
 * improvements to Debian init script (CASSANDRA-1772)
 * use local classloader to check for version.properties (CASSANDRA-1778)
 * Validate that column names in column_metadata are valid for the
   defined comparator, and decode properly in cli (CASSANDRA-1773)
 * use cross-platform newlines in cli (CASSANDRA-1786)
 * add ExpiringColumn support to sstable import/export (CASSANDRA-1754)
 * add flush for each append to periodic commitlog mode; added
   periodic_without_flush option to disable this (CASSANDRA-1780)
 * close file handle used for post-flush truncate (CASSANDRA-1790)
 * various code cleanup (CASSANDRA-1793, -1794, -1795)
 * fix range queries against wrapped range (CASSANDRA-1781)
 * fix consistencylevel calculations for NetworkTopologyStrategy
   (CASSANDRA-1804)
 * cli support index type enum names (CASSANDRA-1810)
 * improved validation of column_metadata (CASSANDRA-1813)
 * reads at ConsistencyLevel > 1 throw UnavailableException
   immediately if insufficient live nodes exist (CASSANDRA-1803)
 * copy bytebuffers for local writes to avoid retaining the entire
   Thrift frame (CASSANDRA-1801)
 * fix NPE adding index to column w/o prior metadata (CASSANDRA-1764)
 * reduce fat client timeout (CASSANDRA-1730)
 * fix botched merge of CASSANDRA-1316


0.7.0-rc1
 * fix compaction and flush races with schema updates (CASSANDRA-1715)
 * add clustertool, config-converter, sstablekeys, and schematool 
   Windows .bat files (CASSANDRA-1723)
 * reject range queries received during bootstrap (CASSANDRA-1739)
 * fix wrapping-range queries on non-minimum token (CASSANDRA-1700)
 * add nodetool cfhistogram (CASSANDRA-1698)
 * limit repaired ranges to what the nodes have in common (CASSANDRA-1674)
 * index scan treats missing columns as not matching secondary
   expressions (CASSANDRA-1745)
 * Fix misuse of DataOutputBuffer.getData in AntiEntropyService
   (CASSANDRA-1729)
 * detect and warn when obsolete version of JNA is present (CASSANDRA-1760)
 * reduce fat client timeout (CASSANDRA-1730)
 * cleanup smallest CFs first to increase free temp space for larger ones
   (CASSANDRA-1811)
 * Update windows .bat files to work outside of main Cassandra
   directory (CASSANDRA-1713)
 * fix read repair regression from 0.6.7 (CASSANDRA-1727)
 * more-efficient read repair (CASSANDRA-1719)
 * fix hinted handoff replay (CASSANDRA-1656)
 * log type of dropped messages (CASSANDRA-1677)
 * upgrade to SLF4J 1.6.1
 * fix ByteBuffer bug in ExpiringColumn.updateDigest (CASSANDRA-1679)
 * fix IntegerType.getString (CASSANDRA-1681)
 * make -Djava.net.preferIPv4Stack=true the default (CASSANDRA-628)
 * add INTERNAL_RESPONSE verb to differentiate from responses related
   to client requests (CASSANDRA-1685)
 * log tpstats when dropping messages (CASSANDRA-1660)
 * include unreachable nodes in describeSchemaVersions (CASSANDRA-1678)
 * Avoid dropping messages off the client request path (CASSANDRA-1676)
 * fix jna errno reporting (CASSANDRA-1694)
 * add friendlier error for UnknownHostException on startup (CASSANDRA-1697)
 * include jna dependency in RPM package (CASSANDRA-1690)
 * add --skip-keys option to stress.py (CASSANDRA-1696)
 * improve cli handling of non-string keys and column names 
   (CASSANDRA-1701, -1693)
 * r/m extra subcomparator line in cli keyspaces output (CASSANDRA-1712)
 * add read repair chance to cli "show keyspaces"
 * upgrade to ConcurrentLinkedHashMap 1.1 (CASSANDRA-975)
 * fix index scan routing (CASSANDRA-1722)
 * fix tombstoning of supercolumns in range queries (CASSANDRA-1734)
 * clear endpoint cache after updating keyspace metadata (CASSANDRA-1741)
 * fix wrapping-range queries on non-minimum token (CASSANDRA-1700)
 * truncate includes secondary indexes (CASSANDRA-1747)
 * retain reference to PendingFile sstables (CASSANDRA-1749)
 * fix sstableimport regression (CASSANDRA-1753)
 * fix for bootstrap when no non-system tables are defined (CASSANDRA-1732)
 * handle replica unavailability in index scan (CASSANDRA-1755)
 * fix service initialization order deadlock (CASSANDRA-1756)
 * multi-line cli commands (CASSANDRA-1742)
 * fix race between snapshot and compaction (CASSANDRA-1736)
 * add listEndpointsPendingHints, deleteHintsForEndpoint JMX methods 
   (CASSANDRA-1551)


0.7.0-beta3
 * add strategy options to describe_keyspace output (CASSANDRA-1560)
 * log warning when using randomly generated token (CASSANDRA-1552)
 * re-organize JMX into .db, .net, .internal, .request (CASSANDRA-1217)
 * allow nodes to change IPs between restarts (CASSANDRA-1518)
 * remember ring state between restarts by default (CASSANDRA-1518)
 * flush index built flag so we can read it before log replay (CASSANDRA-1541)
 * lock row cache updates to prevent race condition (CASSANDRA-1293)
 * remove assertion causing rare (and harmless) error messages in
   commitlog (CASSANDRA-1330)
 * fix moving nodes with no keyspaces defined (CASSANDRA-1574)
 * fix unbootstrap when no data is present in a transfer range (CASSANDRA-1573)
 * take advantage of AVRO-495 to simplify our avro IDL (CASSANDRA-1436)
 * extend authorization hierarchy to column family (CASSANDRA-1554)
 * deletion support in secondary indexes (CASSANDRA-1571)
 * meaningful error message for invalid replication strategy class 
   (CASSANDRA-1566)
 * allow keyspace creation with RF > N (CASSANDRA-1428)
 * improve cli error handling (CASSANDRA-1580)
 * add cache save/load ability (CASSANDRA-1417, 1606, 1647)
 * add StorageService.getDrainProgress (CASSANDRA-1588)
 * Disallow bootstrap to an in-use token (CASSANDRA-1561)
 * Allow dynamic secondary index creation and destruction (CASSANDRA-1532)
 * log auto-guessed memtable thresholds (CASSANDRA-1595)
 * add ColumnDef support to cli (CASSANDRA-1583)
 * reduce index sample time by 75% (CASSANDRA-1572)
 * add cli support for column, strategy metadata (CASSANDRA-1578, 1612)
 * add cli support for schema modification (CASSANDRA-1584)
 * delete temp files on failed compactions (CASSANDRA-1596)
 * avoid blocking for dead nodes during removetoken (CASSANDRA-1605)
 * remove ConsistencyLevel.ZERO (CASSANDRA-1607)
 * expose in-progress compaction type in jmx (CASSANDRA-1586)
 * removed IClock & related classes from internals (CASSANDRA-1502)
 * fix removing tokens from SystemTable on decommission and removetoken
   (CASSANDRA-1609)
 * include CF metadata in cli 'show keyspaces' (CASSANDRA-1613)
 * switch from Properties to HashMap in PropertyFileSnitch to
   avoid synchronization bottleneck (CASSANDRA-1481)
 * PropertyFileSnitch configuration file renamed to 
   cassandra-topology.properties
 * add cli support for get_range_slices (CASSANDRA-1088, CASSANDRA-1619)
 * Make memtable flush thresholds per-CF instead of global 
   (CASSANDRA-1007, 1637)
 * add cli support for binary data without CfDef hints (CASSANDRA-1603)
 * fix building SSTable statistics post-stream (CASSANDRA-1620)
 * fix potential infinite loop in 2ary index queries (CASSANDRA-1623)
 * allow creating NTS keyspaces with no replicas configured (CASSANDRA-1626)
 * add jmx histogram of sstables accessed per read (CASSANDRA-1624)
 * remove system_rename_column_family and system_rename_keyspace from the
   client API until races can be fixed (CASSANDRA-1630, CASSANDRA-1585)
 * add cli sanity tests (CASSANDRA-1582)
 * update GC settings in cassandra.bat (CASSANDRA-1636)
 * cli support for index queries (CASSANDRA-1635)
 * cli support for updating schema memtable settings (CASSANDRA-1634)
 * cli --file option (CASSANDRA-1616)
 * reduce automatically chosen memtable sizes by 50% (CASSANDRA-1641)
 * move endpoint cache from snitch to strategy (CASSANDRA-1643)
 * fix commitlog recovery deleting the newly-created segment as well as
   the old ones (CASSANDRA-1644)
 * upgrade to Thrift 0.5 (CASSANDRA-1367)
 * renamed CL.DCQUORUM to LOCAL_QUORUM and DCQUORUMSYNC to EACH_QUORUM
 * cli truncate support (CASSANDRA-1653)
 * update GC settings in cassandra.bat (CASSANDRA-1636)
 * avoid logging when a node's ip/token is gossipped back to it (CASSANDRA-1666)


0.7-beta2
 * always use UTF-8 for hint keys (CASSANDRA-1439)
 * remove cassandra.yaml dependency from Hadoop and Pig (CASSADRA-1322)
 * expose CfDef metadata in describe_keyspaces (CASSANDRA-1363)
 * restore use of mmap_index_only option (CASSANDRA-1241)
 * dropping a keyspace with no column families generated an error 
   (CASSANDRA-1378)
 * rename RackAwareStrategy to OldNetworkTopologyStrategy, RackUnawareStrategy 
   to SimpleStrategy, DatacenterShardStrategy to NetworkTopologyStrategy,
   AbstractRackAwareSnitch to AbstractNetworkTopologySnitch (CASSANDRA-1392)
 * merge StorageProxy.mutate, mutateBlocking (CASSANDRA-1396)
 * faster UUIDType, LongType comparisons (CASSANDRA-1386, 1393)
 * fix setting read_repair_chance from CLI addColumnFamily (CASSANDRA-1399)
 * fix updates to indexed columns (CASSANDRA-1373)
 * fix race condition leaving to FileNotFoundException (CASSANDRA-1382)
 * fix sharded lock hash on index write path (CASSANDRA-1402)
 * add support for GT/E, LT/E in subordinate index clauses (CASSANDRA-1401)
 * cfId counter got out of sync when CFs were added (CASSANDRA-1403)
 * less chatty schema updates (CASSANDRA-1389)
 * rename column family mbeans. 'type' will now include either 
   'IndexColumnFamilies' or 'ColumnFamilies' depending on the CFS type.
   (CASSANDRA-1385)
 * disallow invalid keyspace and column family names. This includes name that
   matches a '^\w+' regex. (CASSANDRA-1377)
 * use JNA, if present, to take snapshots (CASSANDRA-1371)
 * truncate hints if starting 0.7 for the first time (CASSANDRA-1414)
 * fix FD leak in single-row slicepredicate queries (CASSANDRA-1416)
 * allow index expressions against columns that are not part of the 
   SlicePredicate (CASSANDRA-1410)
 * config-converter properly handles snitches and framed support 
   (CASSANDRA-1420)
 * remove keyspace argument from multiget_count (CASSANDRA-1422)
 * allow specifying cassandra.yaml location as (local or remote) URL
   (CASSANDRA-1126)
 * fix using DynamicEndpointSnitch with NetworkTopologyStrategy
   (CASSANDRA-1429)
 * Add CfDef.default_validation_class (CASSANDRA-891)
 * fix EstimatedHistogram.max (CASSANDRA-1413)
 * quorum read optimization (CASSANDRA-1622)
 * handle zero-length (or missing) rows during HH paging (CASSANDRA-1432)
 * include secondary indexes during schema migrations (CASSANDRA-1406)
 * fix commitlog header race during schema change (CASSANDRA-1435)
 * fix ColumnFamilyStoreMBeanIterator to use new type name (CASSANDRA-1433)
 * correct filename generated by xml->yaml converter (CASSANDRA-1419)
 * add CMSInitiatingOccupancyFraction=75 and UseCMSInitiatingOccupancyOnly
   to default JVM options
 * decrease jvm heap for cassandra-cli (CASSANDRA-1446)
 * ability to modify keyspaces and column family definitions on a live cluster
   (CASSANDRA-1285)
 * support for Hadoop Streaming [non-jvm map/reduce via stdin/out]
   (CASSANDRA-1368)
 * Move persistent sstable stats from the system table to an sstable component
   (CASSANDRA-1430)
 * remove failed bootstrap attempt from pending ranges when gossip times
   it out after 1h (CASSANDRA-1463)
 * eager-create tcp connections to other cluster members (CASSANDRA-1465)
 * enumerate stages and derive stage from message type instead of 
   transmitting separately (CASSANDRA-1465)
 * apply reversed flag during collation from different data sources
   (CASSANDRA-1450)
 * make failure to remove commitlog segment non-fatal (CASSANDRA-1348)
 * correct ordering of drain operations so CL.recover is no longer 
   necessary (CASSANDRA-1408)
 * removed keyspace from describe_splits method (CASSANDRA-1425)
 * rename check_schema_agreement to describe_schema_versions
   (CASSANDRA-1478)
 * fix QUORUM calculation for RF > 3 (CASSANDRA-1487)
 * remove tombstones during non-major compactions when bloom filter
   verifies that row does not exist in other sstables (CASSANDRA-1074)
 * nodes that coordinated a loadbalance in the past could not be seen by
   newly added nodes (CASSANDRA-1467)
 * exposed endpoint states (gossip details) via jmx (CASSANDRA-1467)
 * ensure that compacted sstables are not included when new readers are
   instantiated (CASSANDRA-1477)
 * by default, calculate heap size and memtable thresholds at runtime (CASSANDRA-1469)
 * fix races dealing with adding/dropping keyspaces and column families in
   rapid succession (CASSANDRA-1477)
 * clean up of Streaming system (CASSANDRA-1503, 1504, 1506)
 * add options to configure Thrift socket keepalive and buffer sizes (CASSANDRA-1426)
 * make contrib CassandraServiceDataCleaner recursive (CASSANDRA-1509)
 * min, max compaction threshold are configurable and persistent 
   per-ColumnFamily (CASSANDRA-1468)
 * fix replaying the last mutation in a commitlog unnecessarily 
   (CASSANDRA-1512)
 * invoke getDefaultUncaughtExceptionHandler from DTPE with the original
   exception rather than the ExecutionException wrapper (CASSANDRA-1226)
 * remove Clock from the Thrift (and Avro) API (CASSANDRA-1501)
 * Close intra-node sockets when connection is broken (CASSANDRA-1528)
 * RPM packaging spec file (CASSANDRA-786)
 * weighted request scheduler (CASSANDRA-1485)
 * treat expired columns as deleted (CASSANDRA-1539)
 * make IndexInterval configurable (CASSANDRA-1488)
 * add describe_snitch to Thrift API (CASSANDRA-1490)
 * MD5 authenticator compares plain text submitted password with MD5'd
   saved property, instead of vice versa (CASSANDRA-1447)
 * JMX MessagingService pending and completed counts (CASSANDRA-1533)
 * fix race condition processing repair responses (CASSANDRA-1511)
 * make repair blocking (CASSANDRA-1511)
 * create EndpointSnitchInfo and MBean to expose rack and DC (CASSANDRA-1491)
 * added option to contrib/word_count to output results back to Cassandra
   (CASSANDRA-1342)
 * rewrite Hadoop ColumnFamilyRecordWriter to pool connections, retry to
   multiple Cassandra nodes, and smooth impact on the Cassandra cluster
   by using smaller batch sizes (CASSANDRA-1434)
 * fix setting gc_grace_seconds via CLI (CASSANDRA-1549)
 * support TTL'd index values (CASSANDRA-1536)
 * make removetoken work like decommission (CASSANDRA-1216)
 * make cli comparator-aware and improve quote rules (CASSANDRA-1523,-1524)
 * make nodetool compact and cleanup blocking (CASSANDRA-1449)
 * add memtable, cache information to GCInspector logs (CASSANDRA-1558)
 * enable/disable HintedHandoff via JMX (CASSANDRA-1550)
 * Ignore stray files in the commit log directory (CASSANDRA-1547)
 * Disallow bootstrap to an in-use token (CASSANDRA-1561)


0.7-beta1
 * sstable versioning (CASSANDRA-389)
 * switched to slf4j logging (CASSANDRA-625)
 * add (optional) expiration time for column (CASSANDRA-699)
 * access levels for authentication/authorization (CASSANDRA-900)
 * add ReadRepairChance to CF definition (CASSANDRA-930)
 * fix heisenbug in system tests, especially common on OS X (CASSANDRA-944)
 * convert to byte[] keys internally and all public APIs (CASSANDRA-767)
 * ability to alter schema definitions on a live cluster (CASSANDRA-44)
 * renamed configuration file to cassandra.xml, and log4j.properties to
   log4j-server.properties, which must now be loaded from
   the classpath (which is how our scripts in bin/ have always done it)
   (CASSANDRA-971)
 * change get_count to require a SlicePredicate. create multi_get_count
   (CASSANDRA-744)
 * re-organized endpointsnitch implementations and added SimpleSnitch
   (CASSANDRA-994)
 * Added preload_row_cache option (CASSANDRA-946)
 * add CRC to commitlog header (CASSANDRA-999)
 * removed deprecated batch_insert and get_range_slice methods (CASSANDRA-1065)
 * add truncate thrift method (CASSANDRA-531)
 * http mini-interface using mx4j (CASSANDRA-1068)
 * optimize away copy of sliced row on memtable read path (CASSANDRA-1046)
 * replace constant-size 2GB mmaped segments and special casing for index 
   entries spanning segment boundaries, with SegmentedFile that computes 
   segments that always contain entire entries/rows (CASSANDRA-1117)
 * avoid reading large rows into memory during compaction (CASSANDRA-16)
 * added hadoop OutputFormat (CASSANDRA-1101)
 * efficient Streaming (no more anticompaction) (CASSANDRA-579)
 * split commitlog header into separate file and add size checksum to
   mutations (CASSANDRA-1179)
 * avoid allocating a new byte[] for each mutation on replay (CASSANDRA-1219)
 * revise HH schema to be per-endpoint (CASSANDRA-1142)
 * add joining/leaving status to nodetool ring (CASSANDRA-1115)
 * allow multiple repair sessions per node (CASSANDRA-1190)
 * optimize away MessagingService for local range queries (CASSANDRA-1261)
 * make framed transport the default so malformed requests can't OOM the 
   server (CASSANDRA-475)
 * significantly faster reads from row cache (CASSANDRA-1267)
 * take advantage of row cache during range queries (CASSANDRA-1302)
 * make GCGraceSeconds a per-ColumnFamily value (CASSANDRA-1276)
 * keep persistent row size and column count statistics (CASSANDRA-1155)
 * add IntegerType (CASSANDRA-1282)
 * page within a single row during hinted handoff (CASSANDRA-1327)
 * push DatacenterShardStrategy configuration into keyspace definition,
   eliminating datacenter.properties. (CASSANDRA-1066)
 * optimize forward slices starting with '' and single-index-block name 
   queries by skipping the column index (CASSANDRA-1338)
 * streaming refactor (CASSANDRA-1189)
 * faster comparison for UUID types (CASSANDRA-1043)
 * secondary index support (CASSANDRA-749 and subtasks)
 * make compaction buckets deterministic (CASSANDRA-1265)


0.6.6
 * Allow using DynamicEndpointSnitch with RackAwareStrategy (CASSANDRA-1429)
 * remove the remaining vestiges of the unfinished DatacenterShardStrategy 
   (replaced by NetworkTopologyStrategy in 0.7)
   

0.6.5
 * fix key ordering in range query results with RandomPartitioner
   and ConsistencyLevel > ONE (CASSANDRA-1145)
 * fix for range query starting with the wrong token range (CASSANDRA-1042)
 * page within a single row during hinted handoff (CASSANDRA-1327)
 * fix compilation on non-sun JDKs (CASSANDRA-1061)
 * remove String.trim() call on row keys in batch mutations (CASSANDRA-1235)
 * Log summary of dropped messages instead of spamming log (CASSANDRA-1284)
 * add dynamic endpoint snitch (CASSANDRA-981)
 * fix streaming for keyspaces with hyphens in their name (CASSANDRA-1377)
 * fix errors in hard-coded bloom filter optKPerBucket by computing it
   algorithmically (CASSANDRA-1220
 * remove message deserialization stage, and uncap read/write stages
   so slow reads/writes don't block gossip processing (CASSANDRA-1358)
 * add jmx port configuration to Debian package (CASSANDRA-1202)
 * use mlockall via JNA, if present, to prevent Linux from swapping
   out parts of the JVM (CASSANDRA-1214)


0.6.4
 * avoid queuing multiple hint deliveries for the same endpoint
   (CASSANDRA-1229)
 * better performance for and stricter checking of UTF8 column names
   (CASSANDRA-1232)
 * extend option to lower compaction priority to hinted handoff
   as well (CASSANDRA-1260)
 * log errors in gossip instead of re-throwing (CASSANDRA-1289)
 * avoid aborting commitlog replay prematurely if a flushed-but-
   not-removed commitlog segment is encountered (CASSANDRA-1297)
 * fix duplicate rows being read during mapreduce (CASSANDRA-1142)
 * failure detection wasn't closing command sockets (CASSANDRA-1221)
 * cassandra-cli.bat works on windows (CASSANDRA-1236)
 * pre-emptively drop requests that cannot be processed within RPCTimeout
   (CASSANDRA-685)
 * add ack to Binary write verb and update CassandraBulkLoader
   to wait for acks for each row (CASSANDRA-1093)
 * added describe_partitioner Thrift method (CASSANDRA-1047)
 * Hadoop jobs no longer require the Cassandra storage-conf.xml
   (CASSANDRA-1280, CASSANDRA-1047)
 * log thread pool stats when GC is excessive (CASSANDRA-1275)
 * remove gossip message size limit (CASSANDRA-1138)
 * parallelize local and remote reads during multiget, and respect snitch 
   when determining whether to do local read for CL.ONE (CASSANDRA-1317)
 * fix read repair to use requested consistency level on digest mismatch,
   rather than assuming QUORUM (CASSANDRA-1316)
 * process digest mismatch re-reads in parallel (CASSANDRA-1323)
 * switch hints CF comparator to BytesType (CASSANDRA-1274)


0.6.3
 * retry to make streaming connections up to 8 times. (CASSANDRA-1019)
 * reject describe_ring() calls on invalid keyspaces (CASSANDRA-1111)
 * fix cache size calculation for size of 100% (CASSANDRA-1129)
 * fix cache capacity only being recalculated once (CASSANDRA-1129)
 * remove hourly scan of all hints on the off chance that the gossiper
   missed a status change; instead, expose deliverHintsToEndpoint to JMX
   so it can be done manually, if necessary (CASSANDRA-1141)
 * don't reject reads at CL.ALL (CASSANDRA-1152)
 * reject deletions to supercolumns in CFs containing only standard
   columns (CASSANDRA-1139)
 * avoid preserving login information after client disconnects
   (CASSANDRA-1057)
 * prefer sun jdk to openjdk in debian init script (CASSANDRA-1174)
 * detect partioner config changes between restarts and fail fast 
   (CASSANDRA-1146)
 * use generation time to resolve node token reassignment disagreements
   (CASSANDRA-1118)
 * restructure the startup ordering of Gossiper and MessageService to avoid
   timing anomalies (CASSANDRA-1160)
 * detect incomplete commit log hearders (CASSANDRA-1119)
 * force anti-entropy service to stream files on the stream stage to avoid
   sending streams out of order (CASSANDRA-1169)
 * remove inactive stream managers after AES streams files (CASSANDRA-1169)
 * allow removing entire row through batch_mutate Deletion (CASSANDRA-1027)
 * add JMX metrics for row-level bloom filter false positives (CASSANDRA-1212)
 * added a redhat init script to contrib (CASSANDRA-1201)
 * use midpoint when bootstrapping a new machine into range with not
   much data yet instead of random token (CASSANDRA-1112)
 * kill server on OOM in executor stage as well as Thrift (CASSANDRA-1226)
 * remove opportunistic repairs, when two machines with overlapping replica
   responsibilities happen to finish major compactions of the same CF near
   the same time.  repairs are now fully manual (CASSANDRA-1190)
 * add ability to lower compaction priority (default is no change from 0.6.2)
   (CASSANDRA-1181)


0.6.2
 * fix contrib/word_count build. (CASSANDRA-992)
 * split CommitLogExecutorService into BatchCommitLogExecutorService and 
   PeriodicCommitLogExecutorService (CASSANDRA-1014)
 * add latency histograms to CFSMBean (CASSANDRA-1024)
 * make resolving timestamp ties deterministic by using value bytes
   as a tiebreaker (CASSANDRA-1039)
 * Add option to turn off Hinted Handoff (CASSANDRA-894)
 * fix windows startup (CASSANDRA-948)
 * make concurrent_reads, concurrent_writes configurable at runtime via JMX
   (CASSANDRA-1060)
 * disable GCInspector on non-Sun JVMs (CASSANDRA-1061)
 * fix tombstone handling in sstable rows with no other data (CASSANDRA-1063)
 * fix size of row in spanned index entries (CASSANDRA-1056)
 * install json2sstable, sstable2json, and sstablekeys to Debian package
 * StreamingService.StreamDestinations wouldn't empty itself after streaming
   finished (CASSANDRA-1076)
 * added Collections.shuffle(splits) before returning the splits in 
   ColumnFamilyInputFormat (CASSANDRA-1096)
 * do not recalculate cache capacity post-compaction if it's been manually 
   modified (CASSANDRA-1079)
 * better defaults for flush sorter + writer executor queue sizes
   (CASSANDRA-1100)
 * windows scripts for SSTableImport/Export (CASSANDRA-1051)
 * windows script for nodetool (CASSANDRA-1113)
 * expose PhiConvictThreshold (CASSANDRA-1053)
 * make repair of RF==1 a no-op (CASSANDRA-1090)
 * improve default JVM GC options (CASSANDRA-1014)
 * fix SlicePredicate serialization inside Hadoop jobs (CASSANDRA-1049)
 * close Thrift sockets in Hadoop ColumnFamilyRecordReader (CASSANDRA-1081)


0.6.1
 * fix NPE in sstable2json when no excluded keys are given (CASSANDRA-934)
 * keep the replica set constant throughout the read repair process
   (CASSANDRA-937)
 * allow querying getAllRanges with empty token list (CASSANDRA-933)
 * fix command line arguments inversion in clustertool (CASSANDRA-942)
 * fix race condition that could trigger a false-positive assertion
   during post-flush discard of old commitlog segments (CASSANDRA-936)
 * fix neighbor calculation for anti-entropy repair (CASSANDRA-924)
 * perform repair even for small entropy differences (CASSANDRA-924)
 * Use hostnames in CFInputFormat to allow Hadoop's naive string-based
   locality comparisons to work (CASSANDRA-955)
 * cache read-only BufferedRandomAccessFile length to avoid
   3 system calls per invocation (CASSANDRA-950)
 * nodes with IPv6 (and no IPv4) addresses could not join cluster
   (CASSANDRA-969)
 * Retrieve the correct number of undeleted columns, if any, from
   a supercolumn in a row that had been deleted previously (CASSANDRA-920)
 * fix index scans that cross the 2GB mmap boundaries for both mmap
   and standard i/o modes (CASSANDRA-866)
 * expose drain via nodetool (CASSANDRA-978)


0.6.0-RC1
 * JMX drain to flush memtables and run through commit log (CASSANDRA-880)
 * Bootstrapping can skip ranges under the right conditions (CASSANDRA-902)
 * fix merging row versions in range_slice for CL > ONE (CASSANDRA-884)
 * default write ConsistencyLeven chaned from ZERO to ONE
 * fix for index entries spanning mmap buffer boundaries (CASSANDRA-857)
 * use lexical comparison if time part of TimeUUIDs are the same 
   (CASSANDRA-907)
 * bound read, mutation, and response stages to fix possible OOM
   during log replay (CASSANDRA-885)
 * Use microseconds-since-epoch (UTC) in cli, instead of milliseconds
 * Treat batch_mutate Deletion with null supercolumn as "apply this predicate 
   to top level supercolumns" (CASSANDRA-834)
 * Streaming destination nodes do not update their JMX status (CASSANDRA-916)
 * Fix internal RPC timeout calculation (CASSANDRA-911)
 * Added Pig loadfunc to contrib/pig (CASSANDRA-910)


0.6.0-beta3
 * fix compaction bucketing bug (CASSANDRA-814)
 * update windows batch file (CASSANDRA-824)
 * deprecate KeysCachedFraction configuration directive in favor
   of KeysCached; move to unified-per-CF key cache (CASSANDRA-801)
 * add invalidateRowCache to ColumnFamilyStoreMBean (CASSANDRA-761)
 * send Handoff hints to natural locations to reduce load on
   remaining nodes in a failure scenario (CASSANDRA-822)
 * Add RowWarningThresholdInMB configuration option to warn before very 
   large rows get big enough to threaten node stability, and -x option to
   be able to remove them with sstable2json if the warning is unheeded
   until it's too late (CASSANDRA-843)
 * Add logging of GC activity (CASSANDRA-813)
 * fix ConcurrentModificationException in commitlog discard (CASSANDRA-853)
 * Fix hardcoded row count in Hadoop RecordReader (CASSANDRA-837)
 * Add a jmx status to the streaming service and change several DEBUG
   messages to INFO (CASSANDRA-845)
 * fix classpath in cassandra-cli.bat for Windows (CASSANDRA-858)
 * allow re-specifying host, port to cassandra-cli if invalid ones
   are first tried (CASSANDRA-867)
 * fix race condition handling rpc timeout in the coordinator
   (CASSANDRA-864)
 * Remove CalloutLocation and StagingFileDirectory from storage-conf files 
   since those settings are no longer used (CASSANDRA-878)
 * Parse a long from RowWarningThresholdInMB instead of an int (CASSANDRA-882)
 * Remove obsolete ControlPort code from DatabaseDescriptor (CASSANDRA-886)
 * move skipBytes side effect out of assert (CASSANDRA-899)
 * add "double getLoad" to StorageServiceMBean (CASSANDRA-898)
 * track row stats per CF at compaction time (CASSANDRA-870)
 * disallow CommitLogDirectory matching a DataFileDirectory (CASSANDRA-888)
 * default key cache size is 200k entries, changed from 10% (CASSANDRA-863)
 * add -Dcassandra-foreground=yes to cassandra.bat
 * exit if cluster name is changed unexpectedly (CASSANDRA-769)


0.6.0-beta1/beta2
 * add batch_mutate thrift command, deprecating batch_insert (CASSANDRA-336)
 * remove get_key_range Thrift API, deprecated in 0.5 (CASSANDRA-710)
 * add optional login() Thrift call for authentication (CASSANDRA-547)
 * support fat clients using gossiper and StorageProxy to perform
   replication in-process [jvm-only] (CASSANDRA-535)
 * support mmapped I/O for reads, on by default on 64bit JVMs 
   (CASSANDRA-408, CASSANDRA-669)
 * improve insert concurrency, particularly during Hinted Handoff
   (CASSANDRA-658)
 * faster network code (CASSANDRA-675)
 * stress.py moved to contrib (CASSANDRA-635)
 * row caching [must be explicitly enabled per-CF in config] (CASSANDRA-678)
 * present a useful measure of compaction progress in JMX (CASSANDRA-599)
 * add bin/sstablekeys (CASSNADRA-679)
 * add ConsistencyLevel.ANY (CASSANDRA-687)
 * make removetoken remove nodes from gossip entirely (CASSANDRA-644)
 * add ability to set cache sizes at runtime (CASSANDRA-708)
 * report latency and cache hit rate statistics with lifetime totals
   instead of average over the last minute (CASSANDRA-702)
 * support get_range_slice for RandomPartitioner (CASSANDRA-745)
 * per-keyspace replication factory and replication strategy (CASSANDRA-620)
 * track latency in microseconds (CASSANDRA-733)
 * add describe_ Thrift methods, deprecating get_string_property and 
   get_string_list_property
 * jmx interface for tracking operation mode and streams in general.
   (CASSANDRA-709)
 * keep memtables in sorted order to improve range query performance
   (CASSANDRA-799)
 * use while loop instead of recursion when trimming sstables compaction list 
   to avoid blowing stack in pathological cases (CASSANDRA-804)
 * basic Hadoop map/reduce support (CASSANDRA-342)


0.5.1
 * ensure all files for an sstable are streamed to the same directory.
   (CASSANDRA-716)
 * more accurate load estimate for bootstrapping (CASSANDRA-762)
 * tolerate dead or unavailable bootstrap target on write (CASSANDRA-731)
 * allow larger numbers of keys (> 140M) in a sstable bloom filter
   (CASSANDRA-790)
 * include jvm argument improvements from CASSANDRA-504 in debian package
 * change streaming chunk size to 32MB to accomodate Windows XP limitations
   (was 64MB) (CASSANDRA-795)
 * fix get_range_slice returning results in the wrong order (CASSANDRA-781)
 

0.5.0 final
 * avoid attempting to delete temporary bootstrap files twice (CASSANDRA-681)
 * fix bogus NaN in nodeprobe cfstats output (CASSANDRA-646)
 * provide a policy for dealing with single thread executors w/ a full queue
   (CASSANDRA-694)
 * optimize inner read in MessagingService, vastly improving multiple-node
   performance (CASSANDRA-675)
 * wait for table flush before streaming data back to a bootstrapping node.
   (CASSANDRA-696)
 * keep track of bootstrapping sources by table so that bootstrapping doesn't 
   give the indication of finishing early (CASSANDRA-673)


0.5.0 RC3
 * commit the correct version of the patch for CASSANDRA-663


0.5.0 RC2 (unreleased)
 * fix bugs in converting get_range_slice results to Thrift 
   (CASSANDRA-647, CASSANDRA-649)
 * expose java.util.concurrent.TimeoutException in StorageProxy methods
   (CASSANDRA-600)
 * TcpConnectionManager was holding on to disconnected connections, 
   giving the false indication they were being used. (CASSANDRA-651)
 * Remove duplicated write. (CASSANDRA-662)
 * Abort bootstrap if IP is already in the token ring (CASSANDRA-663)
 * increase default commitlog sync period, and wait for last sync to 
   finish before submitting another (CASSANDRA-668)


0.5.0 RC1
 * Fix potential NPE in get_range_slice (CASSANDRA-623)
 * add CRC32 to commitlog entries (CASSANDRA-605)
 * fix data streaming on windows (CASSANDRA-630)
 * GC compacted sstables after cleanup and compaction (CASSANDRA-621)
 * Speed up anti-entropy validation (CASSANDRA-629)
 * Fix anti-entropy assertion error (CASSANDRA-639)
 * Fix pending range conflicts when bootstapping or moving
   multiple nodes at once (CASSANDRA-603)
 * Handle obsolete gossip related to node movement in the case where
   one or more nodes is down when the movement occurs (CASSANDRA-572)
 * Include dead nodes in gossip to avoid a variety of problems
   and fix HH to removed nodes (CASSANDRA-634)
 * return an InvalidRequestException for mal-formed SlicePredicates
   (CASSANDRA-643)
 * fix bug determining closest neighbor for use in multiple datacenters
   (CASSANDRA-648)
 * Vast improvements in anticompaction speed (CASSANDRA-607)
 * Speed up log replay and writes by avoiding redundant serializations
   (CASSANDRA-652)


0.5.0 beta 2
 * Bootstrap improvements (several tickets)
 * add nodeprobe repair anti-entropy feature (CASSANDRA-193, CASSANDRA-520)
 * fix possibility of partition when many nodes restart at once
   in clusters with multiple seeds (CASSANDRA-150)
 * fix NPE in get_range_slice when no data is found (CASSANDRA-578)
 * fix potential NPE in hinted handoff (CASSANDRA-585)
 * fix cleanup of local "system" keyspace (CASSANDRA-576)
 * improve computation of cluster load balance (CASSANDRA-554)
 * added super column read/write, column count, and column/row delete to
   cassandra-cli (CASSANDRA-567, CASSANDRA-594)
 * fix returning live subcolumns of deleted supercolumns (CASSANDRA-583)
 * respect JAVA_HOME in bin/ scripts (several tickets)
 * add StorageService.initClient for fat clients on the JVM (CASSANDRA-535)
   (see contrib/client_only for an example of use)
 * make consistency_level functional in get_range_slice (CASSANDRA-568)
 * optimize key deserialization for RandomPartitioner (CASSANDRA-581)
 * avoid GCing tombstones except on major compaction (CASSANDRA-604)
 * increase failure conviction threshold, resulting in less nodes
   incorrectly (and temporarily) marked as down (CASSANDRA-610)
 * respect memtable thresholds during log replay (CASSANDRA-609)
 * support ConsistencyLevel.ALL on read (CASSANDRA-584)
 * add nodeprobe removetoken command (CASSANDRA-564)


0.5.0 beta
 * Allow multiple simultaneous flushes, improving flush throughput 
   on multicore systems (CASSANDRA-401)
 * Split up locks to improve write and read throughput on multicore systems
   (CASSANDRA-444, CASSANDRA-414)
 * More efficient use of memory during compaction (CASSANDRA-436)
 * autobootstrap option: when enabled, all non-seed nodes will attempt
   to bootstrap when started, until bootstrap successfully
   completes. -b option is removed.  (CASSANDRA-438)
 * Unless a token is manually specified in the configuration xml,
   a bootstraping node will use a token that gives it half the
   keys from the most-heavily-loaded node in the cluster,
   instead of generating a random token. 
   (CASSANDRA-385, CASSANDRA-517)
 * Miscellaneous bootstrap fixes (several tickets)
 * Ability to change a node's token even after it has data on it
   (CASSANDRA-541)
 * Ability to decommission a live node from the ring (CASSANDRA-435)
 * Semi-automatic loadbalancing via nodeprobe (CASSANDRA-192)
 * Add ability to set compaction thresholds at runtime via
   JMX / nodeprobe.  (CASSANDRA-465)
 * Add "comment" field to ColumnFamily definition. (CASSANDRA-481)
 * Additional JMX metrics (CASSANDRA-482)
 * JSON based export and import tools (several tickets)
 * Hinted Handoff fixes (several tickets)
 * Add key cache to improve read performance (CASSANDRA-423)
 * Simplified construction of custom ReplicationStrategy classes
   (CASSANDRA-497)
 * Graphical application (Swing) for ring integrity verification and 
   visualization was added to contrib (CASSANDRA-252)
 * Add DCQUORUM, DCQUORUMSYNC consistency levels and corresponding
   ReplicationStrategy / EndpointSnitch classes.  Experimental.
   (CASSANDRA-492)
 * Web client interface added to contrib (CASSANDRA-457)
 * More-efficient flush for Random, CollatedOPP partitioners 
   for normal writes (CASSANDRA-446) and bulk load (CASSANDRA-420)
 * Add MemtableFlushAfterMinutes, a global replacement for the old 
   per-CF FlushPeriodInMinutes setting (CASSANDRA-463)
 * optimizations to slice reading (CASSANDRA-350) and supercolumn
   queries (CASSANDRA-510)
 * force binding to given listenaddress for nodes with multiple
   interfaces (CASSANDRA-546)
 * stress.py benchmarking tool improvements (several tickets)
 * optimized replica placement code (CASSANDRA-525)
 * faster log replay on restart (CASSANDRA-539, CASSANDRA-540)
 * optimized local-node writes (CASSANDRA-558)
 * added get_range_slice, deprecating get_key_range (CASSANDRA-344)
 * expose TimedOutException to thrift (CASSANDRA-563)
 

0.4.2
 * Add validation disallowing null keys (CASSANDRA-486)
 * Fix race conditions in TCPConnectionManager (CASSANDRA-487)
 * Fix using non-utf8-aware comparison as a sanity check.
   (CASSANDRA-493)
 * Improve default garbage collector options (CASSANDRA-504)
 * Add "nodeprobe flush" (CASSANDRA-505)
 * remove NotFoundException from get_slice throws list (CASSANDRA-518)
 * fix get (not get_slice) of entire supercolumn (CASSANDRA-508)
 * fix null token during bootstrap (CASSANDRA-501)


0.4.1
 * Fix FlushPeriod columnfamily configuration regression
   (CASSANDRA-455)
 * Fix long column name support (CASSANDRA-460)
 * Fix for serializing a row that only contains tombstones
   (CASSANDRA-458)
 * Fix for discarding unneeded commitlog segments (CASSANDRA-459)
 * Add SnapshotBeforeCompaction configuration option (CASSANDRA-426)
 * Fix compaction abort under insufficient disk space (CASSANDRA-473)
 * Fix reading subcolumn slice from tombstoned CF (CASSANDRA-484)
 * Fix race condition in RVH causing occasional NPE (CASSANDRA-478)


0.4.0
 * fix get_key_range problems when a node is down (CASSANDRA-440)
   and add UnavailableException to more Thrift methods
 * Add example EndPointSnitch contrib code (several tickets)


0.4.0 RC2
 * fix SSTable generation clash during compaction (CASSANDRA-418)
 * reject method calls with null parameters (CASSANDRA-308)
 * properly order ranges in nodeprobe output (CASSANDRA-421)
 * fix logging of certain errors on executor threads (CASSANDRA-425)


0.4.0 RC1
 * Bootstrap feature is live; use -b on startup (several tickets)
 * Added multiget api (CASSANDRA-70)
 * fix Deadlock with SelectorManager.doProcess and TcpConnection.write
   (CASSANDRA-392)
 * remove key cache b/c of concurrency bugs in third-party
   CLHM library (CASSANDRA-405)
 * update non-major compaction logic to use two threshold values
   (CASSANDRA-407)
 * add periodic / batch commitlog sync modes (several tickets)
 * inline BatchMutation into batch_insert params (CASSANDRA-403)
 * allow setting the logging level at runtime via mbean (CASSANDRA-402)
 * change default comparator to BytesType (CASSANDRA-400)
 * add forwards-compatible ConsistencyLevel parameter to get_key_range
   (CASSANDRA-322)
 * r/m special case of blocking for local destination when writing with 
   ConsistencyLevel.ZERO (CASSANDRA-399)
 * Fixes to make BinaryMemtable [bulk load interface] useful (CASSANDRA-337);
   see contrib/bmt_example for an example of using it.
 * More JMX properties added (several tickets)
 * Thrift changes (several tickets)
    - Merged _super get methods with the normal ones; return values
      are now of ColumnOrSuperColumn.
    - Similarly, merged batch_insert_super into batch_insert.



0.4.0 beta
 * On-disk data format has changed to allow billions of keys/rows per
   node instead of only millions
 * Multi-keyspace support
 * Scan all sstables for all queries to avoid situations where
   different types of operation on the same ColumnFamily could
   disagree on what data was present
 * Snapshot support via JMX
 * Thrift API has changed a _lot_:
    - removed time-sorted CFs; instead, user-defined comparators
      may be defined on the column names, which are now byte arrays.
      Default comparators are provided for UTF8, Bytes, Ascii, Long (i64),
      and UUID types.
    - removed colon-delimited strings in thrift api in favor of explicit
      structs such as ColumnPath, ColumnParent, etc.  Also normalized
      thrift struct and argument naming.
    - Added columnFamily argument to get_key_range.
    - Change signature of get_slice to accept starting and ending
      columns as well as an offset.  (This allows use of indexes.)
      Added "ascending" flag to allow reasonably-efficient reverse
      scans as well.  Removed get_slice_by_range as redundant.
    - get_key_range operates on one CF at a time
    - changed `block` boolean on insert methods to ConsistencyLevel enum,
      with options of NONE, ONE, QUORUM, and ALL.
    - added similar consistency_level parameter to read methods
    - column-name-set slice with no names given now returns zero columns
      instead of all of them.  ("all" can run your server out of memory.
      use a range-based slice with a high max column count instead.)
 * Removed the web interface. Node information can now be obtained by 
   using the newly introduced nodeprobe utility.
 * More JMX stats
 * Remove magic values from internals (e.g. special key to indicate
   when to flush memtables)
 * Rename configuration "table" to "keyspace"
 * Moved to crash-only design; no more shutdown (just kill the process)
 * Lots of bug fixes

Full list of issues resolved in 0.4 is at https://issues.apache.org/jira/secure/IssueNavigator.jspa?reset=true&&pid=12310865&fixfor=12313862&resolution=1&sorter/field=issuekey&sorter/order=DESC


0.3.0 RC3
 * Fix potential deadlock under load in TCPConnection.
   (CASSANDRA-220)


0.3.0 RC2
 * Fix possible data loss when server is stopped after replaying
   log but before new inserts force memtable flush.
   (CASSANDRA-204)
 * Added BUGS file


0.3.0 RC1
 * Range queries on keys, including user-defined key collation
 * Remove support
 * Workarounds for a weird bug in JDK select/register that seems
   particularly common on VM environments. Cassandra should deploy
   fine on EC2 now
 * Much improved infrastructure: the beginnings of a decent test suite
   ("ant test" for unit tests; "nosetests" for system tests), code
   coverage reporting, etc.
 * Expanded node status reporting via JMX
 * Improved error reporting/logging on both server and client
 * Reduced memory footprint in default configuration
 * Combined blocking and non-blocking versions of insert APIs
 * Added FlushPeriodInMinutes configuration parameter to force
   flushing of infrequently-updated ColumnFamilies<|MERGE_RESOLUTION|>--- conflicted
+++ resolved
@@ -1,4 +1,3 @@
-<<<<<<< HEAD
 3.0.9
  * Fix file system race condition that may cause LogAwareFileLister to fail to classify files (CASSANDRA-11889)
  * Fix file handle leaks due to simultaneous compaction/repair and
@@ -45,10 +44,7 @@
  * Avoid digest mismatch with empty but static rows (CASSANDRA-12090)
  * Fix EOF exception when altering column type (CASSANDRA-11820)
 Merged from 2.2:
-=======
-2.2.8
  * Fail repair on non-existing table (CASSANDRA-12279)
->>>>>>> acd46ab7
  * cqlsh copy: fix missing counter values (CASSANDRA-12476)
  * Move migration tasks to non-periodic queue, assure flush executor shutdown after non-periodic executor (CASSANDRA-12251)
  * cqlsh copy: fixed possible race in initializing feeding thread (CASSANDRA-11701)
