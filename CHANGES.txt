--- conflicted
+++ resolved
@@ -1,13 +1,9 @@
-<<<<<<< HEAD
 3.11.6
  * Fix SELECT JSON formatting for the "duration" type (CASSANDRA-15075)
  * Fix LegacyLayout to have same behavior as 2.x when handling unknown column names (CASSANDRA-15081)
 Merged from 3.0:
-=======
-3.0.20
  * Bump generations and document changes to system_distributed and system_traces in 3.0, 3.11
    (CASSANDRA-15441)
->>>>>>> 3e30f9c1
  * Fix system_traces creation timestamp; optimise system keyspace upgrades (CASSANDRA-15398)
  * Fix various data directory prefix matching issues (CASSANDRA-13974)
  * Minimize clustering values in metadata collector (CASSANDRA-15400)
