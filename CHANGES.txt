--- conflicted
+++ resolved
@@ -1,11 +1,6 @@
-<<<<<<< HEAD
 2.2
- * Use ecj instead of javassist for UDFs
-=======
-2.2.0-beta1
  * Better support of null for UDF (CASSANDRA-8374)
  * Use ecj instead of javassist for UDFs (CASSANDRA-8241)
->>>>>>> 1937bed9
  * faster async logback configuration for tests (CASSANDRA-9376)
  * Add `smallint` and `tinyint` data types (CASSANDRA-8951)
  * Avoid thrift schema creation when native driver is used in stress tool (CASSANDRA-9374)
