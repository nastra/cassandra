--- conflicted
+++ resolved
@@ -48,12 +48,9 @@
  * cqlsh: add support for multiline comments (CASSANDRA-5798)
  * Handle CQL3 SELECT duplicate IN restrictions on clustering columns
    (CASSANDRA-5856)
-<<<<<<< HEAD
-=======
  * Don't announce schema version until we've loaded the changes locally
    (CASSANDRA-5904)
  * Add -no-snapshot option to scrub (CASSANDRA-5891)
->>>>>>> dbb55ebd
 Merged from 1.1:
  * Correctly validate sparse composite cells in scrub (CASSANDRA-5855)
 
